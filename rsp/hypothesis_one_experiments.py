--- conflicted
+++ resolved
@@ -20,14 +20,10 @@
                   1. / 4.: 1./3.}  # Slow freight train
 
     # Create an experiment agenda out of the parameter ranges
-<<<<<<< HEAD
-
-    experiment_agenda = create_experiment_agenda(parameter_ranges, speed_data=speed_data, trials_per_experiment=10)
-=======
     experiment_agenda = create_experiment_agenda(experiment_name="exp_hypothesis_one",
+                                                 speed_data=speed_data,
                                                  parameter_ranges=parameter_ranges,
                                                  trials_per_experiment=10)
->>>>>>> c3836595
 
     # Import the solver for the experiments
     solver = ASPExperimentSolver()
