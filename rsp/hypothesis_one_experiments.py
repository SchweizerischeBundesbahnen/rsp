from rsp.asp.asp_experiment_solver import ASPExperimentSolver
from rsp.utils.data_types import ParameterRanges
<<<<<<< HEAD
from rsp.utils.experiments import create_experiment_agenda, run_specific_experiments_from_research_agenda, \
    save_experiment_results_to_file, run_experiment_agenda
=======
from rsp.utils.experiments import create_experiment_agenda
from rsp.utils.experiments import run_experiment_agenda
>>>>>>> 02595138

if __name__ == '__main__':
    # Define the parameter ranges we would like to test
    parameter_ranges = ParameterRanges(agent_range=[2, 50, 30],
                                       size_range=[30, 50, 10],
                                       in_city_rail_range=[6, 6, 1],
                                       out_city_rail_range=[2, 2, 1],
                                       city_range=[20, 20, 1],
                                       earliest_malfunction=[20, 20, 1],
                                       malfunction_duration=[20, 20, 1])

    # Create an experiment agenda out of the parameter ranges
    experiment_agenda = create_experiment_agenda(experiment_name="exp_hypothesis_one",
                                                 parameter_ranges=parameter_ranges,
                                                 trials_per_experiment=10)

    # Import the solver for the experiments
    solver = ASPExperimentSolver()

    # Run experiments
<<<<<<< HEAD
    experiment_results = run_experiment_agenda(solver, experiment_agenda, show_results_without_details=True)

    # Save experiment results in a file
    save_experiment_results_to_file(experiment_results, "./experiment_data/test_setup.json")

    # Re-run desired experiments
    few_experiment_results = run_specific_experiments_from_research_agenda(solver, experiment_agenda, range(21, 22),
                                                                           show_results_without_details=True)
    save_experiment_results_to_file(few_experiment_results, "./experiment_data_SIM-283/test_setup.json")
=======
    run_experiment_agenda(solver, experiment_agenda, run_experiments_parallel=True, show_results_without_details=True,
                          verbose=True)
>>>>>>> 02595138
<|MERGE_RESOLUTION|>--- conflicted
+++ resolved
@@ -1,12 +1,9 @@
 from rsp.asp.asp_experiment_solver import ASPExperimentSolver
 from rsp.utils.data_types import ParameterRanges
-<<<<<<< HEAD
 from rsp.utils.experiments import create_experiment_agenda, run_specific_experiments_from_research_agenda, \
     save_experiment_results_to_file, run_experiment_agenda
-=======
 from rsp.utils.experiments import create_experiment_agenda
 from rsp.utils.experiments import run_experiment_agenda
->>>>>>> 02595138
 
 if __name__ == '__main__':
     # Define the parameter ranges we would like to test
@@ -27,17 +24,5 @@
     solver = ASPExperimentSolver()
 
     # Run experiments
-<<<<<<< HEAD
-    experiment_results = run_experiment_agenda(solver, experiment_agenda, show_results_without_details=True)
-
-    # Save experiment results in a file
-    save_experiment_results_to_file(experiment_results, "./experiment_data/test_setup.json")
-
-    # Re-run desired experiments
-    few_experiment_results = run_specific_experiments_from_research_agenda(solver, experiment_agenda, range(21, 22),
-                                                                           show_results_without_details=True)
-    save_experiment_results_to_file(few_experiment_results, "./experiment_data_SIM-283/test_setup.json")
-=======
     run_experiment_agenda(solver, experiment_agenda, run_experiments_parallel=True, show_results_without_details=True,
-                          verbose=True)
->>>>>>> 02595138
+                          verbose=True)