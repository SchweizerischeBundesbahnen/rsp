--- conflicted
+++ resolved
@@ -46,14 +46,11 @@
 
     Parameters
     ----------
-<<<<<<< HEAD
+    experiment_name
+    parameter_ranges_and_speed_data
     parallel_compute
     run_anaylsis
     parameter_ranges
-=======
-    experiment_name
-    parameter_ranges_and_speed_data
->>>>>>> cde83f14
     speed_data
     experiment_ids
         filter for experiment ids (data generation)
@@ -88,41 +85,25 @@
         copy_agenda_from_base_directory=copy_agenda_from_base_directory
     )
     # C. Experiment Analysis
-<<<<<<< HEAD
     if run_anaylsis:
         hypothesis_one_data_analysis(
             experiment_base_directory=experiment_base_folder_name,
             analysis_2d=True,
             analysis_3d=False,
-            qualitative_analysis_experiment_ids=[]
+            qualitative_analysis_experiment_ids=qualitative_analysis_experiment_ids,
+            asp_export_experiment_ids=asp_export_experiment_ids
         )
-=======
-    hypothesis_one_data_analysis(
-        experiment_base_directory=experiment_base_folder_name,
-        analysis_2d=True,
-        analysis_3d=False,
-        qualitative_analysis_experiment_ids=qualitative_analysis_experiment_ids,
-        asp_export_experiment_ids=asp_export_experiment_ids
-    )
->>>>>>> cde83f14
     return experiment_base_folder_name
 
 
 def hypothesis_one_main():
     parameter_ranges_and_speed_data = get_first_agenda_pipeline_params()
-<<<<<<< HEAD
-    hypothesis_one_pipeline(parameter_ranges_and_speed_data=parameter_ranges_and_speed_data,
-                            experiment_ids=None,
-                            copy_agenda_from_base_directory=None,
-                            )
-=======
     hypothesis_one_pipeline(
         parameter_ranges_and_speed_data=parameter_ranges_and_speed_data,
         qualitative_analysis_experiment_ids=range(270, 300),
         asp_export_experiment_ids=range(270, 300),
         copy_agenda_from_base_directory=None  # regenerate schedules
     )
->>>>>>> cde83f14
 
 
 if __name__ == '__main__':
