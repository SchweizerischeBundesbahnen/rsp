--- conflicted
+++ resolved
@@ -1,74 +1,3 @@
-<<<<<<< HEAD
-from typing import Dict
-from typing import Tuple
-
-from rsp.hypothesis_one_data_analysis import hypothesis_one_data_analysis
-from rsp.utils.data_types import ParameterRanges
-from rsp.utils.experiments import create_experiment_agenda
-from rsp.utils.experiments import run_experiment_agenda
-
-
-def get_pipeline_params() -> Tuple[ParameterRanges, Dict[float, float]]:
-    # Define the parameter ranges we would like to test
-    parameter_ranges = ParameterRanges(agent_range=[2, 150, 40],
-                                       size_range=[30, 150, 20],
-                                       in_city_rail_range=[6, 6, 1],
-                                       out_city_rail_range=[2, 2, 1],
-                                       city_range=[20, 20, 1],
-                                       earliest_malfunction=[20, 20, 1],
-                                       malfunction_duration=[20, 20, 1],
-                                       number_of_shortest_paths_per_agent=[10, 10, 1])
-    # Define the desired speed profiles
-    speed_data = {1.: 0.25,  # Fast passenger train
-                  1. / 2.: 0.25,  # Fast freight train
-                  1. / 3.: 0.25,  # Slow commuter train
-                  1. / 4.: 0.25}  # Slow freight train
-    return parameter_ranges, speed_data
-
-
-def get_first_agenda_pipeline_params() -> Tuple[ParameterRanges, Dict[float, float]]:
-    parameter_ranges = ParameterRanges(agent_range=[2, 50, 30],
-                                       size_range=[30, 50, 10],
-                                       in_city_rail_range=[6, 6, 1],
-                                       out_city_rail_range=[2, 2, 1],
-                                       city_range=[20, 20, 1],
-                                       earliest_malfunction=[20, 20, 1],
-                                       malfunction_duration=[20, 20, 1],
-                                       number_of_shortest_paths_per_agent=[10, 10, 1])
-    # Define the desired speed profiles
-    speed_data = {1.: 0.25,  # Fast passenger train
-                  1. / 2.: 0.25,  # Fast freight train
-                  1. / 3.: 0.25,  # Slow commuter train
-                  1. / 4.: 0.25}  # Slow freight train
-    return parameter_ranges, speed_data
-
-
-if __name__ == '__main__':
-    parameter_ranges, speed_data = get_first_agenda_pipeline_params()
-
-    # A. Experiment Planning: Create an experiment agenda out of the parameter ranges
-    experiment_agenda = create_experiment_agenda(experiment_name="exp_hypothesis_one",
-                                                 speed_data=speed_data,
-                                                 parameter_ranges=parameter_ranges,
-                                                 trials_per_experiment=1
-                                                 )
-
-    # B. Experiments: setup, then run
-    experiment_folder_name = run_experiment_agenda(
-        experiment_agenda=experiment_agenda,
-        run_experiments_parallel=True,
-        show_results_without_details=False,
-        verbose=False)
-
-    # C. Experiment Analysis
-    hypothesis_one_data_analysis(
-        data_folder=experiment_folder_name,
-        analysis_2d=True,
-        analysis_3d=False,
-        malfunction_analysis=False,
-        qualitative_analysis_experiment_ids=range(len(experiment_agenda.experiments))
-    )
-=======
 from typing import Dict
 from typing import Tuple
 
@@ -142,5 +71,4 @@
         analysis_3d=False,
         malfunction_analysis=False,
         qualitative_analysis_experiment_ids=range(len(experiment_agenda.experiments))
-    )
->>>>>>> 4cd4d706
+    )