--- conflicted
+++ resolved
@@ -69,9 +69,6 @@
     return ParameterRangesAndSpeedData(parameter_ranges=parameter_ranges, speed_data=speed_data)
 
 
-<<<<<<< HEAD
-def get_agenda_pipeline_malfunction_variation(schedule_gen: bool) -> ParameterRangesAndSpeedData:
-=======
 def get_agenda_pipeline_params_003_a_bit_more_advanced() -> ParameterRangesAndSpeedData:
     parameter_ranges = ParameterRanges(
         agent_range=[50, 150, 100],
@@ -96,8 +93,7 @@
     return ParameterRangesAndSpeedData(parameter_ranges=parameter_ranges, speed_data=speed_data)
 
 
-def get_agenda_pipeline_malfunction_variation(schedule_gen) -> ParameterRangesAndSpeedData:
->>>>>>> d1c42387
+def get_agenda_pipeline_malfunction_variation(schedule_gen: bool) -> ParameterRangesAndSpeedData:
     if schedule_gen:
         parameter_ranges = ParameterRanges(agent_range=[100, 100, 1],
                                            size_range=[100, 100, 1],
@@ -451,8 +447,8 @@
 
 if __name__ == '__main__':
     # do not commit your own calls !
-<<<<<<< HEAD
-    hypothesis_one_malfunction_analysis()
-=======
     pass
->>>>>>> d1c42387
+    hypothesis_one_malfunction_analysis(
+        agenda_folder='./agent_0_malfunction_2020_06_18T23_19_21/',
+        parallel_compute=1
+    )