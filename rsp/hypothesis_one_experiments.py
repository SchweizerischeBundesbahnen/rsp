--- conflicted
+++ resolved
@@ -69,9 +69,5 @@
         experiment_base_directory=experiment_folder_name,
         analysis_2d=True,
         analysis_3d=False,
-<<<<<<< HEAD
-        malfunction_analysis=False,
-=======
->>>>>>> 86cb891e
         qualitative_analysis_experiment_ids=[]
     )