import pprint
from typing import Dict, List

from flatland.envs.rail_env import RailEnv
from flatland.envs.rail_trainrun_data_structures import TrainrunWaypoint

from rsp.asp.asp_scheduling_helper import reschedule_full_after_malfunction, schedule_full, \
    reschedule_delta_after_malfunction
from rsp.asp.asp_solution_description import ASPSolutionDescription
from rsp.utils.data_types import ExperimentResults
from rsp.utils.experiment_solver import AbstractSolver
from rsp.utils.experiment_utils import replay


class ASPExperimentSolver(AbstractSolver):
    """
    Implements `AbstractSolver` for ASP.

    Methods
    -------
    run_experiment_trial:
        Returns the correct data format to run tests on full research pipeline
    """
    _pp = pprint.PrettyPrinter(indent=4)

    def run_experiment_trial(
            self,
            static_rail_env: RailEnv,
            malfunction_rail_env: RailEnv,
            malfunction_env_reset,
            k: int = 10,
            disable_verification_by_replay: bool = False,
            verbose: bool = False,
            debug: bool = False,
            rendering: bool = False
    ) -> ExperimentResults:
        """
        Runs the experiment.

        Parameters
        ----------
        static_rail_env: RailEnv
            Rail environment without any malfunction
        malfunction_rail_env: RailEnv
            Rail environment with one single malfunction

        Returns
        -------
        ExperimentResults
        """
        schedule_problem, schedule_result = schedule_full(k, static_rail_env, rendering=rendering, debug=debug)
        schedule_solution = schedule_result.solution

        schedule_trainruns: Dict[int, List[TrainrunWaypoint]] = schedule_solution.get_trainruns_dict()

        if verbose:
            print(f"  **** schedule_solution={schedule_trainruns}")

        # --------------------------------------------------------------------------------------
        # Generate malfuntion
        # --------------------------------------------------------------------------------------

        malfunction_env_reset()
        malfunction = replay(solution=schedule_solution, env=malfunction_rail_env, stop_on_malfunction=True,
                             problem=schedule_problem,
                             disable_verification_in_replay=True)
        malfunction_env_reset()
        if not malfunction:
            raise Exception("Could not produce a malfunction")

        if verbose:
            print(f"  **** malfunction={malfunction}")

        # --------------------------------------------------------------------------------------
        # Re-schedule Full
        # --------------------------------------------------------------------------------------

        full_reschedule_result = reschedule_full_after_malfunction(
            malfunction=malfunction,
            malfunction_env_reset=malfunction_env_reset,
            malfunction_rail_env=malfunction_rail_env,
            schedule_problem=schedule_problem,
            schedule_trainruns=schedule_trainruns,
            rendering=rendering,
<<<<<<< HEAD
            debug=verbose
=======
            debug=debug
>>>>>>> 02595138
        )
        malfunction_env_reset()
        full_reschedule_solution = full_reschedule_result.solution

        if verbose:
            print(f"  **** full re-schedule_solution=\n{full_reschedule_solution.get_trainruns_dict()}")
        full_reschedule_trainruns: Dict[int, List[TrainrunWaypoint]] = full_reschedule_solution.get_trainruns_dict()

        # --------------------------------------------------------------------------------------
        # Re-Schedule Delta
        # --------------------------------------------------------------------------------------

        delta_reschedule_result = reschedule_delta_after_malfunction(
            full_reschedule_trainruns=full_reschedule_trainruns,
            schedule_trainruns=schedule_trainruns,
            malfunction=malfunction,
            malfunction_rail_env=malfunction_rail_env,
            schedule_problem=schedule_problem,
            rendering=rendering,
<<<<<<< HEAD
            debug=verbose
=======
            debug=debug
>>>>>>> 02595138
        )
        malfunction_env_reset()
        delta_reschedule_solution: ASPSolutionDescription = delta_reschedule_result.solution

        if verbose:
            print(f"  **** delta re-schedule solution")
            print(delta_reschedule_solution.get_trainruns_dict())

        # --------------------------------------------------------------------------------------
        # Result
        # --------------------------------------------------------------------------------------
        current_results = ExperimentResults(time_full=schedule_result.solve_time,
                                            time_full_after_malfunction=full_reschedule_result.solve_time,
                                            time_delta_after_malfunction=delta_reschedule_result.solve_time,
                                            solution_full=schedule_solution.get_trainruns_dict(),
                                            solution_full_after_malfunction=full_reschedule_solution.get_trainruns_dict(),
                                            solution_delta_after_malfunction=delta_reschedule_solution.get_trainruns_dict(),
                                            costs_full=schedule_result.optimization_costs,
                                            costs_full_after_malfunction=full_reschedule_result.optimization_costs,
                                            costs_delta_after_malfunction=delta_reschedule_result.optimization_costs,
                                            experiment_freeze=delta_reschedule_result.experiment_freeze,
                                            malfunction=malfunction,
                                            agent_paths_dict=schedule_problem.agents_path_dict
                                            )
        return current_results<|MERGE_RESOLUTION|>--- conflicted
+++ resolved
@@ -82,11 +82,7 @@
             schedule_problem=schedule_problem,
             schedule_trainruns=schedule_trainruns,
             rendering=rendering,
-<<<<<<< HEAD
-            debug=verbose
-=======
             debug=debug
->>>>>>> 02595138
         )
         malfunction_env_reset()
         full_reschedule_solution = full_reschedule_result.solution
@@ -106,11 +102,7 @@
             malfunction_rail_env=malfunction_rail_env,
             schedule_problem=schedule_problem,
             rendering=rendering,
-<<<<<<< HEAD
-            debug=verbose
-=======
             debug=debug
->>>>>>> 02595138
         )
         malfunction_env_reset()
         delta_reschedule_solution: ASPSolutionDescription = delta_reschedule_result.solution
