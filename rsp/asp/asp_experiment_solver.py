--- conflicted
+++ resolved
@@ -80,13 +80,6 @@
         # --------------------------------------------------------------------------------------
 
         malfunction_env_reset()
-<<<<<<< HEAD
-        malfunction = replay(solution=schedule_solution, env=malfunction_rail_env, stop_on_malfunction=True,
-                             problem=schedule_problem,
-                             disable_verification_in_replay=True)
-        if malfunction is None:
-            return None
-=======
         controller_from_train_runs: ControllerFromTrainruns = schedule_solution.create_action_plan()
 
         malfunction = replay(
@@ -95,7 +88,8 @@
             stop_on_malfunction=True,
             solver_name=schedule_problem.get_solver_name(),
             disable_verification_in_replay=True)
->>>>>>> e61aac9c
+        if malfunction is None:
+            return None
         malfunction_env_reset()
 
         if verbose:
