--- conflicted
+++ resolved
@@ -152,11 +152,7 @@
         else:
             skip_count += 1
     if skip_count > 0:
-<<<<<<< HEAD
-        print("skipped " + skip_count + " paths of " + len(agent_paths))
-=======
         rsp_logger.info(f"skipped {skip_count}  paths of {len(agent_paths)}")
->>>>>>> ef6b3fda
 
     cycles = list(nx.simple_cycles(topo))
 
