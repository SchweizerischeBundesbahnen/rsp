--- conflicted
+++ resolved
@@ -1,10 +1,10 @@
-<<<<<<< HEAD
 import pprint
 from typing import Dict
 from typing import Set
 from typing import Tuple
 
 import networkx as nx
+import numpy as np
 from flatland.envs.rail_trainrun_data_structures import TrainrunDict
 from flatland.envs.rail_trainrun_data_structures import Waypoint
 
@@ -26,7 +26,8 @@
         minimum_travel_time_dict: Dict[int, int],
         max_episode_steps: int,
         schedule_topo_dict: TopoDict,
-        schedule_trainrun_dict: TrainrunDict) -> ScheduleProblemDescription:
+        schedule_trainrun_dict: TrainrunDict,
+        max_window_size_from_earliest: int = np.inf) -> ScheduleProblemDescription:
     """The perfect oracle only opens up the differences between the schedule
     and the imaginary re-schedule. It gives no additional routing flexibility!
 
@@ -44,6 +45,9 @@
         the topologies used for scheduling
     schedule_trainrun_dict: TrainrunDict
         the schedule S0
+    max_window_size_from_earliest: int
+        maximum window size as offset from earliest. => "Cuts off latest at earliest + earliest_time_windows when doing
+        back propagation of latest"
 
     Returns
     -------
@@ -127,7 +131,8 @@
         topo_dict=topo_dict,
         force_freeze=force_freeze,
         malfunction=malfunction,
-        latest_arrival=max_episode_steps
+        latest_arrival=max_episode_steps,
+        max_window_size_from_earliest=max_window_size_from_earliest
     )
 
     # (PO-3.3) add force_banned again to propagation constraints
@@ -206,220 +211,4 @@
     if verbose:
         print(f"  **** freeze ={_pp.pformat(freeze)}")
 
-    return delta, freeze
-=======
-import pprint
-from typing import Dict
-from typing import Set
-from typing import Tuple
-
-import networkx as nx
-import numpy as np
-from flatland.envs.rail_trainrun_data_structures import TrainrunDict
-from flatland.envs.rail_trainrun_data_structures import Waypoint
-
-from rsp.route_dag.generators.route_dag_generator_reschedule_generic import \
-    generic_schedule_problem_description_for_rescheduling
-from rsp.route_dag.route_dag import MAGIC_DIRECTION_FOR_SOURCE_TARGET
-from rsp.route_dag.route_dag import ScheduleProblemDescription
-from rsp.route_dag.route_dag import TopoDict
-from rsp.utils.data_types import ExperimentMalfunction
-from rsp.utils.data_types import RouteDAGConstraints
-from rsp.utils.data_types import RouteDAGConstraintsDict
-
-_pp = pprint.PrettyPrinter(indent=4)
-
-
-def perfect_oracle(
-        full_reschedule_trainrun_waypoints_dict: TrainrunDict,
-        malfunction: ExperimentMalfunction,
-        minimum_travel_time_dict: Dict[int, int],
-        max_episode_steps: int,
-        schedule_topo_dict: TopoDict,
-        schedule_trainrun_dict: TrainrunDict,
-        max_window_size_from_earliest: int = np.inf) -> ScheduleProblemDescription:
-    """The perfect oracle only opens up the differences between the schedule
-    and the imaginary re-schedule. It gives no additional routing flexibility!
-
-    Parameters
-    ----------
-    full_reschedule_trainrun_waypoints_dict: TrainrunDict
-        the magic information of the full re-schedule
-    malfunction: ExperimentMalfunction
-        the malfunction; used to determine the waypoint after the malfunction
-    minimum_travel_time_dict: Dict[int,int]
-        the minimumum travel times for the agents
-    max_episode_steps:
-        latest arrival
-    schedule_topo_dict:
-        the topologies used for scheduling
-    schedule_trainrun_dict: TrainrunDict
-        the schedule S0
-    max_window_size_from_earliest: int
-        maximum window size as offset from earliest. => "Cuts off latest at earliest + earliest_time_windows when doing
-        back propagation of latest"
-
-    Returns
-    -------
-    ScheduleProblemDesccription
-    """
-
-    # (PO-1) FREEZE WHERE LOCATION AND TIME ARE THE SAME
-    # Delta is all train run way points in the re-schedule that are not also in the schedule
-    delta: TrainrunDict = {
-        agent_id: sorted(list(
-            set(full_reschedule_trainrun_waypoints_dict[agent_id]).difference(
-                set(schedule_trainrun_dict[agent_id]))),
-            key=lambda p: p.scheduled_at)
-        for agent_id in schedule_trainrun_dict.keys()
-    }
-
-    # freeze contains everything that stays the same (waypoint and time)
-    force_freeze: TrainrunDict = \
-        {agent_id: sorted(list(
-            set(full_reschedule_trainrun_waypoints_dict[agent_id]).intersection(
-                set(schedule_trainrun_dict[agent_id]))),
-            key=lambda p: p.scheduled_at) for agent_id in delta.keys()}
-
-    # TODO SIM-105 make option to switch verification on and off? is this the right place for this checks?
-    # sanity checks
-    for agent_id, delta_waypoints in delta.items():
-        for delta_waypoint in delta_waypoints:
-            assert delta_waypoint.scheduled_at >= malfunction.time_step, f"found \n\n"
-            f"  **** delta_waypoint {delta_waypoint} of agent {agent_id},\n\n"
-            f"  **** malfunction is {malfunction}.\n\n"
-            f"  **** schedule={schedule_trainrun_dict[agent_id]}.\n\n"
-            f"  **** full re-schedule={full_reschedule_trainrun_waypoints_dict[agent_id]}"
-
-    # (PO-2) BAN ALL THAT ARE NEITHER IN SCHEDULE NOR RE-SCHEDULE
-    full_reschedule_waypoints: Dict[int, Set[Waypoint]] = \
-        {agent_id: {trainrun_waypoint.waypoint
-                    for trainrun_waypoint in full_reschedule_trainrun_waypoints_dict[agent_id]}
-         for agent_id in delta.keys()}
-    schedule_waypoints: Dict[int, Set[Waypoint]] = \
-        {agent_id: {trainrun_waypoint.waypoint
-                    for trainrun_waypoint in schedule_trainrun_dict[agent_id]}
-         for agent_id in delta.keys()}
-    all_waypoints: Dict[int, Set[Waypoint]] = \
-        {agent_id: {waypoint
-                    for waypoint in schedule_topo_dict[agent_id].nodes}
-         for agent_id in delta.keys()}
-    force_banned: Dict[int, Set[Waypoint]] = {
-        agent_id: {
-            waypoint
-            for waypoint in all_waypoints[agent_id]
-            # the trainruns returned by the solver do not include the dummy target node, therefore never ban it.
-            if (waypoint not in schedule_waypoints[agent_id]
-                and waypoint not in full_reschedule_waypoints[agent_id]
-                and waypoint.direction != MAGIC_DIRECTION_FOR_SOURCE_TARGET)
-        }
-        for agent_id in delta.keys()}
-
-    # (PO-3) BUILD CONSTRAINTS GIVEN THE TOPOS, THE FORCE_FREEZES
-    # (PO-3.1) build topos without banned
-    topo_dict: Dict[int, nx.DiGraph] = {}
-    for agent_id, schedule_topo in schedule_topo_dict.items():
-        new_topo = nx.DiGraph()
-        nodes_to_removes = [
-            waypoint
-            for waypoint in schedule_topo.nodes
-            # the trainruns returned by the solver do not include the dummy target node, therefore never ban it.
-            if (waypoint not in schedule_waypoints[agent_id] and
-                waypoint not in full_reschedule_waypoints[agent_id] and
-                waypoint.direction != MAGIC_DIRECTION_FOR_SOURCE_TARGET)
-        ]
-        for from_node, to_node in schedule_topo.edges:
-            # the trainruns returned by the solver do not include the dummy target node, therefore do not remove corresponding edges
-            if from_node not in nodes_to_removes and to_node not in nodes_to_removes:
-                new_topo.add_edge(from_node, to_node)
-        topo_dict[agent_id] = new_topo
-
-    # (PO-3.2) propagate earliest and latest
-    tc: ScheduleProblemDescription = generic_schedule_problem_description_for_rescheduling(
-        schedule_trainruns=schedule_trainrun_dict,
-        minimum_travel_time_dict=minimum_travel_time_dict,
-        topo_dict=topo_dict,
-        force_freeze=force_freeze,
-        malfunction=malfunction,
-        latest_arrival=max_episode_steps,
-        max_window_size_from_earliest=max_window_size_from_earliest
-    )
-
-    # (PO-3.3) add force_banned again to propagation constraints
-    freeze_dict: RouteDAGConstraintsDict = tc.route_dag_constraints_dict
-    freeze_dict_all: RouteDAGConstraintsDict = {
-        agent_id: RouteDAGConstraints(
-            freeze_visit=freeze_dict[agent_id].freeze_visit,
-            freeze_earliest=freeze_dict[agent_id].freeze_earliest,
-            freeze_latest=freeze_dict[agent_id].freeze_latest,
-            freeze_banned=freeze_dict[agent_id].freeze_banned + list(force_banned[agent_id]),
-        )
-        for agent_id in delta.keys()
-    }
-    return ScheduleProblemDescription(
-        route_dag_constraints_dict=freeze_dict_all,
-        minimum_travel_time_dict=tc.minimum_travel_time_dict,
-        topo_dict=tc.topo_dict,
-        max_episode_steps=tc.max_episode_steps,
-        route_section_penalties=tc.route_section_penalties,
-        weight_lateness_seconds=1
-    )
-
-
-def _determine_delta(full_reschedule_trainrunwaypoints_dict: TrainrunDict,
-                     malfunction: ExperimentMalfunction,
-                     schedule_trainrunwaypoints: TrainrunDict,
-                     verbose: bool = False) -> Tuple[TrainrunDict, TrainrunDict]:
-    """Delta contains the information about what is changed by the malfunction
-    with respect to the malfunction.
-
-    - all train run way points in the re-schedule that are different from the initial schedule.
-    - this includes the run way point after the malfunction which is delayed!
-
-    Freeze contains all waypoints/times we can freeze/constrain:
-    - all train run way points that are the same in the re-schedule
-
-    Parameters
-    ----------
-    full_reschedule_trainrunwaypoints_dict
-    malfunction
-    schedule_trainrunwaypoints
-    verbose
-    """
-    if verbose:
-        print(f"  **** full re-schedule")
-        print(_pp.pformat(full_reschedule_trainrunwaypoints_dict))
-    # Delta is all train run way points in the re-schedule that are not also in the schedule
-    delta: TrainrunDict = {
-        agent_id: sorted(list(
-            set(full_reschedule_trainrunwaypoints_dict[agent_id]).difference(
-                set(schedule_trainrunwaypoints[agent_id]))),
-            key=lambda p: p.scheduled_at)
-        for agent_id in schedule_trainrunwaypoints.keys()
-    }
-
-    # freeze contains everything that stays the same
-    freeze: TrainrunDict = \
-        {agent_id: sorted(list(
-            set(full_reschedule_trainrunwaypoints_dict[agent_id]).intersection(
-                set(schedule_trainrunwaypoints[agent_id]))),
-            key=lambda p: p.scheduled_at) for agent_id in delta.keys()}
-
-    if verbose:
-        print(f"  **** delta={_pp.pformat(delta)}")
-
-    # TODO SIM-105 make option to switch verification on and off? is this the right place for this checks?
-    # sanity checks
-    for agent_id, delta_waypoints in delta.items():
-        for delta_waypoint in delta_waypoints:
-            assert delta_waypoint.scheduled_at >= malfunction.time_step, f"found \n\n"
-            f"  **** delta_waypoint {delta_waypoint} of agent {agent_id},\n\n"
-            f"  **** malfunction is {malfunction}.\n\n"
-            f"  **** schedule={schedule_trainrunwaypoints[agent_id]}.\n\n"
-            f"  **** full re-schedule={full_reschedule_trainrunwaypoints_dict[agent_id]}"
-    # Freeze are all train run way points in the re-schedule that not in the delta
-    if verbose:
-        print(f"  **** freeze ={_pp.pformat(freeze)}")
-
-    return delta, freeze
->>>>>>> 4cd4d706
+    return delta, freeze