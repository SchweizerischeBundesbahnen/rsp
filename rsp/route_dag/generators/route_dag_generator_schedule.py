<<<<<<< HEAD
import networkx as nx
import numpy as np
from flatland.envs.rail_env import RailEnv
from flatland.envs.rail_env_shortest_paths import get_k_shortest_paths
from flatland.envs.rail_trainrun_data_structures import TrainrunWaypoint
from flatland.envs.rail_trainrun_data_structures import Waypoint

from rsp.route_dag.generators.route_dag_generator_utils import propagate_earliest
from rsp.route_dag.generators.route_dag_generator_utils import propagate_latest
from rsp.route_dag.route_dag import _get_topology_with_dummy_nodes_from_agent_paths_dict
from rsp.route_dag.route_dag import get_sinks_for_topo
from rsp.route_dag.route_dag import ScheduleProblemDescription
from rsp.utils.data_types import RouteDAGConstraints


def schedule_problem_description_from_rail_env(env: RailEnv, k: int) -> ScheduleProblemDescription:
    agents_paths_dict = {
        # TODO https://gitlab.aicrowd.com/flatland/flatland/issues/302: add method to FLATland to create of k shortest paths for all agents
        i: get_k_shortest_paths(env,
                                agent.initial_position,
                                agent.initial_direction,
                                agent.target,
                                k) for i, agent in enumerate(env.agents)
    }

    minimum_travel_time_dict = {agent.handle: int(np.ceil(1 / agent.speed_data['speed']))
                                for agent in env.agents}
    dummy_source_dict, topo_dict = _get_topology_with_dummy_nodes_from_agent_paths_dict(agents_paths_dict)
    schedule_problem_description = ScheduleProblemDescription(
        route_dag_constraints_dict={
            agent_id: _get_route_dag_constraints_for_scheduling(
                minimum_travel_time=minimum_travel_time_dict[agent_id],
                topo=topo_dict[agent_id],
                dummy_source=dummy_source_dict[agent_id],
                latest_arrival=env._max_episode_steps)
            for agent_id, topo in topo_dict.items()},
        minimum_travel_time_dict=minimum_travel_time_dict,
        topo_dict=topo_dict,
        max_episode_steps=env._max_episode_steps,
        route_section_penalties={agent.handle: {} for agent in env.agents},
        weight_lateness_seconds=1
    )

    return schedule_problem_description


def _get_route_dag_constraints_for_scheduling(
        topo: nx.DiGraph,
        dummy_source: Waypoint,
        minimum_travel_time: int,
        latest_arrival: int
) -> RouteDAGConstraints:
    return RouteDAGConstraints(
        freeze_visit=[],
        freeze_earliest=propagate_earliest(
            banned_set=set(),
            earliest_dict={dummy_source: 0},
            minimum_travel_time=minimum_travel_time,
            force_freeze_dict={},
            subdag_source=TrainrunWaypoint(waypoint=dummy_source, scheduled_at=0),
            topo=topo,
        ),
        freeze_latest=propagate_latest(
            banned_set=set(),
            latest_dict={sink: latest_arrival - 1 for sink in get_sinks_for_topo(topo)},
            latest_arrival=latest_arrival,
            minimum_travel_time=minimum_travel_time,
            force_freeze_dict={},
            topo=topo,
        ),
        freeze_banned=[],
    )
=======
import networkx as nx
import numpy as np
from flatland.envs.rail_env import RailEnv
from flatland.envs.rail_env_shortest_paths import get_k_shortest_paths
from flatland.envs.rail_trainrun_data_structures import TrainrunWaypoint
from flatland.envs.rail_trainrun_data_structures import Waypoint

from rsp.route_dag.generators.route_dag_generator_utils import propagate_earliest
from rsp.route_dag.generators.route_dag_generator_utils import propagate_latest
from rsp.route_dag.route_dag import _get_topology_with_dummy_nodes_from_agent_paths_dict
from rsp.route_dag.route_dag import get_sinks_for_topo
from rsp.route_dag.route_dag import ScheduleProblemDescription
from rsp.utils.data_types import RouteDAGConstraints


def schedule_problem_description_from_rail_env(env: RailEnv, k: int) -> ScheduleProblemDescription:
    agents_paths_dict = {
        # TODO https://gitlab.aicrowd.com/flatland/flatland/issues/302: add method to FLATland to create of k shortest paths for all agents
        i: get_k_shortest_paths(env,
                                agent.initial_position,
                                agent.initial_direction,
                                agent.target,
                                k) for i, agent in enumerate(env.agents)
    }

    minimum_travel_time_dict = {agent.handle: int(np.ceil(1 / agent.speed_data['speed']))
                                for agent in env.agents}
    dummy_source_dict, topo_dict = _get_topology_with_dummy_nodes_from_agent_paths_dict(agents_paths_dict)
    schedule_problem_description = ScheduleProblemDescription(
        route_dag_constraints_dict={
            agent_id: _get_route_dag_constraints_for_scheduling(
                minimum_travel_time=minimum_travel_time_dict[agent_id],
                topo=topo_dict[agent_id],
                dummy_source=dummy_source_dict[agent_id],
                latest_arrival=env._max_episode_steps)
            for agent_id, topo in topo_dict.items()},
        minimum_travel_time_dict=minimum_travel_time_dict,
        topo_dict=topo_dict,
        max_episode_steps=env._max_episode_steps,
        route_section_penalties={agent.handle: {} for agent in env.agents},
        weight_lateness_seconds=1
    )

    return schedule_problem_description


def _get_route_dag_constraints_for_scheduling(
        topo: nx.DiGraph,
        dummy_source: Waypoint,
        minimum_travel_time: int,
        latest_arrival: int
) -> RouteDAGConstraints:
    return RouteDAGConstraints(
        freeze_visit=[],
        freeze_earliest=propagate_earliest(
            banned_set=set(),
            earliest_dict={dummy_source: 0},
            minimum_travel_time=minimum_travel_time,
            force_freeze_dict={},
            subdag_source=TrainrunWaypoint(waypoint=dummy_source, scheduled_at=0),
            topo=topo,
        ),
        freeze_latest=propagate_latest(
            banned_set=set(),
            latest_dict={sink: latest_arrival - 1 for sink in get_sinks_for_topo(topo)},
            earliest_dict={},
            latest_arrival=latest_arrival,
            minimum_travel_time=minimum_travel_time,
            force_freeze_dict={},
            topo=topo,
        ),
        freeze_banned=[],
    )
>>>>>>> 4cd4d706
<|MERGE_RESOLUTION|>--- conflicted
+++ resolved
@@ -1,77 +1,3 @@
-<<<<<<< HEAD
-import networkx as nx
-import numpy as np
-from flatland.envs.rail_env import RailEnv
-from flatland.envs.rail_env_shortest_paths import get_k_shortest_paths
-from flatland.envs.rail_trainrun_data_structures import TrainrunWaypoint
-from flatland.envs.rail_trainrun_data_structures import Waypoint
-
-from rsp.route_dag.generators.route_dag_generator_utils import propagate_earliest
-from rsp.route_dag.generators.route_dag_generator_utils import propagate_latest
-from rsp.route_dag.route_dag import _get_topology_with_dummy_nodes_from_agent_paths_dict
-from rsp.route_dag.route_dag import get_sinks_for_topo
-from rsp.route_dag.route_dag import ScheduleProblemDescription
-from rsp.utils.data_types import RouteDAGConstraints
-
-
-def schedule_problem_description_from_rail_env(env: RailEnv, k: int) -> ScheduleProblemDescription:
-    agents_paths_dict = {
-        # TODO https://gitlab.aicrowd.com/flatland/flatland/issues/302: add method to FLATland to create of k shortest paths for all agents
-        i: get_k_shortest_paths(env,
-                                agent.initial_position,
-                                agent.initial_direction,
-                                agent.target,
-                                k) for i, agent in enumerate(env.agents)
-    }
-
-    minimum_travel_time_dict = {agent.handle: int(np.ceil(1 / agent.speed_data['speed']))
-                                for agent in env.agents}
-    dummy_source_dict, topo_dict = _get_topology_with_dummy_nodes_from_agent_paths_dict(agents_paths_dict)
-    schedule_problem_description = ScheduleProblemDescription(
-        route_dag_constraints_dict={
-            agent_id: _get_route_dag_constraints_for_scheduling(
-                minimum_travel_time=minimum_travel_time_dict[agent_id],
-                topo=topo_dict[agent_id],
-                dummy_source=dummy_source_dict[agent_id],
-                latest_arrival=env._max_episode_steps)
-            for agent_id, topo in topo_dict.items()},
-        minimum_travel_time_dict=minimum_travel_time_dict,
-        topo_dict=topo_dict,
-        max_episode_steps=env._max_episode_steps,
-        route_section_penalties={agent.handle: {} for agent in env.agents},
-        weight_lateness_seconds=1
-    )
-
-    return schedule_problem_description
-
-
-def _get_route_dag_constraints_for_scheduling(
-        topo: nx.DiGraph,
-        dummy_source: Waypoint,
-        minimum_travel_time: int,
-        latest_arrival: int
-) -> RouteDAGConstraints:
-    return RouteDAGConstraints(
-        freeze_visit=[],
-        freeze_earliest=propagate_earliest(
-            banned_set=set(),
-            earliest_dict={dummy_source: 0},
-            minimum_travel_time=minimum_travel_time,
-            force_freeze_dict={},
-            subdag_source=TrainrunWaypoint(waypoint=dummy_source, scheduled_at=0),
-            topo=topo,
-        ),
-        freeze_latest=propagate_latest(
-            banned_set=set(),
-            latest_dict={sink: latest_arrival - 1 for sink in get_sinks_for_topo(topo)},
-            latest_arrival=latest_arrival,
-            minimum_travel_time=minimum_travel_time,
-            force_freeze_dict={},
-            topo=topo,
-        ),
-        freeze_banned=[],
-    )
-=======
 import networkx as nx
 import numpy as np
 from flatland.envs.rail_env import RailEnv
@@ -144,5 +70,4 @@
             topo=topo,
         ),
         freeze_banned=[],
-    )
->>>>>>> 4cd4d706
+    )