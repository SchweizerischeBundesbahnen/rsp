<<<<<<< HEAD
from typing import Dict

import networkx as nx
from flatland.envs.rail_trainrun_data_structures import TrainrunDict

from rsp.route_dag.generators.route_dag_generator_reschedule_generic import \
    generic_schedule_problem_description_for_rescheduling
from rsp.route_dag.route_dag import ScheduleProblemDescription
from rsp.utils.data_types import ExperimentMalfunction


def get_schedule_problem_for_full_rescheduling(malfunction: ExperimentMalfunction,
                                               schedule_trainruns: TrainrunDict,
                                               minimum_travel_time_dict: Dict[int, int],
                                               topo_dict: Dict[int, nx.DiGraph],
                                               latest_arrival: int
                                               ) -> ScheduleProblemDescription:
    """Returns the experiment freeze for the full re-scheduling problem. Wraps
    the generic freeze by freezing everything up to and including the
    malfunction.

    See param description there.
    """
    return generic_schedule_problem_description_for_rescheduling(
        malfunction=malfunction,
        schedule_trainruns=schedule_trainruns,
        minimum_travel_time_dict=minimum_travel_time_dict,
        force_freeze={agent_id: [trainrun_waypoint
                                 for trainrun_waypoint in schedule_trainrun
                                 if trainrun_waypoint.scheduled_at <= malfunction.time_step
                                 ]
                      for agent_id, schedule_trainrun in schedule_trainruns.items()
                      },
        topo_dict=topo_dict,
        latest_arrival=latest_arrival
    )
=======
from typing import Dict

import networkx as nx
import numpy as np
from flatland.envs.rail_trainrun_data_structures import TrainrunDict

from rsp.route_dag.generators.route_dag_generator_reschedule_generic import \
    generic_schedule_problem_description_for_rescheduling
from rsp.route_dag.route_dag import ScheduleProblemDescription
from rsp.utils.data_types import ExperimentMalfunction


def get_schedule_problem_for_full_rescheduling(malfunction: ExperimentMalfunction,
                                               schedule_trainruns: TrainrunDict,
                                               minimum_travel_time_dict: Dict[int, int],
                                               topo_dict: Dict[int, nx.DiGraph],
                                               latest_arrival: int,
                                               max_window_size_from_earliest: int = np.inf
                                               ) -> ScheduleProblemDescription:
    """Returns the experiment freeze for the full re-scheduling problem. Wraps
    the generic freeze by freezing everything up to and including the
    malfunction.

    See param description there.
    """
    return generic_schedule_problem_description_for_rescheduling(
        malfunction=malfunction,
        schedule_trainruns=schedule_trainruns,
        minimum_travel_time_dict=minimum_travel_time_dict,
        force_freeze={agent_id: [trainrun_waypoint
                                 for trainrun_waypoint in schedule_trainrun
                                 if trainrun_waypoint.scheduled_at <= malfunction.time_step
                                 ]
                      for agent_id, schedule_trainrun in schedule_trainruns.items()
                      },
        topo_dict=topo_dict,
        latest_arrival=latest_arrival,
        max_window_size_from_earliest=max_window_size_from_earliest
    )
>>>>>>> 4cd4d706
<|MERGE_RESOLUTION|>--- conflicted
+++ resolved
@@ -1,41 +1,3 @@
-<<<<<<< HEAD
-from typing import Dict
-
-import networkx as nx
-from flatland.envs.rail_trainrun_data_structures import TrainrunDict
-
-from rsp.route_dag.generators.route_dag_generator_reschedule_generic import \
-    generic_schedule_problem_description_for_rescheduling
-from rsp.route_dag.route_dag import ScheduleProblemDescription
-from rsp.utils.data_types import ExperimentMalfunction
-
-
-def get_schedule_problem_for_full_rescheduling(malfunction: ExperimentMalfunction,
-                                               schedule_trainruns: TrainrunDict,
-                                               minimum_travel_time_dict: Dict[int, int],
-                                               topo_dict: Dict[int, nx.DiGraph],
-                                               latest_arrival: int
-                                               ) -> ScheduleProblemDescription:
-    """Returns the experiment freeze for the full re-scheduling problem. Wraps
-    the generic freeze by freezing everything up to and including the
-    malfunction.
-
-    See param description there.
-    """
-    return generic_schedule_problem_description_for_rescheduling(
-        malfunction=malfunction,
-        schedule_trainruns=schedule_trainruns,
-        minimum_travel_time_dict=minimum_travel_time_dict,
-        force_freeze={agent_id: [trainrun_waypoint
-                                 for trainrun_waypoint in schedule_trainrun
-                                 if trainrun_waypoint.scheduled_at <= malfunction.time_step
-                                 ]
-                      for agent_id, schedule_trainrun in schedule_trainruns.items()
-                      },
-        topo_dict=topo_dict,
-        latest_arrival=latest_arrival
-    )
-=======
 from typing import Dict
 
 import networkx as nx
@@ -74,5 +36,4 @@
         topo_dict=topo_dict,
         latest_arrival=latest_arrival,
         max_window_size_from_earliest=max_window_size_from_earliest
-    )
->>>>>>> 4cd4d706
+    )