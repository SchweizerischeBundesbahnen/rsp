--- conflicted
+++ resolved
@@ -1,366 +1,3 @@
-<<<<<<< HEAD
-from collections import OrderedDict
-from typing import Dict
-from typing import List
-from typing import Set
-
-import networkx as nx
-from flatland.envs.rail_trainrun_data_structures import Trainrun
-from flatland.envs.rail_trainrun_data_structures import TrainrunDict
-from flatland.envs.rail_trainrun_data_structures import TrainrunWaypoint
-from flatland.envs.rail_trainrun_data_structures import Waypoint
-
-from rsp.route_dag.generators.route_dag_generator_utils import get_delayed_trainrun_waypoint_after_malfunction
-from rsp.route_dag.generators.route_dag_generator_utils import propagate_earliest
-from rsp.route_dag.generators.route_dag_generator_utils import propagate_latest
-from rsp.route_dag.generators.route_dag_generator_utils import verify_route_dag_constraints_for_agent
-from rsp.route_dag.route_dag import get_sinks_for_topo
-from rsp.route_dag.route_dag import RouteSectionPenaltiesDict
-from rsp.route_dag.route_dag import ScheduleProblemDescription
-from rsp.route_dag.route_dag import TopoDict
-from rsp.utils.data_types import ExperimentMalfunction
-from rsp.utils.data_types import RouteDAGConstraints
-
-
-def generic_schedule_problem_description_for_rescheduling(
-        schedule_trainruns: TrainrunDict,
-        minimum_travel_time_dict: Dict[int, int],
-        topo_dict: TopoDict,
-        force_freeze: Dict[int, List[TrainrunWaypoint]],
-        malfunction: ExperimentMalfunction,
-        latest_arrival: int
-) -> ScheduleProblemDescription:
-    """Derives the experiment freeze given the malfunction and optionally a
-    force freeze from an Oracle. The node after the malfunction time has to be
-    visited with an earliest constraint.
-
-    Parameters
-    ----------
-    schedule_trainruns
-        the schedule before the malfunction happened
-    minimum_travel_time_dict
-        the agent's speed (constant for every agent, different among agents)
-    topo_dict
-        the topos for the agents
-    force_freeze
-        waypoints the oracle told to pass by
-    malfunction
-        malfunction
-    latest_arrival
-        end of the global time window
-
-    Returns
-    -------
-    """
-    spd = ScheduleProblemDescription(
-        route_dag_constraints_dict={
-            agent_id: _generic_route_dag_contraints_for_rescheduling(
-                schedule_trainrun=schedule_trainruns[agent_id],
-                minimum_travel_time=minimum_travel_time_dict[agent_id],
-                topo=topo_dict[agent_id],
-                force_freeze=force_freeze[agent_id],
-                malfunction=malfunction,
-                agent_id=agent_id,
-                latest_arrival=latest_arrival
-            )
-            for agent_id in schedule_trainruns},
-        topo_dict=topo_dict,
-        minimum_travel_time_dict=minimum_travel_time_dict,
-        max_episode_steps=latest_arrival,
-        route_section_penalties=_extract_route_section_penalties(schedule_trainruns, topo_dict),
-        weight_lateness_seconds=1
-    )
-    # TODO SIM-324 pull out verification
-    for agent_id in spd.route_dag_constraints_dict:
-        verify_route_dag_constraints_for_agent(
-            agent_id=agent_id,
-            topo=topo_dict[agent_id],
-            route_dag_constraints=spd.route_dag_constraints_dict[agent_id],
-            force_freeze=force_freeze[agent_id],
-            malfunction=malfunction if malfunction.agent_id == agent_id else None,
-            scheduled_trainrun=list(
-                filter(lambda trainrun_waypoint: trainrun_waypoint.scheduled_at <= malfunction.time_step,
-                       schedule_trainruns[agent_id]))
-        )
-    return spd
-
-
-def _extract_route_section_penalties(schedule_trainruns: TrainrunDict, topo_dict: TopoDict):
-    """Penalize edges by 1 in the topology departing from scheduled
-    trainrun."""
-    route_section_penalties: RouteSectionPenaltiesDict = {}
-    for agent_id, schedule_trainrun in schedule_trainruns.items():
-        route_section_penalties[agent_id] = {}
-        waypoints_in_schedule = {trainrun_waypoint.waypoint for trainrun_waypoint in schedule_trainrun}
-        topo = topo_dict[agent_id]
-        for edge in topo.edges:
-            (from_waypoint, to_waypoint) = edge
-            if from_waypoint in waypoints_in_schedule and to_waypoint not in waypoints_in_schedule:
-                route_section_penalties[agent_id][edge] = 1
-    return route_section_penalties
-
-
-def _generic_route_dag_constraints_for_rescheduling_agent_while_running(
-        minimum_travel_time: int,
-        topo: nx.DiGraph,
-        force_freeze: List[TrainrunWaypoint],
-        subdag_source: TrainrunWaypoint,
-        latest_arrival: int
-) -> RouteDAGConstraints:
-    """Construct route DAG constraints for this agent. Consider only case where
-    malfunction happens during schedule or if there is a (force freeze from the
-    oracle).
-
-    Parameters
-    ----------
-
-    minimum_travel_time
-        the constant cell running time of trains
-    topo: nx.DiGraph
-        the agent's route DAG without constraints
-    force_freeze: List[TrainrunWaypoint]
-        vertices that need be visited and be visited at the given time
-    subdag_source: TrainrunWaypoint
-        the entry point into the dag that needs to be visited (the vertex after malfunction that is delayed);
-        scheduled_at is interpreted as earliest
-    latest_arrival: int
-
-    Returns
-    -------
-    RouteDAGConstraints
-        constraints for the situation
-    """
-
-    # force freeze
-    force_freeze_dict = {trainrun_waypoint.waypoint: trainrun_waypoint.scheduled_at
-                         for trainrun_waypoint in force_freeze}
-    force_freeze_waypoints_set = {trainrun_waypoint.waypoint for trainrun_waypoint in force_freeze}
-
-    # remove duplicates but deterministic (hashes of dict)
-    all_waypoints: List[Waypoint] = topo.nodes
-
-    # initialize visit, earliest, latest
-    freeze_visit = []
-    freeze_visit_waypoint_set: Set[Waypoint] = set()
-    reachable_earliest_dict: [Waypoint, int] = OrderedDict()
-    reachable_latest_dict: [Waypoint, int] = OrderedDict()
-
-    def _remove_from_reachable(waypoint):
-        # design choice: we give no earliest/latest for banned!
-        if waypoint in reachable_earliest_dict:
-            reachable_earliest_dict.pop(waypoint)
-        if waypoint in reachable_latest_dict:
-            reachable_latest_dict.pop(waypoint)
-
-    # 1. sub dag source must be visited (point after malfunction)
-    freeze_visit.append(subdag_source.waypoint)
-    freeze_visit_waypoint_set.add(subdag_source.waypoint)
-    reachable_earliest_dict[subdag_source.waypoint] = subdag_source.scheduled_at
-
-    # 2. latest for sinks
-    # there may be multiple vertices by which the last cell may be entered!
-    sinks = list(get_sinks_for_topo(topo))
-    assert len(sinks) == 1
-    for sink in sinks:
-        # TODO SIM-322 hard-coded assumption; actually this is even wrong, since the sink is the dummy target; fix tests!
-        reachable_latest_dict[sink] = latest_arrival - 1
-
-    # 3. visit, earliest and latest for force_freeze
-    for trainrun_waypoint in force_freeze:
-        reachable_earliest_dict[trainrun_waypoint.waypoint] = trainrun_waypoint.scheduled_at
-        reachable_latest_dict[trainrun_waypoint.waypoint] = trainrun_waypoint.scheduled_at
-        freeze_visit.append(trainrun_waypoint.waypoint)
-        freeze_visit_waypoint_set.add(trainrun_waypoint.waypoint)
-
-    # 4. ban all that are not reachable in topology given the force_freeze
-    reachable_set = _get_reachable_given_frozen_set(force_freeze=force_freeze, topo=topo)
-    reachable_set.add(subdag_source.waypoint)
-    for trainrun_waypoint in force_freeze:
-        reachable_set.add(trainrun_waypoint.waypoint)
-
-    # ban all that are not reachable in topology
-    banned, banned_set = _collect_banned_as_not_reached(all_waypoints, force_freeze_waypoints_set, reachable_set)
-    # design choice: we give no earliest/latest for banned!
-    for waypoint in banned_set:
-        _remove_from_reachable(waypoint)
-
-    # 5. propagate earliest and latest in the sub-DAG
-    # N.B. we cannot move along paths since this we the order would play a role (SIM-260)
-    propagate_earliest(banned_set, reachable_earliest_dict, force_freeze_dict, minimum_travel_time, subdag_source,
-                       topo)
-    propagate_latest(banned_set, force_freeze_dict, latest_arrival, reachable_latest_dict, minimum_travel_time, topo)
-
-    # 6. ban all waypoints that are reachable in the toplogy but not in time (i.e. where earliest > latest)
-    for waypoint in all_waypoints:
-        if (waypoint not in reachable_earliest_dict or waypoint not in reachable_latest_dict or  # noqa: W504
-            reachable_earliest_dict[waypoint] > reachable_latest_dict[waypoint]) \
-                and waypoint not in banned_set:
-            banned.append(waypoint)
-            banned_set.add(waypoint)
-            _remove_from_reachable(waypoint)
-
-    return RouteDAGConstraints(
-        freeze_visit=freeze_visit,
-        freeze_earliest=reachable_earliest_dict,
-        freeze_banned=banned,
-        freeze_latest=reachable_latest_dict
-    )
-
-
-def _collect_banned_as_not_reached(all_waypoints: List[Waypoint],
-                                   force_freeze_waypoints_set: Set[Waypoint],
-                                   reachable_set: Set[Waypoint]):
-    """Bans all that are not either in the forward or backward funnel of the
-    freezed ones.
-
-    Returns them as list for iteration and as set for containment test.
-    """
-    banned: List[Waypoint] = []
-    banned_set: Set[Waypoint] = set()
-    for waypoint in all_waypoints:
-        if waypoint not in reachable_set:
-            banned.append(waypoint)
-            banned_set.add(waypoint)
-            assert waypoint not in force_freeze_waypoints_set, f"{waypoint}"
-
-    return banned, banned_set
-
-
-def _get_reachable_given_frozen_set(topo: nx.DiGraph,
-                                    force_freeze: List[TrainrunWaypoint]) -> Set[Waypoint]:
-    """Determines which vertices can still be reached given the frozen set. We
-    take all funnels forward and backward from these points and then the
-    intersection of those. A source and sink node only have a forward and
-    backward funnel, respectively. In FLATland, the source node is always
-    unique, the sink node is made unique by a dummy node at the end (the agent
-    may enter from more than one direction ino the target cell.)
-
-    Parameters
-    ----------
-    topo
-        directed graph
-    force_freeze
-        the waypoints that must be visited
-
-    Returns
-    -------
-    """
-    forward_reachable = {waypoint: set() for waypoint in topo.nodes}
-    backward_reachable = {waypoint: set() for waypoint in topo.nodes}
-
-    # collect descendants and ancestors of freeze
-    for trainrun_waypoint in force_freeze:
-        forward_reachable[trainrun_waypoint.waypoint] = set(nx.descendants(topo, trainrun_waypoint.waypoint))
-        backward_reachable[trainrun_waypoint.waypoint] = set(nx.ancestors(topo, trainrun_waypoint.waypoint))
-
-    # reflexivity: add waypoint to its own closure (needed for building reachable_set below)
-    for waypoint in topo.nodes:
-        forward_reachable[waypoint].add(waypoint)
-        backward_reachable[waypoint].add(waypoint)
-
-    # reachable are only those that are either in the forward or backward "funnel" of all force freezes!
-    reachable_set = set(topo.nodes)
-    for trainrun_waypoint in force_freeze:
-        waypoint = trainrun_waypoint.waypoint
-        forward_and_backward_reachable = forward_reachable[waypoint].union(backward_reachable[waypoint])
-        reachable_set.intersection_update(forward_and_backward_reachable)
-    return reachable_set
-
-
-def _generic_route_dag_contraints_for_rescheduling(
-        schedule_trainrun: Trainrun,
-        minimum_travel_time: int,
-        topo: nx.DiGraph,
-        force_freeze: List[TrainrunWaypoint],
-        malfunction: ExperimentMalfunction,
-        agent_id: int,
-        latest_arrival: int
-) -> RouteDAGConstraints:
-    """Derives the experiment freeze given the malfunction and optionally a
-    force freeze from an Oracle. The node after the malfunction time has to be
-    visited with an earliest constraint.
-
-    Parameters
-    ----------
-    schedule_trainruns
-        the schedule before the malfunction happened
-    minimum_travel_time_dict
-        the agent's speed (constant for every agent, different among agents)
-    topo_dict
-        the topos for the agents
-    force_freeze
-        waypoints the oracle told to pass by
-    malfunction
-        malfunction
-    latest_arrival
-        end of the global time window
-
-    Returns
-    -------
-    """
-
-    if (malfunction.time_step >= schedule_trainrun[0].scheduled_at and  # noqa: W504
-        malfunction.time_step < schedule_trainrun[-1].scheduled_at) or force_freeze:
-        return _generic_route_dag_constraints_for_rescheduling_agent_while_running(
-            minimum_travel_time=minimum_travel_time,
-            topo=topo,
-            force_freeze=force_freeze,
-            subdag_source=get_delayed_trainrun_waypoint_after_malfunction(
-                agent_id=agent_id,
-                trainrun=schedule_trainrun,
-                malfunction=malfunction,
-                minimum_travel_time=minimum_travel_time
-            ),
-            latest_arrival=latest_arrival
-        )
-
-    # handle the special case of malfunction before scheduled start or after scheduled arrival of agent
-    elif malfunction.time_step < schedule_trainrun[0].scheduled_at:
-        route_dag_constraints = RouteDAGConstraints(
-            freeze_visit=[],
-            freeze_earliest=propagate_earliest(
-                banned_set=[],
-                earliest_dict={schedule_trainrun[0].waypoint: schedule_trainrun[0].scheduled_at},
-                minimum_travel_time=minimum_travel_time,
-                force_freeze_dict={},
-                subdag_source=schedule_trainrun[0],
-                topo=topo,
-            ),
-            freeze_latest=propagate_latest(
-                banned_set=[],
-                latest_dict={sink: latest_arrival - 1 for sink in get_sinks_for_topo(topo)},
-                latest_arrival=latest_arrival,
-                minimum_travel_time=minimum_travel_time,
-                force_freeze_dict={},
-                topo=topo,
-            ),
-            freeze_banned=[],
-        )
-        freeze: RouteDAGConstraints = route_dag_constraints
-        # N.B. copy keys into new list (cannot delete keys while looping concurrently looping over them)
-        waypoints: List[Waypoint] = list(freeze.freeze_earliest.keys())
-        for waypoint in waypoints:
-            if freeze.freeze_earliest[waypoint] > freeze.freeze_latest[waypoint]:
-                del freeze.freeze_latest[waypoint]
-                del freeze.freeze_earliest[waypoint]
-                freeze.freeze_banned.append(waypoint)
-        return freeze
-    elif malfunction.time_step >= schedule_trainrun[-1].scheduled_at:
-        visited = {trainrun_waypoint.waypoint for trainrun_waypoint in schedule_trainrun}
-        all_waypoints = topo.nodes
-        return RouteDAGConstraints(
-            freeze_visit=[trainrun_waypoint.waypoint for trainrun_waypoint in schedule_trainrun],
-            freeze_earliest={trainrun_waypoint.waypoint: trainrun_waypoint.scheduled_at
-                             for trainrun_waypoint in schedule_trainrun},
-            freeze_latest={trainrun_waypoint.waypoint: trainrun_waypoint.scheduled_at
-                           for trainrun_waypoint in schedule_trainrun},
-            freeze_banned=[waypoint
-                           for waypoint in all_waypoints
-                           if waypoint not in visited],
-        )
-    else:
-        raise Exception(f"Unexepcted state for agent {agent_id} malfunction {malfunction}")
-=======
 from collections import OrderedDict
 from typing import Dict
 from typing import List
@@ -748,5 +385,4 @@
                            if waypoint not in visited],
         )
     else:
-        raise Exception(f"Unexepcted state for agent {agent_id} malfunction {malfunction}")
->>>>>>> 4cd4d706
+        raise Exception(f"Unexepcted state for agent {agent_id} malfunction {malfunction}")