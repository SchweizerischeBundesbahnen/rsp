--- conflicted
+++ resolved
@@ -1,4 +1,3 @@
-<<<<<<< HEAD
 """Generic route dag generation."""
 from typing import Dict
 from typing import List
@@ -20,7 +19,7 @@
                        force_freeze_dict: Dict[Waypoint, int],
                        minimum_travel_time: int,
                        subdag_source: TrainrunWaypoint,
-                       topo: nx.DiGraph):
+                       topo: nx.DiGraph) -> Dict[Waypoint, int]:
     """Extract earliest times at nodes by moving forward from source. Earliest
     time for the agent to reach this vertex given the freezed times.
 
@@ -61,10 +60,82 @@
 
 def propagate_latest(banned_set: Set[Waypoint],
                      force_freeze_dict: Dict[Waypoint, int],
+                     earliest_dict: Dict[Waypoint, int],
+                     latest_dict: Dict[Waypoint, int],
                      latest_arrival: int,
-                     latest_dict: Dict[Waypoint, int],
                      minimum_travel_time: int,
-                     topo: nx.DiGraph):
+                     topo: nx.DiGraph,
+                     max_window_size_from_earliest: int = np.inf
+                     ) -> Dict[Waypoint, int]:
+    """If max_window_size_from_earliest is 0, then extract latest by moving
+    backwards from sinks. Latest time for the agent to pass here in order to
+    reach the target in time. Otherwise take the minimum of moving backwards or
+    earliest + max_window_size_from_earliest.
+
+    Parameters
+    ----------
+    banned_set
+    force_freeze_dict
+    earliest_dict
+    latest_dict
+    latest_arrival
+    minimum_travel_time
+    topo
+    max_window_size_from_earliest: int
+        maximum window size as offset from earliest. => "Cuts off latest at earliest + earliest_time_windows when doing
+        back propagation of latest"
+    """
+
+    latest_backwards = _propagate_latest_backwards(banned_set=banned_set,
+                                                   force_freeze_dict=force_freeze_dict,
+                                                   latest_arrival=latest_arrival,
+                                                   latest_dict=latest_dict,
+                                                   minimum_travel_time=minimum_travel_time,
+                                                   topo=topo)
+    if max_window_size_from_earliest == np.inf:
+        return latest_backwards
+    else:
+        latest_forward = _propagate_latest_forward_constant(earliest_dict=earliest_dict,
+                                                            latest_dict={},
+                                                            latest_arrival=latest_arrival,
+                                                            max_window_size_from_earliest=max_window_size_from_earliest)
+
+        latest = dict()
+        for waypoint, latest_forward_time in latest_forward.items():
+            latest_backward_time = latest_backwards.get(waypoint)
+            latest[waypoint] = min(latest_forward_time, latest_backward_time)
+        return latest
+
+
+def _propagate_latest_forward_constant(earliest_dict: Dict[Waypoint, int],
+                                       latest_dict: Dict[Waypoint, int],
+                                       latest_arrival: int,
+                                       max_window_size_from_earliest: int) -> Dict[Waypoint, int]:
+    """Extract latest by adding a constant value to earliest.
+
+    Parameters
+    ----------
+    earliest_dict
+    latest_dict
+    latest_arrival
+    max_window_size_from_earliest: int
+        maximum window size as offset from earliest. => "Cuts off latest at earliest + earliest_time_windows when doing
+        back propagation of latest"
+    """
+
+    for waypoint, earliest in earliest_dict.items():
+        latest = earliest + max_window_size_from_earliest
+        latest = latest_arrival if latest > latest_arrival else latest
+        latest_dict[waypoint] = latest
+    return latest_dict
+
+
+def _propagate_latest_backwards(banned_set: Set[Waypoint],
+                                force_freeze_dict: Dict[Waypoint, int],
+                                latest_arrival: int,
+                                latest_dict: Dict[Waypoint, int],
+                                minimum_travel_time: int,
+                                topo: nx.DiGraph):
     """Extract latest by moving backwards from sinks. Latest time for the agent
     to pass here in order to reach the target in time.
 
@@ -237,317 +308,4 @@
                 f"agent {agent_id}: the known solution has " \
                 f"schedule {waypoint} at {scheduled_at} - " \
                 f"but found latest {route_dag_constraints.freeze_latest[waypoint]}"
-            assert waypoint not in route_dag_constraints.freeze_banned
-=======
-"""Generic route dag generation."""
-from typing import Dict
-from typing import List
-from typing import Optional
-from typing import Set
-
-import networkx as nx
-import numpy as np
-from flatland.envs.rail_trainrun_data_structures import Trainrun
-from flatland.envs.rail_trainrun_data_structures import TrainrunWaypoint
-from flatland.envs.rail_trainrun_data_structures import Waypoint
-
-from rsp.route_dag.route_dag import RouteDAGConstraints
-from rsp.utils.data_types import ExperimentMalfunction
-
-
-def propagate_earliest(banned_set: Set[Waypoint],
-                       earliest_dict: Dict[Waypoint, int],
-                       force_freeze_dict: Dict[Waypoint, int],
-                       minimum_travel_time: int,
-                       subdag_source: TrainrunWaypoint,
-                       topo: nx.DiGraph) -> Dict[Waypoint, int]:
-    """Extract earliest times at nodes by moving forward from source. Earliest
-    time for the agent to reach this vertex given the freezed times.
-
-    Parameters
-    ----------
-    banned_set
-    earliest_dict
-    force_freeze_dict
-    minimum_travel_time
-    subdag_source
-    topo
-    """
-    # iterate as long as there are updates (not optimized!)
-    # update as min(earliest_at_predecessor+minimum_travel_time,current_earliest) until fixed point reached
-    done = False
-    while not done:
-        done = True
-        for waypoint in topo.nodes:
-            # https://networkx.github.io/documentation/stable/reference/classes/generated/networkx.DiGraph.predecessors.html
-            for successor in topo.successors(waypoint):
-                if successor in force_freeze_dict or successor in banned_set:
-                    continue
-                else:
-                    minimum_travel_time_here = minimum_travel_time
-                    # TODO SIM-322 put minimum_travel_time per edge and add dumy edges for source and sink as input
-                    # minimum travel time is 1 (synchronization step) to one if we're coming from the source or goint to sink
-                    if topo.in_degree[waypoint] == 0 or topo.out_degree[successor] == 0:
-                        minimum_travel_time_here = 1
-                    path_earliest = earliest_dict.get(waypoint, np.inf) + minimum_travel_time_here
-                    earliest = min(path_earliest, earliest_dict.get(successor, np.inf))
-                    if earliest > subdag_source.scheduled_at and earliest < np.inf:
-                        earliest = int(earliest)
-                        if earliest_dict.get(successor, None) != earliest:
-                            done = False
-                        earliest_dict[successor] = earliest
-    return earliest_dict
-
-
-def propagate_latest(banned_set: Set[Waypoint],
-                     force_freeze_dict: Dict[Waypoint, int],
-                     earliest_dict: Dict[Waypoint, int],
-                     latest_dict: Dict[Waypoint, int],
-                     latest_arrival: int,
-                     minimum_travel_time: int,
-                     topo: nx.DiGraph,
-                     max_window_size_from_earliest: int = np.inf
-                     ) -> Dict[Waypoint, int]:
-    """If max_window_size_from_earliest is 0, then extract latest by moving
-    backwards from sinks. Latest time for the agent to pass here in order to
-    reach the target in time. Otherwise take the minimum of moving backwards or
-    earliest + max_window_size_from_earliest.
-
-    Parameters
-    ----------
-    banned_set
-    force_freeze_dict
-    earliest_dict
-    latest_dict
-    latest_arrival
-    minimum_travel_time
-    topo
-    max_window_size_from_earliest: int
-        maximum window size as offset from earliest. => "Cuts off latest at earliest + earliest_time_windows when doing
-        back propagation of latest"
-    """
-
-    latest_backwards = _propagate_latest_backwards(banned_set=banned_set,
-                                                   force_freeze_dict=force_freeze_dict,
-                                                   latest_arrival=latest_arrival,
-                                                   latest_dict=latest_dict,
-                                                   minimum_travel_time=minimum_travel_time,
-                                                   topo=topo)
-    if max_window_size_from_earliest == np.inf:
-        return latest_backwards
-    else:
-        latest_forward = _propagate_latest_forward_constant(earliest_dict=earliest_dict,
-                                                            latest_dict={},
-                                                            latest_arrival=latest_arrival,
-                                                            max_window_size_from_earliest=max_window_size_from_earliest)
-
-        latest = dict()
-        for waypoint, latest_forward_time in latest_forward.items():
-            latest_backward_time = latest_backwards.get(waypoint)
-            latest[waypoint] = min(latest_forward_time, latest_backward_time)
-        return latest
-
-
-def _propagate_latest_forward_constant(earliest_dict: Dict[Waypoint, int],
-                                       latest_dict: Dict[Waypoint, int],
-                                       latest_arrival: int,
-                                       max_window_size_from_earliest: int) -> Dict[Waypoint, int]:
-    """Extract latest by adding a constant value to earliest.
-
-    Parameters
-    ----------
-    earliest_dict
-    latest_dict
-    latest_arrival
-    max_window_size_from_earliest: int
-        maximum window size as offset from earliest. => "Cuts off latest at earliest + earliest_time_windows when doing
-        back propagation of latest"
-    """
-
-    for waypoint, earliest in earliest_dict.items():
-        latest = earliest + max_window_size_from_earliest
-        latest = latest_arrival if latest > latest_arrival else latest
-        latest_dict[waypoint] = latest
-    return latest_dict
-
-
-def _propagate_latest_backwards(banned_set: Set[Waypoint],
-                                force_freeze_dict: Dict[Waypoint, int],
-                                latest_arrival: int,
-                                latest_dict: Dict[Waypoint, int],
-                                minimum_travel_time: int,
-                                topo: nx.DiGraph):
-    """Extract latest by moving backwards from sinks. Latest time for the agent
-    to pass here in order to reach the target in time.
-
-    Parameters
-    ----------
-    banned_set
-    force_freeze_dict
-    latest_arrival
-    latest_dict
-    minimum_travel_time
-    topo
-    """
-    # iterate as long as there are updates (not optimized!)
-    # update max(latest_at_next_node-minimum_travel_time,current_latest) until fixed point reached
-    done = False
-    while not done:
-        done = True
-        for waypoint in topo.nodes:
-            # https://networkx.github.io/documentation/stable/reference/classes/generated/networkx.DiGraph.predecessors.html
-            for predecessor in topo.predecessors(waypoint):
-                if predecessor in force_freeze_dict or predecessor in banned_set:
-                    continue
-                else:
-                    minimum_travel_time_corrected = minimum_travel_time
-                    # TODO SIM-322 put minimum_travel_time per edge and add dumy edges for source and sink as input
-                    # minimum travel time is 1 (synchronization step) if we're goint to the sink or coming from source
-                    if topo.out_degree[waypoint] == 0 or topo.in_degree[predecessor] == 0:
-                        minimum_travel_time_corrected = 1
-
-                    path_latest = latest_dict.get(waypoint, -np.inf) - minimum_travel_time_corrected
-                    latest = max(path_latest, latest_dict.get(predecessor, -np.inf))
-                    if latest < latest_arrival and latest > -np.inf:
-                        latest = int(latest)
-                        if latest_dict.get(predecessor, None) != latest:
-                            done = False
-                        latest_dict[predecessor] = latest
-    return latest_dict
-
-
-def get_delayed_trainrun_waypoint_after_malfunction(
-        agent_id: int,
-        trainrun: Trainrun,
-        malfunction: ExperimentMalfunction,
-        minimum_travel_time: int) -> TrainrunWaypoint:
-    """Returns the trainrun waypoint after the malfunction that needs to be re.
-
-    Parameters
-    ----------
-    agent_id
-    trainrun
-    malfunction
-
-    Returns
-    -------
-    """
-    previous_scheduled = 0
-    for trainrun_waypoint in trainrun:
-        if trainrun_waypoint.scheduled_at > malfunction.time_step:
-            if agent_id == malfunction.agent_id:
-                return TrainrunWaypoint(
-                    waypoint=trainrun_waypoint.waypoint,
-                    scheduled_at=previous_scheduled + malfunction.malfunction_duration + minimum_travel_time)
-            else:
-                return trainrun_waypoint
-        previous_scheduled = trainrun_waypoint.scheduled_at
-    return trainrun[-1]
-
-
-def verify_route_dag_constraints_for_agent(
-        agent_id: int,
-        route_dag_constraints: RouteDAGConstraints,
-        topo: nx.DiGraph,
-        force_freeze: Optional[List[TrainrunWaypoint]] = None,
-        malfunction: Optional[ExperimentMalfunction] = None,
-        scheduled_trainrun: Optional[Trainrun] = None
-):
-    """Does the route_dag_constraints reflect the force freeze, route DAG and
-    malfunctions correctly?
-
-    Parameters
-    ----------
-    scheduled_trainrun
-    route_dag_constraints
-        the experiment freeze to be verified.
-    topo
-        the route DAG
-    force_freeze
-        the trainrun waypoints that must as given (consistency is not checked!)
-    malfunction
-        if it's the agent in malfunction, the experiment freeze should put a visit and earliest constraint
-    scheduled_trainrun
-        verify that this whole train run is part of the solution space.
-        With malfunctions, caller must ensure that only relevant part is passed to be verified!
-
-    Returns
-    -------
-    """
-
-    all_waypoints = topo.nodes
-    for waypoint in all_waypoints:
-        # if waypoint is banned -> must not earliest/latest/visit
-        if waypoint in route_dag_constraints.freeze_banned:
-            assert waypoint not in route_dag_constraints.freeze_earliest, \
-                f"agent {agent_id}: {waypoint} banned, should have no earliest"
-            assert waypoint not in route_dag_constraints.freeze_latest, \
-                f"agent {agent_id}: {waypoint} banned, should have no latest"
-            assert waypoint not in route_dag_constraints.freeze_visit, \
-                f"agent {agent_id}: {waypoint} banned, should have no visit"
-        else:
-            # waypoint must have earliest and latest s.t. earliest <= latest
-            assert waypoint in route_dag_constraints.freeze_earliest, \
-                f"agent {agent_id} has no earliest for {waypoint}"
-            assert waypoint in route_dag_constraints.freeze_latest, \
-                f"agent {agent_id} has no latest for {waypoint}"
-            assert route_dag_constraints.freeze_earliest[waypoint] <= route_dag_constraints.freeze_latest[waypoint], \
-                f"agent {agent_id} at {waypoint}: earliest should be less or equal to latest, " + \
-                f"found {route_dag_constraints.freeze_earliest[waypoint]} <= {route_dag_constraints.freeze_latest[waypoint]}"
-
-    # verify that force is implemented correctly
-    if force_freeze:
-        for trainrun_waypoint in force_freeze:
-            assert route_dag_constraints.freeze_latest[trainrun_waypoint.waypoint] == trainrun_waypoint.scheduled_at, \
-                f"agent {agent_id}: should have latest requirement " \
-                f"for {trainrun_waypoint.waypoint} at {trainrun_waypoint.scheduled_at} - " \
-                f"found {route_dag_constraints.freeze_latest[trainrun_waypoint.waypoint]}"
-            assert route_dag_constraints.freeze_earliest[trainrun_waypoint.waypoint] == trainrun_waypoint.scheduled_at, \
-                f"agent {agent_id}: should have earliest requirement " \
-                f"for {trainrun_waypoint.waypoint} at {trainrun_waypoint.scheduled_at} - " \
-                f"found {route_dag_constraints.freeze_earliest[trainrun_waypoint.waypoint]}"
-            assert trainrun_waypoint.waypoint in route_dag_constraints.freeze_visit, \
-                f"agent {agent_id}: should have visit requirement " \
-                f"for {trainrun_waypoint.waypoint}"
-            assert trainrun_waypoint.waypoint not in route_dag_constraints.freeze_banned, \
-                f"agent {agent_id}: should have no banned requirement " \
-                f"for {trainrun_waypoint.waypoint}"
-
-    # verify that all points up to malfunction are forced to be visited
-    if malfunction:
-        for waypoint, earliest in route_dag_constraints.freeze_earliest.items():
-            # everything before malfunction must be the same
-            if earliest <= malfunction.time_step:
-                assert route_dag_constraints.freeze_latest[waypoint] == earliest
-                assert waypoint in route_dag_constraints.freeze_visit
-            else:
-                assert earliest >= malfunction.time_step + malfunction.malfunction_duration, \
-                    f"{agent_id} {malfunction}. found earliest={earliest} for {waypoint}"
-
-    # verify that scheduled train run is in the solution space
-    if scheduled_trainrun:
-        scheduled_dict = {trainrun_waypoint.waypoint: trainrun_waypoint.scheduled_at
-                          for trainrun_waypoint in scheduled_trainrun}
-        for waypoint, scheduled_at in scheduled_dict.items():
-            assert waypoint not in route_dag_constraints.freeze_banned, \
-                f"agent {agent_id}: the known solution has " \
-                f"schedule {waypoint} at {scheduled_at} - " \
-                f"but banned constraint"
-            assert waypoint in route_dag_constraints.freeze_earliest, \
-                f"agent {agent_id}: the known solution has " \
-                f"schedule {waypoint} at {scheduled_at} - " \
-                f"but no earliest constraint"
-            assert scheduled_at >= route_dag_constraints.freeze_earliest[waypoint], \
-                f"agent {agent_id}: the known solution has " \
-                f"schedule {waypoint} at {scheduled_at} - " \
-                f"but found earliest {route_dag_constraints.freeze_latest[waypoint]}"
-            assert waypoint in route_dag_constraints.freeze_latest, \
-                f"agent {agent_id}: the known solution has " \
-                f"schedule {waypoint} at {scheduled_at} - " \
-                f"but no latest constraint"
-            assert scheduled_at <= route_dag_constraints.freeze_latest[waypoint], \
-                f"agent {agent_id}: the known solution has " \
-                f"schedule {waypoint} at {scheduled_at} - " \
-                f"but found latest {route_dag_constraints.freeze_latest[waypoint]}"
-            assert waypoint not in route_dag_constraints.freeze_banned
->>>>>>> 4cd4d706
+            assert waypoint not in route_dag_constraints.freeze_banned