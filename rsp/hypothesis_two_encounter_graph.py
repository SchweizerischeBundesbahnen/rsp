--- conflicted
+++ resolved
@@ -144,20 +144,12 @@
                     continue
                 if to_agent in minimal_depth.keys():
                     to_agent_depth = minimal_depth[to_agent]
-<<<<<<< HEAD
-                    # TODO: Check why there are hops to neighbours greater than one! (Depth difference shoul always be 1 no!?)
-=======
                     # Check if the agents are connected and only draw lines from lower to deeper influence depth
->>>>>>> 62447d8a
                     if 1. / distance_matrix[from_agent, to_agent] > 0.001 and from_agent_depth < to_agent_depth:
                         if to_agent not in list(node_positions.keys()):
                             rel_pos = node_positions[from_agent][1]
                             node_positions[to_agent] = (
-<<<<<<< HEAD
-                                to_agent_depth, rel_pos + 5 * (agent_counter_per_depth[to_agent_depth] - 0.5 * len(agents_per_depth[to_agent_depth])))
-=======
                                 to_agent_depth, rel_pos + x_scaling * (agent_counter_per_depth[to_agent_depth] - 0.5 * len(agents_per_depth[to_agent_depth])))
->>>>>>> 62447d8a
                             agents_per_depth[to_agent_depth][agent_counter_per_depth[to_agent_depth]] = to_agent
                             agent_counter_per_depth[to_agent_depth] += 1
 
