import pprint
from typing import Dict
from typing import List
from typing import Optional
from typing import Tuple

import numpy as np
import plotly.graph_objects as go
import tqdm
from flatland.core.grid.grid_utils import coordinate_to_position

from rsp.compute_time_analysis.compute_time_analysis import extract_schedule_plotting
<<<<<<< HEAD
=======
from rsp.compute_time_analysis.compute_time_analysis import get_difference_in_time_space_trajectories
from rsp.compute_time_analysis.compute_time_analysis import plot_time_resource_trajectories
from rsp.compute_time_analysis.compute_time_analysis import PLOTLY_COLORLIST
from rsp.compute_time_analysis.compute_time_analysis import time_windows_as_resource_occupations_per_agent
from rsp.compute_time_analysis.compute_time_analysis import Trajectories
from rsp.compute_time_analysis.compute_time_analysis import trajectories_from_resource_occupations_per_agent
from rsp.logger import rsp_logger
>>>>>>> dc3563fe
from rsp.transmission_chains.transmission_chains import distance_matrix_from_tranmission_chains
from rsp.transmission_chains.transmission_chains import extract_transmission_chains_from_schedule
from rsp.transmission_chains.transmission_chains import extract_transmission_chains_from_time_windows
from rsp.transmission_chains.transmission_chains import TransmissionChain
from rsp.utils.data_types import ExperimentResultsAnalysis
from rsp.utils.data_types import ResourceOccupation
from rsp.utils.data_types import SchedulingProblemInTimeWindows
from rsp.utils.data_types_converters_and_validators import extract_time_windows
from rsp.utils.global_constants import RELEASE_TIME
from rsp.utils.plotting_data_types import SchedulePlotting

_pp = pprint.PrettyPrinter(indent=4)


def compute_disturbance_propagation_graph(schedule_plotting: SchedulePlotting) \
        -> Tuple[List[TransmissionChain], np.ndarray, np.ndarray, Dict[int, int]]:
    """Method to Compute the disturbance propagation in the schedule when there
    is no dispatching done. This method will return more changed agents than
    will actually change.

    Parameters
    ----------
    schedule_plotting

    Returns
    -------
    transmission_chains, distance_matrix, weights_matrix, minimal_depth
    """

    # 1. compute the forward-only wave of the malfunction
    transmission_chains = extract_transmission_chains_from_schedule(schedule_plotting=schedule_plotting)

    # 2. non-symmetric distance matrix of primary, secondary etc. effects
    number_of_trains = len(schedule_plotting.schedule_as_resource_occupations.sorted_resource_occupations_per_agent)
    distance_matrix, minimal_depth, wave_fronts_reaching_other_agent = distance_matrix_from_tranmission_chains(
        number_of_trains=number_of_trains, transmission_chains=transmission_chains)

    return transmission_chains, distance_matrix, minimal_depth


def resource_occpuation_from_transmission_chains(transmission_chains: List[TransmissionChain], changed_agents: Dict) -> List[ResourceOccupation]:
    """Method to construct Ressource Occupation from transmition chains. Used
    to plot the transmission in the resource-time-diagram.

    Parameters
    ----------
    transmission_chains

    Returns
    -------
    Ressource Occupation of a given Transmission Chain
    """
    wave_plotting_id = -1
    time_resource_malfunction_wave = [
        ResourceOccupation(interval=transmission_chain[-1].hop_off.interval,
                           resource=transmission_chain[-1].hop_off.resource,
                           direction=transmission_chain[-1].hop_off.direction,
                           agent_id=wave_plotting_id)
        for transmission_chain in transmission_chains
        if changed_agents[transmission_chain[-1].hop_off.agent_id]]
    wave_resource_occupations: List[ResourceOccupation] = time_resource_malfunction_wave
    return wave_resource_occupations


def plot_transmission_chains_time_window(
        experiment_result: ExperimentResultsAnalysis,
        transmission_chains_time_window: List[TransmissionChain]):
    """

    Parameters
    ----------
    experiment_result
    transmission_chains_time_window

    Returns
    -------

    """
    schedule_plotting = extract_schedule_plotting(experiment_result=experiment_result)
    reschedule_full_resource_occupations_per_agent = schedule_plotting.reschedule_full_as_resource_occupations.sorted_resource_occupations_per_agent
    num_agents = len(experiment_result.results_full.trainruns_dict.keys())
    plotting_information = schedule_plotting.plotting_information

    prediction = extract_trajectories_from_transmission_chains_time_window(num_agents, plotting_information, transmission_chains_time_window)
    plot_time_resource_trajectories(
        trajectories=prediction,
        title='Time Window Prediction',
        schedule_plotting=schedule_plotting
    )

    # TODO sanity check:
    trajectories_reschedule_full_time_windows = trajectories_from_resource_occupations_per_agent(
        resource_occupations_schedule=time_windows_as_resource_occupations_per_agent(problem=experiment_result.problem_full_after_malfunction),
        plotting_information=schedule_plotting.plotting_information)
    sanity_false_positives, _ = get_difference_in_time_space_trajectories(
        base_trajectories=prediction,
        target_trajectories=trajectories_reschedule_full_time_windows)
    plot_time_resource_trajectories(
        trajectories=sanity_false_positives,
        title='Sanity false positives (in prediction, but not in re-schedule full time windows): should be empty',
        schedule_plotting=schedule_plotting
    )
    sanity_false_negatives, _ = get_difference_in_time_space_trajectories(
        target_trajectories=prediction,
        base_trajectories=trajectories_reschedule_full_time_windows)
    plot_time_resource_trajectories(
        trajectories=sanity_false_negatives,
        title='Sanity false negatives (not in prediction but in re-schedule full time windows): reduction by prediction - any?',
        schedule_plotting=schedule_plotting
    )
    # Get trajectories for reschedule full
    trajectories_reschedule_full: Trajectories = trajectories_from_resource_occupations_per_agent(
        resource_occupations_schedule=reschedule_full_resource_occupations_per_agent,
        plotting_information=plotting_information)

    # Plot difference with prediction
    false_negatives, _ = get_difference_in_time_space_trajectories(
        base_trajectories=trajectories_reschedule_full,
        target_trajectories=prediction)
    plot_time_resource_trajectories(
        trajectories=false_negatives,
        # TODO SIM-549 is there something wrong because release times are not contained in time windows?
        title='False negatives (in re-schedule full but not in prediction)',
        schedule_plotting=schedule_plotting
    )
    false_positives, _ = get_difference_in_time_space_trajectories(
        base_trajectories=prediction,
        target_trajectories=trajectories_reschedule_full)
    plot_time_resource_trajectories(
        trajectories=false_positives,
        title='False positives (in prediction but not in re-schedule full)',
        schedule_plotting=schedule_plotting
    )
    # TODO SIM-549 damping: probabilistic delay propagation?


def extract_trajectories_from_transmission_chains_time_window(
        num_agents,
        plotting_information,
        transmission_chains_time_window,
        release_time: int = RELEASE_TIME):
    trajectories_from_transmission_chains_time_window: Trajectories = {agent_id: [] for agent_id in range(num_agents)}
    for transmission_chain in tqdm.tqdm(transmission_chains_time_window):
        last_time_window = transmission_chain[-1].hop_off
        position = coordinate_to_position(plotting_information.grid_width, [last_time_window.resource])[0]
        # TODO dirty hack: add positions from re-scheduling to resource_sorting in the first place instead of workaround here!
        if position not in plotting_information.sorting:
            plotting_information.sorting[position] = len(plotting_information.sorting)

        agent_id = last_time_window.agent_id
        train_time_path = trajectories_from_transmission_chains_time_window[agent_id]
        train_time_path.append((plotting_information.sorting[position], last_time_window.interval.from_incl))
        train_time_path.append((plotting_information.sorting[position], last_time_window.interval.to_excl + release_time))
        train_time_path.append((None, None))
    return trajectories_from_transmission_chains_time_window


def extract_time_windows_and_transmission_chains(experiment_result: ExperimentResultsAnalysis) -> List[TransmissionChain]:
    """Extract time windows from scheduling problem and derive transmission
    chains from them.

    Parameters
    ----------
    experiment_result

    Returns
    -------
    """
    rsp_logger.info("start extract_time_windows")
    malfunction = experiment_result.malfunction
    re_schedule_full_time_windows: SchedulingProblemInTimeWindows = extract_time_windows(
        route_dag_constraints_dict=experiment_result.problem_full_after_malfunction.route_dag_constraints_dict,
        minimum_travel_time_dict=experiment_result.problem_full_after_malfunction.minimum_travel_time_dict,
        release_time=RELEASE_TIME)
    rsp_logger.info("end extract_time_windows")
    rsp_logger.info("start extract_transmission_chains_from_time_windows")
    transmission_chains_time_window: List[TransmissionChain] = extract_transmission_chains_from_time_windows(
        time_windows=re_schedule_full_time_windows,
        malfunction=malfunction)
    rsp_logger.info("end extract_transmission_chains_from_time_windows")
    return transmission_chains_time_window


def plot_delay_propagation_graph(  # noqa: C901
        minimal_depth,
        distance_matrix,
        changed_agents,
        file_name: Optional[str] = None
):
    """

    Parameters
    ----------
    distance_matrix
    minimal_depth
    Returns
    -------

    """
    layout = go.Layout(
        plot_bgcolor='rgba(46,49,49,1)'
    )
    x_scaling = 5
    fig = go.Figure(layout=layout)
    max_depth = max(list(minimal_depth.values()))
    agents_per_depth = [[] for _ in range(max_depth + 1)]
    agent_counter_per_depth = [0 for _ in range(max_depth + 1)]
    # get agents for each depth
    for agent, depth in minimal_depth.items():
        agents_per_depth[depth].append(agent)
    num_agents = len(distance_matrix[:, 0])
    node_positions = {}
    for depth in range(max_depth + 1):
        for from_agent in agents_per_depth[depth]:
            node_line = []
            from_agent_depth = depth
            if from_agent not in list(node_positions.keys()):
                node_positions[from_agent] = (from_agent_depth, x_scaling * (agent_counter_per_depth[depth] - 0.5 * len(agents_per_depth[depth])))
                agent_counter_per_depth[depth] += 1
            for to_agent in range(num_agents):
                if from_agent == to_agent:
                    continue
                if to_agent in minimal_depth.keys():
                    to_agent_depth = minimal_depth[to_agent]
                    # Check if the agents are connected and only draw lines from lower to deeper influence depth
                    if 1. / distance_matrix[from_agent, to_agent] > 0.001 and from_agent_depth < to_agent_depth:
                        if to_agent not in list(node_positions.keys()):
                            rel_pos = node_positions[from_agent][1]
                            node_positions[to_agent] = (
                                to_agent_depth, rel_pos + x_scaling * (agent_counter_per_depth[to_agent_depth] - 0.5 * len(agents_per_depth[to_agent_depth])))
                            agents_per_depth[to_agent_depth][agent_counter_per_depth[to_agent_depth]] = to_agent
                            agent_counter_per_depth[to_agent_depth] += 1

                        node_line.append(node_positions[from_agent])
                        node_line.append(node_positions[to_agent])
                        node_line.append((None, None))
            x = []
            y = []
            for pos in node_line:
                x.append(pos[1])
                y.append(pos[0])
            if changed_agents[from_agent]:
                color = "red"
            else:
                color = "yellow"
            fig.add_trace(go.Scattergl(
                x=x,
                y=y,
                mode='lines+markers',
                name="Agent {}".format(from_agent),
                marker=dict(size=5, color=color)
            ))
    for agent in changed_agents:
        if changed_agents[agent] and agent not in minimal_depth:
            print("Missed agent {}".format(agent))
    fig.update_yaxes(zeroline=False, showgrid=True, range=[max_depth, 0], tick0=0, dtick=1, gridcolor='Grey', title="Influence Depth")
    fig.update_xaxes(zeroline=False, showgrid=False, ticks=None, visible=False)
<<<<<<< HEAD
    if file_name is None:
        fig.show()
    else:
        fig.write_image(file_name)


if __name__ == '__main__':
    hypothesis_two_disturbance_propagation_graph(
        experiment_base_directory='../rsp-data/agent_0_malfunction_2020_05_18T11_56_31',
        experiment_ids=list(range(1))
    )
=======

    fig.show()
>>>>>>> dc3563fe
<|MERGE_RESOLUTION|>--- conflicted
+++ resolved
@@ -10,16 +10,12 @@
 from flatland.core.grid.grid_utils import coordinate_to_position
 
 from rsp.compute_time_analysis.compute_time_analysis import extract_schedule_plotting
-<<<<<<< HEAD
-=======
 from rsp.compute_time_analysis.compute_time_analysis import get_difference_in_time_space_trajectories
 from rsp.compute_time_analysis.compute_time_analysis import plot_time_resource_trajectories
-from rsp.compute_time_analysis.compute_time_analysis import PLOTLY_COLORLIST
 from rsp.compute_time_analysis.compute_time_analysis import time_windows_as_resource_occupations_per_agent
 from rsp.compute_time_analysis.compute_time_analysis import Trajectories
 from rsp.compute_time_analysis.compute_time_analysis import trajectories_from_resource_occupations_per_agent
 from rsp.logger import rsp_logger
->>>>>>> dc3563fe
 from rsp.transmission_chains.transmission_chains import distance_matrix_from_tranmission_chains
 from rsp.transmission_chains.transmission_chains import extract_transmission_chains_from_schedule
 from rsp.transmission_chains.transmission_chains import extract_transmission_chains_from_time_windows
@@ -277,19 +273,7 @@
             print("Missed agent {}".format(agent))
     fig.update_yaxes(zeroline=False, showgrid=True, range=[max_depth, 0], tick0=0, dtick=1, gridcolor='Grey', title="Influence Depth")
     fig.update_xaxes(zeroline=False, showgrid=False, ticks=None, visible=False)
-<<<<<<< HEAD
     if file_name is None:
         fig.show()
     else:
-        fig.write_image(file_name)
-
-
-if __name__ == '__main__':
-    hypothesis_two_disturbance_propagation_graph(
-        experiment_base_directory='../rsp-data/agent_0_malfunction_2020_05_18T11_56_31',
-        experiment_ids=list(range(1))
-    )
-=======
-
-    fig.show()
->>>>>>> dc3563fe
+        fig.write_image(file_name)