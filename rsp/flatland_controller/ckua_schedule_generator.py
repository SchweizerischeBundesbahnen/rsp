import pprint
from time import perf_counter
from typing import Dict
from typing import List
from typing import Tuple

import numpy as np
from flatland.action_plan.action_plan import ControllerFromTrainruns
from flatland.envs.agent_utils import RailAgentStatus
from flatland.envs.rail_env import RailEnv
from flatland.envs.rail_trainrun_data_structures import TrainrunDict
from flatland.envs.rail_trainrun_data_structures import TrainrunWaypoint
from flatland.envs.rail_trainrun_data_structures import Waypoint
from libs.cell_graph import CellGraph
from libs.cell_graph_agent import AgentWayStep

from rsp.experiment_solvers.trainrun_utils import verify_trainruns_dict
from rsp.flatland_controller.ckua_flatland_controller import CkUaController
from rsp.route_dag.route_dag import MAGIC_DIRECTION_FOR_SOURCE_TARGET
from rsp.utils.flatland_replay_utils import create_controller_from_trainruns_and_malfunction
from rsp.utils.flatland_replay_utils import replay

_pp = pprint.PrettyPrinter(indent=4)

CurentFLATlandPositions = Dict[int, Waypoint]
AgentFLATlandPositions = Dict[int, Waypoint]
FLATlandPositionsPerTimeStep = Dict[int, CurentFLATlandPositions]


def ckua_generate_schedule(  # noqa:C901
        env: RailEnv,
        random_seed: int,
        rendering: bool = False,
        show: bool = False,
        max_steps: int = np.inf) -> [TrainrunDict, int]:
    steps = 0

    start_time = perf_counter()

    # setup the env
    observation, info = env.reset(False, False, False, random_seed=random_seed)

    # Setup the controller (solver)
    flatland_controller = CkUaController()
    flatland_controller.setup(env)

    if rendering:
        from flatland.utils.rendertools import AgentRenderVariant
        from flatland.utils.rendertools import RenderTool
        env_renderer = RenderTool(env=env,
                                  gl="PILSVG",
                                  agent_render_variant=AgentRenderVariant.AGENT_SHOWS_OPTIONS,
                                  show_debug=True,
                                  screen_height=1600,
                                  screen_width=1600)

        env_renderer.render_env(show=False, show_observations=False, show_predictions=False)

    if max_steps == np.inf:
        max_steps = env._max_episode_steps

    schedule: FLATlandPositionsPerTimeStep = {}

    # TODO SIM-443 extract without stepping
    if False:
        print("(A) without FLATland interaction")
        start_time = perf_counter()
        flatland_controller.setup(env)

        # flatland_controller.controller(env, observation, info, env.get_num_agents())
        while steps < max_steps:
            # print(steps)
            # TODO SIM-443 call only those agent controllers that need to be called
            flatland_controller.dispatcher.step(steps)
            for agent in env.agents:
                if len(flatland_controller.dispatcher.controllers[agent.handle].selected_way) == 0:
                    flatland_controller.dispatcher.controllers[agent.handle].act(agent, steps)

            has_selected_way = [len(flatland_controller.dispatcher.controllers[agent.handle].selected_way) > 0 for agent in env.agents]
            if np.alltrue(has_selected_way):
                break
            print(f"{steps} done {sum(has_selected_way)}/{len(env.agents)}")
            steps += 1
        print(f"done after {steps}")

        # selected_ways = {agent.handle: flatland_controller.dispatcher.controllers[agent.handle].selected_way for agent in env.agents}
        #
        # # gather all positions for all agents
        # positions = {
        #     agent.handle: _extract_agent_positions_from_selected_ckua_way(
        #         selected_way=flatland_controller.dispatcher.controllers[agent.handle].selected_way,
        #         cell_graph=flatland_controller.dispatcher.graph)
        #     for agent in env.agents
        # }

        # change columns: first indexed by time_step and then by agent_id
        # time_steps = [list(positions[agent.handle].keys()) for agent in env.agents]
        # maxes = [max(list(positions[agent.handle].keys())) for agent in env.agents]
        # max_steps = max(maxes)
        # schedule = {i: {agent.handle: {}
        #                 for agent in env.agents}
        #             for i in range(max_steps + 1)}
        # for agent_id, positions in positions.items():
        #     for time_step, waypoint in positions:
        #         schedule[time_step][agent_id] = waypoint

        print(f"took {perf_counter() - start_time:5.2f}")
    print("(B) with FLATland interaction")
    start_time = perf_counter()
    env.reset(False, False, False, random_seed=random_seed)
    steps = 0
    flatland_controller = CkUaController()
    flatland_controller.setup(env)
    actions_per_step = {}
    while steps < max_steps:
        # print(steps)
        if steps == 0:
            schedule[0] = {}
            for agent in env.agents:
                schedule[steps][agent.handle] = Waypoint(position=agent.position,
                                                         direction=agent.direction)
            if False:
                print(f"[{steps}] {schedule[steps]}")

        action = flatland_controller.controller(env, observation, info, env.get_num_agents())
        actions_per_step[steps] = action

        schedule[steps + 1] = {}
        for agent in env.agents:
            schedule[steps + 1][agent.handle] = Waypoint(position=agent.position,
                                                         direction=agent.direction)  # , agent.speed_data['position_fraction'])
        if False:
            print(f"[{steps + 1}] {schedule[steps + 1]}")
        observation, all_rewards, done, _ = env.step(action)

        if False:
            ready_to_depart_ = [agent.status for agent in env.agents if agent.status == RailAgentStatus.READY_TO_DEPART]
            print(len(ready_to_depart_))

        if rendering:
            # Environment step which returns the observations for all agents, their corresponding
            # reward and whether their are done
            env_renderer.render_env(show=show, show_observations=False, show_predictions=False)
        has_selected_way = [len(flatland_controller.dispatcher.controllers[agent.handle].selected_way) > 0 for agent in env.agents]
        # print(f"{steps} done {sum(has_selected_way)}/{len(env.agents)}")
        steps += 1
        if done['__all__']:
            print(f"done after {steps}")
            schedule[steps + 1] = {}
            for agent in env.agents:
                schedule[steps + 1][agent.handle] = Waypoint(position=agent.position,
                                                             direction=agent.direction)  # , agent.speed_data['position_fraction'])
            if False:
                print(f"[{steps + 1}] {schedule[steps]}")
            if not ((env._max_episode_steps is not None) and (
                    env._elapsed_steps >= env._max_episode_steps)):
                break
<<<<<<< HEAD
    print(f"took {perf_counter() - start_time:5.2f}")
    for time_step, actions in actions_per_step.items():
        for agent_id, action in actions.items():
            actions[agent_id] = int(action)
    # import pickle
    # with open(f"tests/01_unit_tests/data/ckua/actions_per_time_step.pkl", "wb") as out:
    #     pickle.dump(actions_per_step, out, protocol=pickle.HIGHEST_PROTOCOL)
    # print("actions_per_step")
    # # print(_pp.pformat(actions_per_step))
    # print(actions_per_step)
    # print("schedule")
    # with open(f"tests/01_unit_tests/data/ckua/schedule.pkl", "wb") as out:
    #     pickle.dump(schedule, out, protocol=pickle.HIGHEST_PROTOCOL)
    # print(_pp.pformat(schedule))

    has_selected_way = [len(flatland_controller.dispatcher.controllers[agent.handle].selected_way) > 0 for agent in env.agents]
    assert np.alltrue(has_selected_way)
    if do_rendering_final:
=======

    if rendering:
>>>>>>> f22bbcba
        # Environment step which returns the observations for all agents, their corresponding
        # reward and whether their are done
        env_renderer.render_env(show=True, show_observations=False, show_predictions=False)
        env_renderer.gl.close_window()
    elapsed_time = perf_counter() - start_time
    resource_occupations = {}
    for time_step, waypoint_dict in schedule.items():
        for agent_id, waypoint in waypoint_dict.items():
            resource = waypoint.position
            if resource is None:
                continue
            # TODO SIM-443 global switch release time
            for tt in [time_step, time_step + 1]:
                occupation = (resource, tt)
                if occupation in resource_occupations:
                    assert agent_id == resource_occupations[occupation], \
                        f"conflicting resource occuptions {occupation} for agents {agent_id} and {resource_occupations[occupation]}"
                resource_occupations[occupation] = agent_id

    initial_positions = {agent.handle: agent.initial_position for agent in env.agents}
    initial_directions = {agent.handle: agent.initial_direction for agent in env.agents}
    targets = {agent.handle: agent.target for agent in env.agents}

    trainrun_dict = _extract_trainrun_dict_from_flatland_positions(env, initial_directions, initial_positions, schedule,
                                                                   targets)
    # TODO why does this not work?
    env.reset(False, False, False, random_seed=random_seed)
    verify_trainruns_dict(env=env, trainrun_dict=trainrun_dict)
    print("verification done")
    return trainrun_dict, elapsed_time


<<<<<<< HEAD
def verify_trainrun_dict_ckua(env: RailEnv,
                              random_seed: int,
                              trainrun_dict: TrainrunDict,
                              rendering: bool = False,
                              show: bool = False):
=======
# TODO SIM-434: is this a qualitative (by eye) or quantitative (by number) verification? Is this now mixed up?
def verify_trainrun_dict(env: RailEnv,
                         random_seed: int,
                         trainrun_dict: TrainrunDict,
                         rendering: bool = False,
                         show: bool = False):
>>>>>>> f22bbcba
    """

    Parameters
    ----------
    env
    random_seed
    trainrun_dict
    rendering: bool
        render?
    show: bool
        show window for `rendering` or not?
    """
    env.reset(random_seed=random_seed)
    controller_from_train_runs: ControllerFromTrainruns = create_controller_from_trainruns_and_malfunction(
        trainrun_dict=trainrun_dict,
        env=env)
    # TODO SIM-443 the replay doeshard replay or implement release time in FLATland:
    #     expected_flatland_positions=convert_trainrundict_to_positions_after_flatland_timestep(trainrun_dict), # noqa: E800
    replay(
        controller_from_train_runs=controller_from_train_runs,
        env=env,
        rendering=rendering,
        show=show,
        solver_name="CkUaController")


def _extract_agent_positions_from_selected_ckua_way(selected_way: List[AgentWayStep], cell_graph: CellGraph) -> AgentFLATlandPositions:
    positions: AgentFLATlandPositions = {}
    for agent_way_step in selected_way:
        position = cell_graph.position_from_vertexid(agent_way_step.vertex_idx)
        direction = agent_way_step.direction
        departure_time = agent_way_step.departure_time
        positions[departure_time] = Waypoint(position=position, direction=direction)
    return positions


# TODO SIM-434 simplify!
def _extract_trainrun_dict_from_flatland_positions(
        env: RailEnv,
        initial_directions: Dict[int, int],
        initial_positions: Dict[int, Tuple[int, int]],
        schedule: FLATlandPositionsPerTimeStep,
        targets: Dict[int, Tuple[int, int]]) -> TrainrunDict:
    trainrun_dict = {agent.handle: [] for agent in env.agents}
    for agent_id in trainrun_dict:

        curr_pos = None
        curr_dir = None
        for time_step in schedule:
            next_waypoint = schedule[time_step][agent_id]
            if next_waypoint.position is not None:
                if next_waypoint.position != curr_pos:
                    if curr_pos is None:
                        assert time_step >= 1
                        assert next_waypoint.position == initial_positions[agent_id]
                        assert next_waypoint.direction == initial_directions[agent_id]
                        trainrun_dict[agent_id].append(
                            TrainrunWaypoint(waypoint=Waypoint(
                                position=next_waypoint.position,
                                direction=MAGIC_DIRECTION_FOR_SOURCE_TARGET),
                                scheduled_at=time_step - 1))
                    if next_waypoint.position is not None:
                        trainrun_dict[agent_id].append(TrainrunWaypoint(waypoint=next_waypoint, scheduled_at=time_step))
            if next_waypoint.position is None and curr_pos is not None:
                trainrun_dict[agent_id].append(
                    TrainrunWaypoint(
                        waypoint=Waypoint(
                            position=targets[agent_id], direction=curr_dir
                        ),
                        scheduled_at=time_step))
                trainrun_dict[agent_id].append(
                    TrainrunWaypoint(
                        waypoint=Waypoint(
                            position=targets[agent_id], direction=MAGIC_DIRECTION_FOR_SOURCE_TARGET
                        ),
                        scheduled_at=time_step + 1))
                assert abs(curr_pos[0] - targets[agent_id][0]) + abs(
                    curr_pos[1] - targets[agent_id][
                        1]) == 1, f"agent {agent_id}: curr_pos={curr_pos} - target={targets[agent_id]}"
            curr_pos = next_waypoint.position
            curr_dir = next_waypoint.direction
    return trainrun_dict<|MERGE_RESOLUTION|>--- conflicted
+++ resolved
@@ -26,6 +26,8 @@
 AgentFLATlandPositions = Dict[int, Waypoint]
 FLATlandPositionsPerTimeStep = Dict[int, CurentFLATlandPositions]
 
+# TODO SIM-434 remove noqa
+# flake8: noqa
 
 def ckua_generate_schedule(  # noqa:C901
         env: RailEnv,
@@ -69,7 +71,6 @@
 
         # flatland_controller.controller(env, observation, info, env.get_num_agents())
         while steps < max_steps:
-            # print(steps)
             # TODO SIM-443 call only those agent controllers that need to be called
             flatland_controller.dispatcher.step(steps)
             for agent in env.agents:
@@ -155,9 +156,8 @@
             if not ((env._max_episode_steps is not None) and (
                     env._elapsed_steps >= env._max_episode_steps)):
                 break
-<<<<<<< HEAD
     print(f"took {perf_counter() - start_time:5.2f}")
-    for time_step, actions in actions_per_step.items():
+    for _, actions in actions_per_step.items():
         for agent_id, action in actions.items():
             actions[agent_id] = int(action)
     # import pickle
@@ -173,11 +173,7 @@
 
     has_selected_way = [len(flatland_controller.dispatcher.controllers[agent.handle].selected_way) > 0 for agent in env.agents]
     assert np.alltrue(has_selected_way)
-    if do_rendering_final:
-=======
-
     if rendering:
->>>>>>> f22bbcba
         # Environment step which returns the observations for all agents, their corresponding
         # reward and whether their are done
         env_renderer.render_env(show=True, show_observations=False, show_predictions=False)
@@ -210,20 +206,12 @@
     return trainrun_dict, elapsed_time
 
 
-<<<<<<< HEAD
+# TODO SIM-434: is this a qualitative (by eye) or quantitative (by number) verification? Is this now mixed up?
 def verify_trainrun_dict_ckua(env: RailEnv,
                               random_seed: int,
                               trainrun_dict: TrainrunDict,
                               rendering: bool = False,
                               show: bool = False):
-=======
-# TODO SIM-434: is this a qualitative (by eye) or quantitative (by number) verification? Is this now mixed up?
-def verify_trainrun_dict(env: RailEnv,
-                         random_seed: int,
-                         trainrun_dict: TrainrunDict,
-                         rendering: bool = False,
-                         show: bool = False):
->>>>>>> f22bbcba
     """
 
     Parameters
