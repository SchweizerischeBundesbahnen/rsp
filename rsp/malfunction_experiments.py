import os

from rsp.hypothesis_one_experiments import get_agenda_pipeline_malfunction_variation
from rsp.hypothesis_one_experiments import hypothesis_one_malfunction_analysis
from rsp.hypothesis_testing.utils.tweak_experiment_agenda import tweak_parameter_ranges
from rsp.utils.data_types import ParameterRangesAndSpeedData

if __name__ == '__main__':
    # do not commit your own calls !
    # Define an experiment name, if the experiment already exists we load the schedule from existing experiment
    # Beware of time-stamps when re-runing experiments

    # Generate schedule with n_agents
    n_agents = 105
    experiment_name = 'schedule_{}_agents'.format(n_agents)
<<<<<<< HEAD
    experiment_base_directory = '../rsp-data/schedule_90_agents_2020_07_06T21_22_53/'
=======
    experiment_base_directory = 'None'
>>>>>>> ab7f00ba
    if not os.path.exists(experiment_base_directory):
        experiment_base_directory = None

    # Define parameters for experiment, these are only used if the experiment is not loaded from old data
    parameter_ranges_and_speed_data: ParameterRangesAndSpeedData = get_agenda_pipeline_malfunction_variation()

    # Update n_agent ranges and see,
    if experiment_base_directory is None:
        new_agent_ranges = {'agent_range': [n_agents, n_agents, 1],
                            'size_range': [100, 100, 1],
                            'in_city_rail_range': [2, 2, 1],
                            'out_city_rail_range': [1, 1, 1],
                            'city_range': [20, 20, 1]}
        parameter_ranges_and_speed_data = tweak_parameter_ranges(original_ranges_and_data=parameter_ranges_and_speed_data,
                                                                 new_parameter_ranges=new_agent_ranges)

    # Vary the malfunction
    malfunction_ranges = {'earliest_malfunction': [1, 300, 50],
                          'malfunction_duration': [50, 50, 1]}
    malfunction_agent_id = 34

    # Run the malfunction variation experiments
    hypothesis_one_malfunction_analysis(copy_agenda_from_base_directory=experiment_base_directory,
                                        experiment_name=experiment_name,
                                        parameter_ranges_and_speed_data=parameter_ranges_and_speed_data,
                                        malfunction_ranges=malfunction_ranges,
                                        malfunction_agent_id=malfunction_agent_id,
                                        flatland_seed=14)<|MERGE_RESOLUTION|>--- conflicted
+++ resolved
@@ -13,11 +13,7 @@
     # Generate schedule with n_agents
     n_agents = 105
     experiment_name = 'schedule_{}_agents'.format(n_agents)
-<<<<<<< HEAD
-    experiment_base_directory = '../rsp-data/schedule_90_agents_2020_07_06T21_22_53/'
-=======
     experiment_base_directory = 'None'
->>>>>>> ab7f00ba
     if not os.path.exists(experiment_base_directory):
         experiment_base_directory = None
 
