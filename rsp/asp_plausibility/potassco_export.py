"""Export."""
import argparse
import os
from shutil import copyfile
from typing import Callable
from typing import List

from importlib_resources import path

from rsp.experiment_solvers.asp.asp_problem_description import ASPProblemDescription
from rsp.experiment_solvers.data_types import SchedulingExperimentResult
from rsp.route_dag.route_dag import ScheduleProblemDescription
from rsp.utils.data_types import ExperimentResultsAnalysis
from rsp.utils.experiments import EXPERIMENT_DATA_SUBDIRECTORY_NAME
from rsp.utils.experiments import EXPERIMENT_POTASSCO_SUBDIRECTORY_NAME
from rsp.utils.experiments import load_and_expand_experiment_results_from_data_folder
from rsp.utils.file_utils import check_create_folder


def potassco_export(experiment_potassco_directory: str,
                    experiment_results_list: List[ExperimentResultsAnalysis],
                    asp_export_experiment_ids: List[int],
                    export_schedule_full: bool = False,
                    export_reschedule_full_after_malfunction: bool = True,
                    export_reschedule_delta_after_malfunction: bool = False,
                    ):
    """Create subfolder potassco in the basefolder and export programs and data
    for the given experiment ids and shell script to start them.

    Parameters
    ----------
    experiment_potassco_directory
    experiment_results_list
    asp_export_experiment_ids
    export_schedule_full
    export_reschedule_full_after_malfunction
    export_reschedule_delta_after_malfunction
    """
    print(f"potassco export to {experiment_potassco_directory}")
    check_create_folder(experiment_potassco_directory)

    # filter
    filtered_experiments: List[ExperimentResultsAnalysis] = list(filter(
        lambda experiment: experiment.experiment_id in asp_export_experiment_ids,
        experiment_results_list))

    # write .lp and .sh
    schedule_programs = ["encoding.lp", "minimize_total_sum_of_running_times.lp"]
    reschedule_programs = ["encoding.lp", "delay_linear_within_one_minute.lp",
                           "minimize_delay_and_routes_combined.lp"]
    for experiment in filtered_experiments:
        experiment_id = experiment.experiment_id
        if export_schedule_full:
            _potassco_write_lp_and_sh_for_experiment(
                experiment_id=experiment_id,
                experiment_potassco_directory=experiment_potassco_directory,
                name="schedule_full",
                problem=experiment.problem_full,
                programs=[f"encoding/{s}" for s in schedule_programs],
                results=experiment.results_full,
                factory_method=ASPProblemDescription.factory_scheduling
            )
        if export_reschedule_full_after_malfunction:
            _potassco_write_lp_and_sh_for_experiment(
                experiment_id=experiment_id,
                experiment_potassco_directory=experiment_potassco_directory,
                name="reschedule_full_after_malfunction",
                problem=experiment.problem_full_after_malfunction,
                programs=[f"encoding/{s}" for s in reschedule_programs],
                results=experiment.results_full_after_malfunction,
                factory_method=ASPProblemDescription.factory_rescheduling
            )
        if export_reschedule_delta_after_malfunction:
            _potassco_write_lp_and_sh_for_experiment(
                experiment_id=experiment_id,
                experiment_potassco_directory=experiment_potassco_directory,
                name="reschedule_delta_after_malfunction",
                problem=experiment.problem_delta_after_malfunction,
                programs=[f"encoding/{s}" for s in reschedule_programs],
                results=experiment.results_delta_after_malfunction,
                factory_method=ASPProblemDescription.factory_rescheduling
            )

    # copy program files
    check_create_folder(f"{experiment_potassco_directory}/encoding")

    for file in schedule_programs + reschedule_programs:
        with path('res.asp.encodings', file) as src:
            copyfile(src, f"{experiment_potassco_directory}/encoding/{file}")

    # copy 2d analysis files for export to potassco
    analysis_folder = f"{experiment_potassco_directory}/../analysis"
    for subfolder in ["asp_plausi", "main_results"]:
        _copy_pdfs_from_analysis_subfolder_to_potassco_directory(
            analysis_folder=analysis_folder,
            experiment_potassco_directory=experiment_potassco_directory,
            subfolder=subfolder)


def _copy_pdfs_from_analysis_subfolder_to_potassco_directory(analysis_folder, experiment_potassco_directory, subfolder):
    asp_plausi_dest_folder = f"{experiment_potassco_directory}/{subfolder}"
    check_create_folder(asp_plausi_dest_folder)
    asp_plausi_src_folder = f"{analysis_folder}/{subfolder}"
    check_create_folder(asp_plausi_src_folder)
    log_files = os.listdir(asp_plausi_src_folder)
    for file in [file for file in log_files if file.endswith(".pdf")]:
        copyfile(f"{asp_plausi_src_folder}/{file}", f"{asp_plausi_dest_folder}/{file}")


def _potassco_write_lp_and_sh_for_experiment(
        experiment_id: int,
        experiment_potassco_directory: str, name: str,
        problem: ScheduleProblemDescription,
        programs: List[str],
        results: SchedulingExperimentResult,
        factory_method: Callable[[ScheduleProblemDescription, int], ASPProblemDescription]
):
    """Write .lp and .sh to the potassco folder.

    Parameters
    ----------
    experiment_id
    experiment_potassco_directory
    name
    problem
    programs
    results
    factory_method: Callable[[ScheduleProblemDescription, int], ASPProblemDescription]
        either `ASPProblemDescription.factory_scheduling` or `ASPProblemDescription.factory_rescheduling`
    """
    check_create_folder(experiment_potassco_directory)
    # TODO for cohesion, this should be part of asp_helper.py.
    #  However, we would have to refactor asp_helper.py too much in order to it.
    #  Do it later if this approach proves insufficient.
    file_name_prefix = f"{experiment_id :04d}_{name}"
    with open(f"{experiment_potassco_directory}/{file_name_prefix}.lp", "w") as out:
        solver_program = results.solver_program
        # temporary workaround: data from Erik were produced without the new filed solver_program
        if solver_program is None:
            asp_model = factory_method(
                tc=problem,
                asp_seed_value=results.solver_seed
            )
            solver_program = asp_model.asp_program

        out.write("\n".join(solver_program))
    with open(f"{experiment_potassco_directory}/{file_name_prefix}.sh", "w", newline='\n') as out:
        out.write("clingo-dl " + " ".join(programs) +
                  f" {file_name_prefix}.lp "
                  f"--seed={results.solver_seed} "
                  f"-c use_decided=1 -t2 --lookahead=no "
<<<<<<< HEAD
                  f"--opt-mode=opt\n"
=======
                  f"--opt-mode=opt "
                  f"--models=0\n"
>>>>>>> 8d26be44
                  )
    with open(f"{experiment_potassco_directory}/{file_name_prefix}_statistics.txt", "w", newline='\n') as out:
        out.write(f"{results.solver_statistics}")
    with open(f"{experiment_potassco_directory}/{file_name_prefix}_configuration.txt", "w", newline='\n') as out:
        out.write(f"{results.solver_configuration}")
    with open(f"{experiment_potassco_directory}/{file_name_prefix}_result.txt", "w", newline='\n') as out:
        out.write(f"{results.solver_result}")


def main(experiment_base_directory: str,
         experiment_ids: List[int],
         problem: str):
    export_schedule_full: bool = False
    export_reschedule_full_after_malfunction: bool = False
    export_reschedule_delta_after_malfunction: bool = False
    if problem == "full":
        export_schedule_full = True
    elif problem == 'full_after_malfunction':
        export_reschedule_full_after_malfunction = True
    elif problem == 'delta_after_malfunction':
        export_reschedule_delta_after_malfunction = True
    else:
        raise ValueError(f"unkonwn problem={problem}")
    experiment_data_directory = f'{experiment_base_directory}/{EXPERIMENT_DATA_SUBDIRECTORY_NAME}'
    experiment_results_list = load_and_expand_experiment_results_from_data_folder(
        experiment_data_folder_name=experiment_data_directory, experiment_ids=experiment_ids)
    potassco_export(
        experiment_potassco_directory=f'{experiment_base_directory}/{EXPERIMENT_POTASSCO_SUBDIRECTORY_NAME}',
        experiment_results_list=experiment_results_list, asp_export_experiment_ids=experiment_ids,
        export_schedule_full=export_schedule_full,
        export_reschedule_full_after_malfunction=export_reschedule_full_after_malfunction,
        export_reschedule_delta_after_malfunction=export_reschedule_delta_after_malfunction
    )


if __name__ == '__main__':
    # sample call:
    # python rsp/asp_plausibility/potassco_export.py --experiment_base_directory=res/mini_toy_example --experiment_id=0 --problem=full_after_malfunction
    parser = argparse.ArgumentParser()
    parser.add_argument('--experiment_base_directory', type=str, nargs=1, help='./res/mini_toy_example')
    parser.add_argument('--experiment_id', type=int, nargs=1, help='0,1,2,3...')
    parser.add_argument('--problem', type=str,
                        choices=['full_after_malfunction', 'full', 'delta_after_malfunction'],
                        help='which problem to check',
                        nargs=1)
    args = parser.parse_args()
    main(experiment_base_directory=args.experiment_base_directory[0], experiment_ids=[args.experiment_id[0]], problem=args.problem[0])<|MERGE_RESOLUTION|>--- conflicted
+++ resolved
@@ -149,12 +149,8 @@
                   f" {file_name_prefix}.lp "
                   f"--seed={results.solver_seed} "
                   f"-c use_decided=1 -t2 --lookahead=no "
-<<<<<<< HEAD
-                  f"--opt-mode=opt\n"
-=======
                   f"--opt-mode=opt "
                   f"--models=0\n"
->>>>>>> 8d26be44
                   )
     with open(f"{experiment_potassco_directory}/{file_name_prefix}_statistics.txt", "w", newline='\n') as out:
         out.write(f"{results.solver_statistics}")
