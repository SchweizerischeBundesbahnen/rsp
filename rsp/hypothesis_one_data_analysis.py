"""Analysis of the experiment data for hypothesis one.

Hypothesis 1:
    We can compute good recourse actions, i.e., an adapted plan within the time budget,
    if all the variables are fixed, except those related to services that are affected by the
    disruptions implicitly or explicitly.

Hypothesis 2:
    Machine learning can predict services that are affected by disruptions implicitly or
    explicitly. Hypothesis 3: If hypothesis 2 is true, in addition, machine
    learning can predict the state of the system in the next time period
    after re-scheduling.
"""
from typing import Dict
from typing import List

import numpy as np
from networkx.drawing.tests.test_pylab import plt
from pandas import DataFrame

from rsp.route_dag.analysis.rescheduling_analysis_utils import analyze_experiment
from rsp.route_dag.analysis.rescheduling_verification_utils import plausibility_check_experiment_results
from rsp.utils.analysis_tools import average_over_grid_id
from rsp.utils.analysis_tools import three_dimensional_scatter_plot
from rsp.utils.analysis_tools import two_dimensional_scatter_plot
from rsp.utils.data_types import convert_list_of_experiment_results_analysis_to_data_frame
from rsp.utils.data_types import convert_pandas_series_experiment_results
from rsp.utils.data_types import convert_pandas_series_experiment_results_analysis
from rsp.utils.data_types import ExperimentAgenda
from rsp.utils.data_types import ExperimentResultsAnalysis
from rsp.utils.experiment_render_utils import visualize_experiment
from rsp.utils.experiments import load_and_expand_experiment_results_from_folder
from rsp.utils.experiments import load_experiment_agenda_from_file
from rsp.utils.file_utils import check_create_folder


def _2d_analysis(averaged_data: DataFrame, std_data: DataFrame, output_folder: str = None):
    for column in ['n_agents', 'size', 'size_used']:
        two_dimensional_scatter_plot(data=averaged_data,
                                     error=std_data,
                                     columns=[column, 'speed_up'],
                                     colors=['black' if inv_speed_up < 1 else 'red' for inv_speed_up in
                                             averaged_data['time_delta_after_malfunction'] / averaged_data[
                                                 'time_full_after_malfunction']],
                                     title='speed_up delta-rescheduling against re-scheduling',
                                     output_folder=output_folder
                                     )
        two_dimensional_scatter_plot(data=averaged_data,
                                     error=std_data,
                                     columns=[column, 'time_full'],
                                     title='scheduling for comparison',
                                     output_folder=output_folder
                                     )
        two_dimensional_scatter_plot(data=averaged_data, error=std_data,
                                     columns=[column, 'time_full_after_malfunction'],
                                     title='re-scheduling',
                                     output_folder=output_folder
                                     )
        two_dimensional_scatter_plot(data=averaged_data, error=std_data,
                                     columns=[column, 'time_delta_after_malfunction'],
                                     title='delta re-scheduling',
                                     output_folder=output_folder
                                     )

    # resource conflicts
    two_dimensional_scatter_plot(data=averaged_data,
                                 error=std_data,
                                 columns=['nb_resource_conflicts_full',
                                          'time_full'],
                                 title='effect of resource conflicts',
                                 output_folder=output_folder,
                                 )
    two_dimensional_scatter_plot(data=averaged_data,
                                 error=std_data,
                                 columns=['nb_resource_conflicts_full_after_malfunction',
                                          'time_full_after_malfunction'],
                                 title='effect of resource conflicts',
                                 output_folder=output_folder,
                                 )
    two_dimensional_scatter_plot(data=averaged_data,
                                 error=std_data,
                                 columns=['nb_resource_conflicts_delta_after_malfunction',
                                          'time_delta_after_malfunction'],
                                 title='effect of resource conflicts',
                                 output_folder=output_folder,
                                 )

    # nb paths
    two_dimensional_scatter_plot(data=averaged_data,
                                 error=std_data,
                                 columns=['path_search_space_rsp_full',
                                          'time_full_after_malfunction'],
                                 title='impact of number of considered paths over all agents',
                                 output_folder=output_folder,
                                 xscale='log'
                                 )
    two_dimensional_scatter_plot(data=averaged_data,
                                 error=std_data,
                                 columns=['path_search_space_rsp_delta',
                                          'time_delta_after_malfunction'],
                                 title='impact of number of considered paths over all agents',
                                 output_folder=output_folder,
                                 xscale='log'
                                 )
    two_dimensional_scatter_plot(data=averaged_data,
                                 error=std_data,
                                 columns=['path_search_space_rsp_delta',
                                          'n_agents'],
                                 title='impact of number of considered paths over all agents',
                                 output_folder=output_folder,
                                 xscale='log'
                                 )


def _3d_analysis(averaged_data: DataFrame, std_data: DataFrame):
    fig = plt.figure()
    three_dimensional_scatter_plot(data=averaged_data,
                                   error=std_data,
                                   columns=['n_agents', 'size', 'speed_up'],
                                   fig=fig,
                                   subplot_pos='111',
                                   colors=['black' if z_value < 1 else 'red' for z_value in averaged_data['speed_up']])
    three_dimensional_scatter_plot(data=averaged_data, error=std_data,
                                   columns=['n_agents', 'size', 'time_full'],
                                   fig=fig,
                                   subplot_pos='121')
    three_dimensional_scatter_plot(data=averaged_data, error=std_data,
                                   columns=['n_agents', 'size', 'time_full_after_malfunction'],
                                   fig=fig,
                                   subplot_pos='211')
    three_dimensional_scatter_plot(data=averaged_data, error=std_data,
                                   columns=['n_agents', 'size', 'time_delta_after_malfunction'],
                                   fig=fig,
                                   subplot_pos='221', )
    fig.set_size_inches(15, 15)
    plt.show()


# TODO SIM-250 we should work with malfunction ranges instead of repeating the same experiment under different ids
def _malfunction_analysis(experiment_data: DataFrame):
    # add column 'malfunction_time_step'
    experiment_data['malfunction_time_step'] = 0.0
    experiment_data['experiment_id_group'] = 0.0
    experiment_data['malfunction_time_step'] = experiment_data['malfunction_time_step'].astype(float)
    experiment_data['malfunction_time_step'] = experiment_data['experiment_id_group'].astype(float)
    for index, row in experiment_data.iterrows():
        experiment_results = convert_pandas_series_experiment_results(row)
        time_step = float(experiment_results.malfunction.time_step)
        experiment_data.at[index, 'malfunction_time_step'] = time_step
        experiment_data.at[index, 'experiment_id_group'] = str(row['experiment_id']).split("_")[0]
    print(experiment_data.dtypes)

    # filter 'malfunction_time_step' <150
    experiment_data = experiment_data[experiment_data['malfunction_time_step'] < 150]

    # preview
    print(experiment_data['malfunction_time_step'])
    print(experiment_data['experiment_id_group'])
    malfunction_ids = np.unique(experiment_data['experiment_id_group'].to_numpy())
    print(malfunction_ids)

    # malfunction analysis where malfunction is encoded in experiment id
    check_create_folder('malfunction')
    for i in malfunction_ids:
        fig = plt.figure(constrained_layout=True)
        experiment_data_i = experiment_data[experiment_data['experiment_id_group'] == i]
        two_dimensional_scatter_plot(data=experiment_data_i,
                                     columns=['malfunction_time_step', 'time_full_after_malfunction'],
                                     fig=fig,
                                     title='malfunction_time_step - time_full_after_malfunction ' + str(i)
                                     )
        plt.savefig(f'malfunction/malfunction_{int(i):03d}.png')
        plt.close()


# TODO SIM-151 documentation of derived columns
def hypothesis_one_data_analysis(data_folder: str,
                                 analysis_2d: bool = False,
                                 analysis_3d: bool = False,
                                 malfunction_analysis: bool = False,
                                 qualitative_analysis_experiment_ids: List[str] = None,
                                 flatland_rendering: bool = True,
                                 debug: bool = False
                                 ):
    """

    Parameters
    ----------
    data_folder
    analysis_2d
    analysis_3d
    malfunction_analysis
    qualitative_analysis_experiment_ids
    flatland_rendering
    debug
    """
    # Import the desired experiment results
<<<<<<< HEAD
    output_folder = f'{data_folder}/Analysis/'
    data_folder = f'{data_folder}/Data/'

    # Create output directoreis
    check_create_folder(output_folder)

    experiment_data: DataFrame = load_experiment_results_from_folder(data_folder)
=======
    experiment_results_list: List[ExperimentResultsAnalysis] = load_and_expand_experiment_results_from_folder(data_folder)
>>>>>>> aa059621
    experiment_agenda: ExperimentAgenda = load_experiment_agenda_from_file(data_folder)

    print(data_folder)
    print(experiment_agenda)
    # Plausibility tests on experiment data
    _run_plausibility_tests_on_experiment_data(experiment_results_list)

    # convert to data frame for statistical analysis
    experiment_data: DataFrame = convert_list_of_experiment_results_analysis_to_data_frame(experiment_results_list)

    # previews
    preview_cols = ['speed_up', 'time_delta_after_malfunction', 'experiment_id',
                    'nb_resource_conflicts_delta_after_malfunction', 'path_search_space_rsp_full']
    for preview_col in preview_cols:
        print(preview_col)
        print(experiment_data[preview_col])
        print(experiment_data[preview_col])
    print(experiment_data.dtypes)

    print("Averaging...")
    averaged_data, std_data = average_over_grid_id(experiment_data)
    print("  -> Done averaging.")

    # quantitative analysis
    if malfunction_analysis:
        _malfunction_analysis(experiment_data)
    if analysis_2d:
        _2d_analysis(averaged_data, std_data, output_folder=output_folder)
    if analysis_3d:
        _3d_analysis(averaged_data, std_data)

    # qualitative explorative analysis
    if qualitative_analysis_experiment_ids:
        filtered_experiments = list(filter(
            lambda experiment: experiment.experiment_id in qualitative_analysis_experiment_ids,
            experiment_agenda.experiments))
        for experiment in filtered_experiments:
            row = experiment_data[experiment_data['experiment_id'] == experiment.experiment_id].iloc[0]
            experiment_results_analysis: ExperimentResultsAnalysis = convert_pandas_series_experiment_results_analysis(
                row)

            analyze_experiment(experiment_results_analysis=experiment_results_analysis)
            visualize_experiment(experiment_parameters=experiment,
                                 data_frame=experiment_data,
                                 experiment_results_analysis=experiment_results_analysis,
                                 data_folder=output_folder,
                                 flatland_rendering=flatland_rendering)


def _run_plausibility_tests_on_experiment_data(l: List[ExperimentResultsAnalysis]):
    print("Running plausibility tests on experiment data...")
    for experiment_results_analysis in l:
        experiment_id = experiment_results_analysis.experiment_id
        plausibility_check_experiment_results(experiment_results=experiment_results_analysis)
        costs_full_after_malfunction: int = experiment_results_analysis.costs_full_after_malfunction
        lateness_full_after_malfunction: Dict[int, int] = experiment_results_analysis.lateness_full_after_malfunction
        sum_route_section_penalties_full_after_malfunction: Dict[
            int, int] = experiment_results_analysis.sum_route_section_penalties_full_after_malfunction
        costs_delta_after_malfunction: int = experiment_results_analysis.costs_delta_after_malfunction
        lateness_delta_after_malfunction: Dict[int, int] = experiment_results_analysis.lateness_delta_after_malfunction
        sum_route_section_penalties_delta_after_malfunction: Dict[
            int, int] = experiment_results_analysis.sum_route_section_penalties_delta_after_malfunction

        sum_lateness_full_after_malfunction: int = sum(lateness_full_after_malfunction.values())
        sum_all_route_section_penalties_full_after_malfunction: int = sum(
            sum_route_section_penalties_full_after_malfunction.values())
        sum_lateness_delta_after_malfunction: int = sum(lateness_delta_after_malfunction.values())
        sum_all_route_section_penalties_delta_after_malfunction: int = sum(
            sum_route_section_penalties_delta_after_malfunction.values())

        assert costs_full_after_malfunction == sum_lateness_full_after_malfunction + sum_all_route_section_penalties_full_after_malfunction, \
            f"experiment {experiment_id}: " \
            f"costs_full_after_malfunction={costs_full_after_malfunction}, " \
            f"sum_lateness_full_after_malfunction={sum_lateness_full_after_malfunction}, " \
            f"sum_all_route_section_penalties_full_after_malfunction={sum_all_route_section_penalties_full_after_malfunction}, "
        assert costs_delta_after_malfunction == sum_lateness_delta_after_malfunction + sum_all_route_section_penalties_delta_after_malfunction, \
            f"experiment {experiment_id}: " \
            f"costs_delta_after_malfunction={costs_delta_after_malfunction}, " \
            f"sum_lateness_delta_after_malfunction={sum_lateness_delta_after_malfunction}, " \
            f"sum_all_route_section_penalties_delta_after_malfunction={sum_all_route_section_penalties_delta_after_malfunction}, "
    print("  -> Done plausibility tests on experiment data.")


if __name__ == '__main__':
    hypothesis_one_data_analysis(data_folder='./exp_hypothesis_one_2020_03_03T08_01_36',
                                 analysis_2d=True,
                                 analysis_3d=False,
                                 malfunction_analysis=False,
                                 qualitative_analysis_experiment_ids=[12]
                                 )<|MERGE_RESOLUTION|>--- conflicted
+++ resolved
@@ -195,17 +195,13 @@
     debug
     """
     # Import the desired experiment results
-<<<<<<< HEAD
     output_folder = f'{data_folder}/Analysis/'
     data_folder = f'{data_folder}/Data/'
 
     # Create output directoreis
     check_create_folder(output_folder)
 
-    experiment_data: DataFrame = load_experiment_results_from_folder(data_folder)
-=======
     experiment_results_list: List[ExperimentResultsAnalysis] = load_and_expand_experiment_results_from_folder(data_folder)
->>>>>>> aa059621
     experiment_agenda: ExperimentAgenda = load_experiment_agenda_from_file(data_folder)
 
     print(data_folder)
