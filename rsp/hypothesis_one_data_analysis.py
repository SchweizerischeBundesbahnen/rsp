--- conflicted
+++ resolved
@@ -1,21 +1,5 @@
 """Analysis of the experiment data for hypothesis one.
 
-<<<<<<< HEAD
-Hypothesis 1: We can compute good recourse actions, i.e., an adapted plan within the time budget,
-              if all the variables are fixed, except those related to services that are affected
-              by the disruptions implicitly or explicitly.
-Hypothesis 2: Machine learning can predict services that are affected by disruptions implicitly or explicitly.
-Hypothesis 3: If hypothesis 2 is true, in addition, machine learning can predict the state of the system in
-              the next time period after re-scheduling.
-"""
-from matplotlib import gridspec
-from networkx.drawing.tests.test_pylab import plt
-
-from rsp.utils.analysis_tools import average_over_trials, three_dimensional_scatter_plot
-from rsp.utils.analysis_tools import swap_columns, \
-    two_dimensional_scatter_plot
-from rsp.utils.experiments import load_experiment_results_from_folder, load_experiment_agenda_from_file
-=======
 Hypothesis 1:
     We can compute good recourse actions, i.e., an adapted plan within the time budget,
     if all the variables are fixed, except those related to services that are affected by the
@@ -27,11 +11,15 @@
     learning can predict the state of the system in the next time period
     after re-scheduling.
 """
+from matplotlib import gridspec
+from networkx.drawing.tests.test_pylab import plt
+
 from rsp.utils.analysis_tools import average_over_trials
+from rsp.utils.analysis_tools import swap_columns, \
+    two_dimensional_scatter_plot
 from rsp.utils.analysis_tools import three_dimensional_scatter_plot
 from rsp.utils.experiments import load_experiment_agenda_from_file
 from rsp.utils.experiments import load_experiment_results_from_folder
->>>>>>> 9f95a8fa
 
 
 def _2d_analysis():
