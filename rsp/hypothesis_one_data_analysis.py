"""Analysis of the experiment data for hypothesis one.

Hypothesis 1:
    We can compute good recourse actions, i.e., an adapted plan within the time budget,
    if all the variables are fixed, except those related to services that are affected by the
    disruptions implicitly or explicitly.

Hypothesis 2:
    Machine learning can predict services that are affected by disruptions implicitly or
    explicitly. Hypothesis 3: If hypothesis 2 is true, in addition, machine
    learning can predict the state of the system in the next time period
    after re-scheduling.
"""
from typing import Dict
from typing import List

<<<<<<< HEAD
import numpy as np
import pandas as pd
=======
>>>>>>> 63aef494
from networkx.drawing.tests.test_pylab import plt
from pandas import DataFrame

from rsp.route_dag.analysis.rescheduling_analysis_utils import analyze_experiment
from rsp.route_dag.analysis.rescheduling_verification_utils import plausibility_check_experiment_results
from rsp.utils.analysis_tools import average_over_grid_id
from rsp.utils.analysis_tools import three_dimensional_scatter_plot
from rsp.utils.analysis_tools import two_dimensional_scatter_plot
from rsp.utils.data_types import convert_list_of_experiment_results_analysis_to_data_frame
from rsp.utils.data_types import convert_pandas_series_experiment_results_analysis
from rsp.utils.data_types import ExperimentAgenda
from rsp.utils.data_types import ExperimentResultsAnalysis
from rsp.utils.experiment_render_utils import visualize_experiment
from rsp.utils.experiments import load_and_expand_experiment_results_from_folder
from rsp.utils.experiments import load_experiment_agenda_from_file


def _2d_analysis(averaged_data: DataFrame, std_data: DataFrame, output_folder: str = None):
    for column in ['n_agents', 'size', 'size_used']:
        two_dimensional_scatter_plot(data=averaged_data,
                                     error=std_data,
                                     columns=[column, 'speed_up'],
                                     colors=['black' if inv_speed_up < 1 else 'red' for inv_speed_up in
                                             averaged_data['time_delta_after_malfunction'] / averaged_data[
                                                 'time_full_after_malfunction']],
                                     title='speed_up delta-rescheduling against re-scheduling',
                                     output_folder=output_folder
                                     )
        two_dimensional_scatter_plot(data=averaged_data,
                                     error=std_data,
                                     columns=[column, 'time_full'],
                                     title='scheduling for comparison',
                                     output_folder=output_folder
                                     )
        two_dimensional_scatter_plot(data=averaged_data, error=std_data,
                                     columns=[column, 'time_full_after_malfunction'],
                                     title='re-scheduling',
                                     output_folder=output_folder
                                     )
        two_dimensional_scatter_plot(data=averaged_data, error=std_data,
                                     columns=[column, 'time_delta_after_malfunction'],
                                     title='delta re-scheduling',
                                     output_folder=output_folder
                                     )

    # resource conflicts
    two_dimensional_scatter_plot(data=averaged_data,
                                 error=std_data,
                                 columns=['nb_resource_conflicts_full',
                                          'time_full'],
                                 title='effect of resource conflicts',
                                 output_folder=output_folder,
                                 )
    two_dimensional_scatter_plot(data=averaged_data,
                                 error=std_data,
                                 columns=['nb_resource_conflicts_full_after_malfunction',
                                          'time_full_after_malfunction'],
                                 title='effect of resource conflicts',
                                 output_folder=output_folder,
                                 )
    two_dimensional_scatter_plot(data=averaged_data,
                                 error=std_data,
                                 columns=['nb_resource_conflicts_delta_after_malfunction',
                                          'time_delta_after_malfunction'],
                                 title='effect of resource conflicts',
                                 output_folder=output_folder,
                                 )

    # nb paths
    two_dimensional_scatter_plot(data=averaged_data,
                                 error=std_data,
                                 columns=['path_search_space_rsp_full',
                                          'time_full_after_malfunction'],
                                 title='impact of number of considered paths over all agents',
                                 output_folder=output_folder,
                                 xscale='log'
                                 )
    two_dimensional_scatter_plot(data=averaged_data,
                                 error=std_data,
                                 columns=['path_search_space_rsp_delta',
                                          'time_delta_after_malfunction'],
                                 title='impact of number of considered paths over all agents',
                                 output_folder=output_folder,
                                 xscale='log'
                                 )
    two_dimensional_scatter_plot(data=averaged_data,
                                 error=std_data,
                                 columns=['path_search_space_rsp_delta',
                                          'n_agents'],
                                 title='impact of number of considered paths over all agents',
                                 output_folder=output_folder,
                                 xscale='log'
                                 )


def _3d_analysis(averaged_data: DataFrame, std_data: DataFrame):
    fig = plt.figure()
    three_dimensional_scatter_plot(data=averaged_data,
                                   error=std_data,
                                   columns=['n_agents', 'size', 'speed_up'],
                                   fig=fig,
                                   subplot_pos='111',
                                   colors=['black' if z_value < 1 else 'red' for z_value in averaged_data['speed_up']])
    three_dimensional_scatter_plot(data=averaged_data, error=std_data,
                                   columns=['n_agents', 'size', 'time_full'],
                                   fig=fig,
                                   subplot_pos='121')
    three_dimensional_scatter_plot(data=averaged_data, error=std_data,
                                   columns=['n_agents', 'size', 'time_full_after_malfunction'],
                                   fig=fig,
                                   subplot_pos='211')
    three_dimensional_scatter_plot(data=averaged_data, error=std_data,
                                   columns=['n_agents', 'size', 'time_delta_after_malfunction'],
                                   fig=fig,
                                   subplot_pos='221', )
    fig.set_size_inches(15, 15)
    plt.show()


<<<<<<< HEAD
# TODO SIM-250 we should work with malfunction ranges instead of repeating the same experiment under different ids
def _malfunction_analysis(experiment_data: DataFrame):
    # add column 'malfunction_time_step'
    experiment_data['malfunction_time_step'] = 0.0
    experiment_data['experiment_id_group'] = 0.0
    experiment_data['malfunction_time_step'] = experiment_data['malfunction_time_step'].astype(float)
    experiment_data['malfunction_time_step'] = experiment_data['experiment_id_group'].astype(float)
    for index, row in experiment_data.iterrows():
        experiment_results = convert_pandas_series_experiment_results(row)
        time_step = float(experiment_results.malfunction.time_step)
        experiment_data.at[index, 'malfunction_time_step'] = time_step
        experiment_data.at[index, 'experiment_id_group'] = str(row['experiment_id']).split("_")[0]
    print(experiment_data.dtypes)

    # filter 'malfunction_time_step' <150
    experiment_data = experiment_data[experiment_data['malfunction_time_step'] < 150]

    # preview
    print(experiment_data['malfunction_time_step'])
    print(experiment_data['experiment_id_group'])
    malfunction_ids = np.unique(experiment_data['experiment_id_group'].to_numpy())
    print(malfunction_ids)

    # malfunction analysis where malfunction is encoded in experiment id
    check_create_folder('malfunction')
    for i in malfunction_ids:
        fig = plt.figure(constrained_layout=True)
        experiment_data_i = experiment_data[experiment_data['experiment_id_group'] == i]
        two_dimensional_scatter_plot(data=experiment_data_i,
                                     columns=['malfunction_time_step', 'time_full_after_malfunction'],
                                     fig=fig,
                                     title='malfunction_time_step - time_full_after_malfunction ' + str(i)
                                     )
        plt.savefig(f'malfunction/malfunction_{int(i):03d}.png')
        plt.close()


def _asp_plausi_analysis(experiment_results_list: List[ExperimentResultsAnalysis], output_folder=str):
    def _catch_zero_division_error_as_minus_one(l):
        try:
            return l()
        except ZeroDivisionError:
            return -1

    data_frame = pd.DataFrame(data=[
        {
            'experiment_id': r.experiment_id,

            # scheduling = full # noqa E800
            'solve_total_ratio_full':
                _catch_zero_division_error_as_minus_one(
                    lambda:
                    r.results_full.solver_statistics["summary"]["times"]["solve"] /
                    r.results_full.solver_statistics["summary"]["times"]["total"]
                ),
            'solve_time_full':
                r.results_full.solver_statistics["summary"]["times"]["solve"],
            'total_time_full':
                r.results_full.solver_statistics["summary"]["times"]["total"],
            'choice_conflict_ratio_full':
                _catch_zero_division_error_as_minus_one(
                    lambda:
                    r.results_full.solver_statistics["solving"]["solvers"]["choices"] /
                    r.results_full.solver_statistics["solving"]["solvers"]["conflicts"]
                ),
            'user_accu_propagations_full':
                sum(map(lambda d: d["Propagation(s)"],
                        r.results_full.solver_statistics["user_accu"]["DifferenceLogic"]["Thread"])),
            'user_step_propagations_full':
                sum(map(lambda d: d["Propagation(s)"],
                        r.results_full.solver_statistics["user_step"]["DifferenceLogic"]["Thread"])),

            # re-scheduling without delta = full_after_malfunction
            'solve_total_ratio_full_after_malfunction':
                _catch_zero_division_error_as_minus_one(
                    lambda:
                    r.results_full_after_malfunction.solver_statistics["summary"]["times"]["solve"] /
                    r.results_full_after_malfunction.solver_statistics["summary"]["times"]["total"]
                ),
            'solve_time_full_after_malfunction':
                r.results_full_after_malfunction.solver_statistics["summary"]["times"]["solve"],
            'total_time_full_after_malfunction':
                r.results_full_after_malfunction.solver_statistics["summary"]["times"]["total"],
            'choice_conflict_ratio_full_after_malfunction':
                _catch_zero_division_error_as_minus_one(
                    lambda:
                    r.results_full_after_malfunction.solver_statistics["solving"]["solvers"]["choices"] /
                    r.results_full_after_malfunction.solver_statistics["solving"]["solvers"]["conflicts"]
                ),
            'user_accu_propagations_full_after_malfunction':
                sum(map(lambda d: d["Propagation(s)"],
                        r.results_full_after_malfunction.solver_statistics["user_accu"]["DifferenceLogic"]["Thread"])),
            'user_step_propagations_full_after_malfunction':
                sum(map(lambda d: d["Propagation(s)"],
                        r.results_full_after_malfunction.solver_statistics["user_step"]["DifferenceLogic"]["Thread"])),

            # re-scheduling with delta = delta_after_malfunction
            'solve_total_ratio_delta_after_malfunction':
                _catch_zero_division_error_as_minus_one(
                    lambda:
                    r.results_delta_after_malfunction.solver_statistics["summary"]["times"]["solve"] /
                    r.results_delta_after_malfunction.solver_statistics["summary"]["times"]["total"]
                ),
            'solve_time_delta_after_malfunction':
                r.results_delta_after_malfunction.solver_statistics["summary"]["times"]["solve"],
            'total_time_delta_after_malfunction':
                r.results_delta_after_malfunction.solver_statistics["summary"]["times"]["total"],
            'choice_conflict_ratio_delta_after_malfunction':
                _catch_zero_division_error_as_minus_one(
                    lambda:
                    r.results_delta_after_malfunction.solver_statistics["solving"]["solvers"]["choices"] /
                    r.results_delta_after_malfunction.solver_statistics["solving"]["solvers"]["conflicts"]
                ),
            'user_accu_propagations_delta_after_malfunction':
                sum(map(lambda d: d["Propagation(s)"],
                        r.results_delta_after_malfunction.solver_statistics["user_accu"]["DifferenceLogic"]["Thread"])),
            'user_step_propagations_delta_after_malfunction':
                sum(map(lambda d: d["Propagation(s)"],
                        r.results_delta_after_malfunction.solver_statistics["user_step"]["DifferenceLogic"]["Thread"])),
        }
        for r in experiment_results_list])
    for item in ['full', 'full_after_malfunction', 'delta_after_malfunction']:
        # 1. solver should spend most of the time solving: compare solve and total times
        two_dimensional_scatter_plot(data=data_frame,
                                     columns=['experiment_id', 'solve_total_ratio_' + item],
                                     title='relative comparison of solve and total solver time for ' + item,
                                     output_folder=output_folder,
                                     link_column=None
                                     )
        two_dimensional_scatter_plot(data=data_frame,
                                     columns=['experiment_id', 'solve_total_ratio_' + item],
                                     baseline_column='solve_time_' + item,
                                     title='absolute comparison of total solver time and solve_time (b) for ' + item,
                                     output_folder=output_folder,
                                     link_column=None
                                     )
        # 2. propagation times should be low in comparison to solve times
        two_dimensional_scatter_plot(data=data_frame,
                                     columns=['experiment_id', 'solve_time_' + item],
                                     baseline_column='user_accu_propagations_' + item,
                                     title='comparison of absolute values of solve_time against summed propagation times of user accu (b) ' + item,
                                     output_folder=output_folder,
                                     link_column=None
                                     )
        two_dimensional_scatter_plot(data=data_frame,
                                     columns=['experiment_id', 'solve_time_' + item],
                                     baseline_column='user_step_propagations_' + item,
                                     title='comparison of absolute values of solve_time against summed propagation times of user step (b) ' + item,
                                     output_folder=output_folder,
                                     link_column=None
                                     )

        # 3. choice conflict ratio should be close to 1; if the ratio is high, the problem might be large, but not difficult
        two_dimensional_scatter_plot(data=data_frame,
                                     columns=['experiment_id', 'choice_conflict_ratio_' + item],
                                     title='choice conflict ratio ' + item,
                                     output_folder=output_folder,
                                     link_column=None
                                     )


=======
# TODO SIM-151 documentation of derived columns
>>>>>>> 63aef494
def hypothesis_one_data_analysis(data_folder: str,
                                 analysis_2d: bool = False,
                                 analysis_3d: bool = False,
                                 qualitative_analysis_experiment_ids: List[str] = None,
                                 flatland_rendering: bool = True,
                                 debug: bool = False
                                 ):
    """

    Parameters
    ----------
    data_folder
    analysis_2d
    analysis_3d
    qualitative_analysis_experiment_ids
    flatland_rendering
    debug
    """
    # Import the desired experiment results
<<<<<<< HEAD
=======
    experiment_results_list: List[ExperimentResultsAnalysis] = load_and_expand_experiment_results_from_folder(
        data_folder)
>>>>>>> 63aef494
    experiment_agenda: ExperimentAgenda = load_experiment_agenda_from_file(data_folder)
    print(experiment_agenda)
    experiment_results_list: List[ExperimentResultsAnalysis] = load_and_expand_experiment_results_from_folder(
        data_folder)
    print(data_folder)

    # Plausibility tests on experiment data
    _run_plausibility_tests_on_experiment_data(experiment_results_list)

    # convert to data frame for statistical analysis
    experiment_data: DataFrame = convert_list_of_experiment_results_analysis_to_data_frame(experiment_results_list)

    # previews
    preview_cols = ['speed_up', 'time_delta_after_malfunction', 'experiment_id',
                    'nb_resource_conflicts_delta_after_malfunction', 'path_search_space_rsp_full']
    for preview_col in preview_cols:
        print(preview_col)
        print(experiment_data[preview_col])
        print(experiment_data[preview_col])
    print(experiment_data.dtypes)

    print("Averaging...")
    averaged_data, std_data = average_over_grid_id(experiment_data)
    print("  -> Done averaging.")

    # quantitative analysis
    if analysis_2d:
        _2d_analysis(averaged_data, std_data, output_folder=data_folder)
        _asp_plausi_analysis(experiment_results_list, output_folder=data_folder)
    if analysis_3d:
        _3d_analysis(averaged_data, std_data)

    # qualitative explorative analysis
    if qualitative_analysis_experiment_ids:
        filtered_experiments = list(filter(
            lambda experiment: experiment.experiment_id in qualitative_analysis_experiment_ids,
            experiment_agenda.experiments))
        for experiment in filtered_experiments:
            row = experiment_data[experiment_data['experiment_id'] == experiment.experiment_id].iloc[0]
            experiment_results_analysis: ExperimentResultsAnalysis = convert_pandas_series_experiment_results_analysis(
                row)
            analyze_experiment(experiment_results_analysis=experiment_results_analysis)
            visualize_experiment(experiment_parameters=experiment,
                                 data_frame=experiment_data,
                                 experiment_results_analysis=experiment_results_analysis,
                                 data_folder=data_folder,
                                 flatland_rendering=flatland_rendering)


def _run_plausibility_tests_on_experiment_data(l: List[ExperimentResultsAnalysis]):
    print("Running plausibility tests on experiment data...")
    for experiment_results_analysis in l:
        experiment_id = experiment_results_analysis.experiment_id
        plausibility_check_experiment_results(experiment_results=experiment_results_analysis)
        costs_full_after_malfunction: int = experiment_results_analysis.costs_full_after_malfunction
        lateness_full_after_malfunction: Dict[int, int] = experiment_results_analysis.lateness_full_after_malfunction
        sum_route_section_penalties_full_after_malfunction: Dict[
            int, int] = experiment_results_analysis.sum_route_section_penalties_full_after_malfunction
        costs_delta_after_malfunction: int = experiment_results_analysis.costs_delta_after_malfunction
        lateness_delta_after_malfunction: Dict[int, int] = experiment_results_analysis.lateness_delta_after_malfunction
        sum_route_section_penalties_delta_after_malfunction: Dict[
            int, int] = experiment_results_analysis.sum_route_section_penalties_delta_after_malfunction

        sum_lateness_full_after_malfunction: int = sum(lateness_full_after_malfunction.values())
        sum_all_route_section_penalties_full_after_malfunction: int = sum(
            sum_route_section_penalties_full_after_malfunction.values())
        sum_lateness_delta_after_malfunction: int = sum(lateness_delta_after_malfunction.values())
        sum_all_route_section_penalties_delta_after_malfunction: int = sum(
            sum_route_section_penalties_delta_after_malfunction.values())

        assert costs_full_after_malfunction == sum_lateness_full_after_malfunction + sum_all_route_section_penalties_full_after_malfunction, \
            f"experiment {experiment_id}: " \
            f"costs_full_after_malfunction={costs_full_after_malfunction}, " \
            f"sum_lateness_full_after_malfunction={sum_lateness_full_after_malfunction}, " \
            f"sum_all_route_section_penalties_full_after_malfunction={sum_all_route_section_penalties_full_after_malfunction}, "
        assert costs_delta_after_malfunction == sum_lateness_delta_after_malfunction + sum_all_route_section_penalties_delta_after_malfunction, \
            f"experiment {experiment_id}: " \
            f"costs_delta_after_malfunction={costs_delta_after_malfunction}, " \
            f"sum_lateness_delta_after_malfunction={sum_lateness_delta_after_malfunction}, " \
            f"sum_all_route_section_penalties_delta_after_malfunction={sum_all_route_section_penalties_delta_after_malfunction}, "
    print("  -> Done plausibility tests on experiment data.")


if __name__ == '__main__':
<<<<<<< HEAD
    hypothesis_one_data_analysis(
        data_folder='exp_hypothesis_one_2020_03_10T22_10_19',
        analysis_2d=True,
        analysis_3d=False,
        malfunction_analysis=False,
        qualitative_analysis_experiment_ids=[]
    )
=======
    hypothesis_one_data_analysis(data_folder='./exp_hypothesis_one_2020_03_03T08_01_36',
                                 analysis_2d=True,
                                 analysis_3d=False,
                                 qualitative_analysis_experiment_ids=[12]
                                 )
>>>>>>> 63aef494
<|MERGE_RESOLUTION|>--- conflicted
+++ resolved
@@ -14,11 +14,8 @@
 from typing import Dict
 from typing import List
 
-<<<<<<< HEAD
 import numpy as np
 import pandas as pd
-=======
->>>>>>> 63aef494
 from networkx.drawing.tests.test_pylab import plt
 from pandas import DataFrame
 
@@ -28,12 +25,14 @@
 from rsp.utils.analysis_tools import three_dimensional_scatter_plot
 from rsp.utils.analysis_tools import two_dimensional_scatter_plot
 from rsp.utils.data_types import convert_list_of_experiment_results_analysis_to_data_frame
+from rsp.utils.data_types import convert_pandas_series_experiment_results
 from rsp.utils.data_types import convert_pandas_series_experiment_results_analysis
 from rsp.utils.data_types import ExperimentAgenda
 from rsp.utils.data_types import ExperimentResultsAnalysis
 from rsp.utils.experiment_render_utils import visualize_experiment
 from rsp.utils.experiments import load_and_expand_experiment_results_from_folder
 from rsp.utils.experiments import load_experiment_agenda_from_file
+from rsp.utils.file_utils import check_create_folder
 
 
 def _2d_analysis(averaged_data: DataFrame, std_data: DataFrame, output_folder: str = None):
@@ -138,7 +137,6 @@
     plt.show()
 
 
-<<<<<<< HEAD
 # TODO SIM-250 we should work with malfunction ranges instead of repeating the same experiment under different ids
 def _malfunction_analysis(experiment_data: DataFrame):
     # add column 'malfunction_time_step'
@@ -300,9 +298,6 @@
                                      )
 
 
-=======
-# TODO SIM-151 documentation of derived columns
->>>>>>> 63aef494
 def hypothesis_one_data_analysis(data_folder: str,
                                  analysis_2d: bool = False,
                                  analysis_3d: bool = False,
@@ -322,11 +317,6 @@
     debug
     """
     # Import the desired experiment results
-<<<<<<< HEAD
-=======
-    experiment_results_list: List[ExperimentResultsAnalysis] = load_and_expand_experiment_results_from_folder(
-        data_folder)
->>>>>>> 63aef494
     experiment_agenda: ExperimentAgenda = load_experiment_agenda_from_file(data_folder)
     print(experiment_agenda)
     experiment_results_list: List[ExperimentResultsAnalysis] = load_and_expand_experiment_results_from_folder(
@@ -411,18 +401,8 @@
 
 
 if __name__ == '__main__':
-<<<<<<< HEAD
-    hypothesis_one_data_analysis(
-        data_folder='exp_hypothesis_one_2020_03_10T22_10_19',
-        analysis_2d=True,
-        analysis_3d=False,
-        malfunction_analysis=False,
-        qualitative_analysis_experiment_ids=[]
-    )
-=======
     hypothesis_one_data_analysis(data_folder='./exp_hypothesis_one_2020_03_03T08_01_36',
                                  analysis_2d=True,
                                  analysis_3d=False,
                                  qualitative_analysis_experiment_ids=[12]
-                                 )
->>>>>>> 63aef494
+                                 )