--- conflicted
+++ resolved
@@ -29,6 +29,7 @@
 from rsp.utils.experiment_render_utils import visualize_experiment
 from rsp.utils.experiments import load_and_expand_experiment_results_from_folder
 from rsp.utils.experiments import load_experiment_agenda_from_file
+from rsp.utils.file_utils import check_create_folder
 
 
 def _2d_analysis(averaged_data: DataFrame, std_data: DataFrame, output_folder: str = None):
@@ -153,18 +154,14 @@
     debug
     """
     # Import the desired experiment results
-<<<<<<< HEAD
     output_folder = f'{data_folder}/Analysis/'
     data_folder = f'{data_folder}/Data/'
 
     # Create output directoreis
     check_create_folder(output_folder)
 
-    experiment_results_list: List[ExperimentResultsAnalysis] = load_and_expand_experiment_results_from_folder(data_folder)
-=======
     experiment_results_list: List[ExperimentResultsAnalysis] = load_and_expand_experiment_results_from_folder(
         data_folder)
->>>>>>> 63aef494
     experiment_agenda: ExperimentAgenda = load_experiment_agenda_from_file(data_folder)
 
     print(data_folder)
