--- conflicted
+++ resolved
@@ -326,8 +326,4 @@
         analysis_2d=True,
         analysis_3d=False,
         qualitative_analysis_experiment_ids=[]
-<<<<<<< HEAD
-    )
-=======
-        )
->>>>>>> e84beb41
+    )