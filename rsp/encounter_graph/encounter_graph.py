--- conflicted
+++ resolved
@@ -7,12 +7,9 @@
 from flatland.envs.rail_trainrun_data_structures import Trainrun
 from flatland.envs.rail_trainrun_data_structures import TrainrunDict
 
-<<<<<<< HEAD
 from rsp.route_dag.route_dag import RouteDAGConstraints
 from rsp.route_dag.route_dag import ScheduleProblemDescription
-=======
 from rsp.utils.data_types import SymmetricEncounterGraphDistance
->>>>>>> c54f9719
 from rsp.utils.data_types import TrainSchedule
 from rsp.utils.data_types import TrainScheduleDict
 
@@ -22,21 +19,17 @@
                            TrainSchedule,
                            Trainrun,
                            RouteDAGConstraints,
-                           bool], UndirectedEncounterGraphDistance]
-
-
-def undirected_distance_between_trains(train_schedule_0: TrainSchedule,
-                                       train_run_0: Trainrun,
-                                       constraints_0: RouteDAGConstraints,
-                                       train_schedule_1: TrainSchedule,
-<<<<<<< HEAD
-                                       train_run_1: Trainrun,
-                                       constraints_1: RouteDAGConstraints,
-                                       debug: bool = False
-                                       ) -> UndirectedEncounterGraphDistance:
-=======
-                                       train_run_1: Trainrun) -> SymmetricEncounterGraphDistance:
->>>>>>> c54f9719
+                           bool], SymmetricEncounterGraphDistance]
+
+
+def symmetric_distance_between_trains_dummy_Euclidean(train_schedule_0: TrainSchedule,
+                                                      train_run_0: Trainrun,
+                                                      constraints_0: RouteDAGConstraints,
+                                                      train_schedule_1: TrainSchedule,
+                                                      train_run_1: Trainrun,
+                                                      constraints_1: RouteDAGConstraints,
+                                                      debug: bool = False
+                                                      ) -> SymmetricEncounterGraphDistance:
     """computes the Euclidian distance between two trains. It computes the
     Euclidian distance at each time step between the position of the two trains
     at this time step.
@@ -67,14 +60,7 @@
 
     # if the time window of the two trains do not overlap -> no relationship between trains
     if train_0_end_time < train_1_start_time or train_1_end_time < train_0_start_time:
-<<<<<<< HEAD
-        return UndirectedEncounterGraphDistance(proximity=0)
-=======
-        return SymmetricEncounterGraphDistance(inverted_distance=0,
-                                               time_of_min=0,
-                                               train_0_position_at_min=0,
-                                               train_1_position_at_min=0)
->>>>>>> c54f9719
+        return SymmetricEncounterGraphDistance(proximity=0)
 
     # some timesteps overlap -> find out which ones
     start_time_step = max(train_0_start_time, train_1_start_time)
@@ -95,13 +81,12 @@
     # first heuristic -> get the smallest distance
     dist_between_trains = np.min(distances_in_time_window)
 
-<<<<<<< HEAD
-    distance = UndirectedEncounterGraphDistance(proximity=(1. / dist_between_trains))
+    distance = SymmetricEncounterGraphDistance(proximity=(1. / dist_between_trains))
 
     return distance
 
 
-def undirected_distance_between_trains_sum_of_time_window_overlaps(
+def symmetric_distance_between_trains_sum_of_time_window_overlaps(
         train_schedule_0: TrainSchedule,
         train_run_0: Trainrun,
         constraints_0: RouteDAGConstraints,
@@ -109,7 +94,7 @@
         train_run_1: Trainrun,
         constraints_1: RouteDAGConstraints,
         debug: bool = False
-) -> UndirectedEncounterGraphDistance:
+) -> SymmetricEncounterGraphDistance:
     """Computes the sum of time window overlaps of all common resources.
     Parameters
     ----------
@@ -161,26 +146,19 @@
     if debug:
         print(f"overlap_starts={overlap_starts}")
     if len(overlap_starts) == 0:
-        return UndirectedEncounterGraphDistance(proximity=0)
+        return SymmetricEncounterGraphDistance(proximity=0)
 
     # heuristic: sum of time window overlaps of resources in schedule
     proximity_between_trains = np.sum(overlap_lengths)
 
-    distance = UndirectedEncounterGraphDistance(proximity=proximity_between_trains)
+    distance = SymmetricEncounterGraphDistance(proximity=proximity_between_trains)
 
     if debug:
         print(f"proximity_between_trains={proximity_between_trains}")
-=======
-    distance = SymmetricEncounterGraphDistance(inverted_distance=(1. / dist_between_trains),
-                                               time_of_min=(start_time_step + index_min_dist),
-                                               train_0_position_at_min=train_0_positions[int(index_min_dist)],
-                                               train_1_position_at_min=train_1_positions[int(index_min_dist)])
->>>>>>> c54f9719
 
     return distance
 
 
-<<<<<<< HEAD
 def _extract_earliest_latest_dict(constraints, train_positions, max_window_size_from_earliest: int = 30):
     """For all cells, extract earliest and latest from constraints.
 
@@ -247,24 +225,25 @@
     return min(a[1], b[1]) - max(a[0], b[0])
 
 
-def compute_undirected_distance_matrix(trainrun_dict: TrainrunDict,
-                                       schedule_problem_description: ScheduleProblemDescription,
-                                       train_schedule_dict: TrainScheduleDict,
-                                       metric_function: MetricFunction = None,
-                                       debug_pair: Tuple[int, int] = None
-                                       ) -> (np.ndarray, Dict):
-=======
-def symmetric_temporal_distance_between_trains(train_schedule_0, train_run_0, train_schedule_1,
-                                               train_run_1) -> SymmetricEncounterGraphDistance:
+def symmetric_temporal_distance_between_trains(train_schedule_0: TrainSchedule,
+                                               train_run_0: Trainrun,
+                                               constraints_0: RouteDAGConstraints,
+                                               train_schedule_1: TrainSchedule,
+                                               train_run_1: Trainrun,
+                                               constraints_1: RouteDAGConstraints,
+                                               debug: bool = False) -> SymmetricEncounterGraphDistance:
     """Compute the summed distance in time between two trains on shared
     ressources.
 
     Parameters
     ----------
-    train_schedule_0
-    train_run_0
-    train_schedule_1
-    train_run_1
+    train_schedule_0: TrainSchedule,
+    train_run_0: Trainrun,
+    constraints_0: RouteDAGConstraints,
+    train_schedule_1: TrainSchedule,
+    train_run_1: Trainrun,
+    constraints_1: RouteDAGConstraints,
+    debug: bool = False
 
     Returns
     -------
@@ -280,19 +259,17 @@
                     if tmp_dist <= time_distance:
                         time_distance = tmp_dist
 
-    distance = SymmetricEncounterGraphDistance(inverted_distance=(1. / time_distance),
-                                               time_of_min=(time_0),
-                                               train_0_position_at_min=train_schedule_0[time_0],
-                                               train_1_position_at_min=train_schedule_1[time_1])
+    distance = SymmetricEncounterGraphDistance(proximity=(1. / time_distance))
 
     return distance
 
 
 def compute_symmetric_distance_matrix(trainrun_dict: TrainrunDict,
+                                      schedule_problem_description: ScheduleProblemDescription,
                                       train_schedule_dict: TrainScheduleDict,
-                                      metric_function=None) -> (np.ndarray,
-                                                                Dict):
->>>>>>> c54f9719
+                                      metric_function: MetricFunction = None,
+                                      debug_pair: Tuple[int, int] = None
+                                      ) -> (np.ndarray, Dict):
     """This method computes the distance matrix for a complete TrainrunDict ->
     each distance between each pair of trains is computed.
 
@@ -314,7 +291,7 @@
         the trains
     """
     if metric_function is None:
-        metric_function = undirected_distance_between_trains
+        metric_function = symmetric_distance_between_trains_dummy_Euclidean
     number_of_trains = len(trainrun_dict)
     proximity_matrix = np.zeros((number_of_trains, number_of_trains))
 
@@ -329,7 +306,7 @@
                     if row == debug_row and column == _debug:
                         print(f"{row} - {column}")
                         _debug = True
-                undirected_distance: UndirectedEncounterGraphDistance = metric_function(
+                undirected_distance: SymmetricEncounterGraphDistance = metric_function(
                     train_schedule_0=train_schedule_row,
                     train_run_0=train_run_row,
                     constraints_0=schedule_problem_description.route_dag_constraints_dict[row],
