--- conflicted
+++ resolved
@@ -31,12 +31,8 @@
         data_folder1: str,
         data_folder2: str,
         experiment_ids: List[int],
-<<<<<<< HEAD
-        output_enclosing_folder: str = '.'
-=======
         output_enclosing_folder: str = '.',
         fail_on_missing_experiment_ids: bool = True
->>>>>>> e84beb41
 ) -> str:
     """Compare run times and solution costs of two pipeline runs.
 
@@ -61,12 +57,6 @@
     experiment_data2: DataFrame = load_without_average(data_folder2)
     experiment_data1: DataFrame = load_without_average(data_folder1)
 
-<<<<<<< HEAD
-    output_folder = os.path.join(output_enclosing_folder,
-                                 os.path.split(data_folder1)[-2] + '_' + os.path.split(data_folder2)[-2])
-
-=======
->>>>>>> e84beb41
     for experiment_id in experiment_ids:
         time_delta_after_malfunction1, time_full_after_malfunction1 = _extract_times_for_experiment_id(experiment_data1,
                                                                                                        experiment_id)
