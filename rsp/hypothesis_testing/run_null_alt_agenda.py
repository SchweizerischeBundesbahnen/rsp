import os
from typing import Callable
from typing import List

from rsp.hypothesis_one_experiments import hypothesis_one_pipeline
from rsp.hypothesis_testing.compare_runtimes import compare_runtimes
from rsp.utils.data_types import ParameterRangesAndSpeedData
<<<<<<< HEAD
=======
from rsp.utils.experiments import create_experiment_folder_name
>>>>>>> e84beb41
from rsp.utils.experiments import EXPERIMENT_DATA_SUBDIRECTORY_NAME
from rsp.utils.file_utils import check_create_folder

GetParams = Callable[[], ParameterRangesAndSpeedData]


def compare_agendas(
        get_params_null: GetParams,
        get_params_alternatives: List[GetParams],
        experiment_name: str
) -> [str, List[str]]:
    """Run and compare two agendas. Scheduling is run only once (non-
    deterministic mode). Re-scheduling on same schedules for null and
    alternative hypotheses.

    Parameters
    ----------
    get_params_null: GetParams
    get_params_alt: List[GetParams]
    """

<<<<<<< HEAD
=======
    # do everything in a subfoleder
    base_folder = create_experiment_folder_name(experiment_name=experiment_name)
    check_create_folder(base_folder)
    os.chdir(base_folder)

>>>>>>> e84beb41
    parameter_ranges_and_speed_data = get_params_null()
    print(f"run null hypothesis {parameter_ranges_and_speed_data}")
    null_hypothesis_base_folder = hypothesis_one_pipeline(
        parameter_ranges_and_speed_data=parameter_ranges_and_speed_data,
        experiment_ids=None,  # no filtering
        copy_agenda_from_base_directory=None,  # generate schedules
        experiment_name=experiment_name + "_null"
    )
    alternative_hypothesis_base_folders = []
    comparison_folders = []
    for i, get_params_alt in enumerate(get_params_alternatives):
        parameter_ranges_and_speed_data = get_params_alt()
        print(f"run alternative hypothesis {parameter_ranges_and_speed_data}")
        alternative_hypothesis_base_folder = hypothesis_one_pipeline(
            parameter_ranges_and_speed_data=parameter_ranges_and_speed_data,
            experiment_ids=None,  # no filtering
            copy_agenda_from_base_directory=null_hypothesis_base_folder,
            experiment_name=experiment_name + f"_alt{i:03d}"
        )
        alternative_hypothesis_base_folders.append(alternative_hypothesis_base_folder)
        comparison_folder = compare_runtimes(
            data_folder1=os.path.join(null_hypothesis_base_folder, EXPERIMENT_DATA_SUBDIRECTORY_NAME),
            data_folder2=os.path.join(alternative_hypothesis_base_folder, EXPERIMENT_DATA_SUBDIRECTORY_NAME),
            experiment_ids=[]
        )
        comparison_folders.append(comparison_folder)
    return null_hypothesis_base_folder, alternative_hypothesis_base_folders, comparison_folders<|MERGE_RESOLUTION|>--- conflicted
+++ resolved
@@ -5,10 +5,7 @@
 from rsp.hypothesis_one_experiments import hypothesis_one_pipeline
 from rsp.hypothesis_testing.compare_runtimes import compare_runtimes
 from rsp.utils.data_types import ParameterRangesAndSpeedData
-<<<<<<< HEAD
-=======
 from rsp.utils.experiments import create_experiment_folder_name
->>>>>>> e84beb41
 from rsp.utils.experiments import EXPERIMENT_DATA_SUBDIRECTORY_NAME
 from rsp.utils.file_utils import check_create_folder
 
@@ -30,14 +27,11 @@
     get_params_alt: List[GetParams]
     """
 
-<<<<<<< HEAD
-=======
     # do everything in a subfoleder
     base_folder = create_experiment_folder_name(experiment_name=experiment_name)
     check_create_folder(base_folder)
     os.chdir(base_folder)
 
->>>>>>> e84beb41
     parameter_ranges_and_speed_data = get_params_null()
     print(f"run null hypothesis {parameter_ranges_and_speed_data}")
     null_hypothesis_base_folder = hypothesis_one_pipeline(
