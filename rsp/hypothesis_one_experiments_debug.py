--- conflicted
+++ resolved
@@ -1,41 +1,3 @@
-<<<<<<< HEAD
-"""Run experiments not in parallel, only one trial and only a subset of them in
-order to allow for debugging."""
-from typing import List
-
-from rsp.hypothesis_one_data_analysis import hypothesis_one_data_analysis
-from rsp.hypothesis_one_experiments import get_first_agenda_pipeline_params
-from rsp.utils.experiments import create_experiment_agenda
-from rsp.utils.experiments import run_experiment_agenda
-
-
-def _run_experiment_ids_from_agenda(experiment_ids: List[int]):
-    parameter_ranges, speed_data = get_first_agenda_pipeline_params()
-    # Create an experiment agenda out of the parameter ranges
-    experiment_agenda = create_experiment_agenda(experiment_name="exp_hypothesis_one",
-                                                 speed_data=speed_data,
-                                                 parameter_ranges=parameter_ranges,
-                                                 trials_per_experiment=1)
-
-    # Run experiments
-    experiment_folder_name = run_experiment_agenda(
-        experiment_agenda=experiment_agenda,
-        experiment_ids=experiment_ids,
-        run_experiments_parallel=False,
-        show_results_without_details=True,
-        verbose=False)
-    hypothesis_one_data_analysis(
-        data_folder=experiment_folder_name,
-        analysis_2d=True,
-        analysis_3d=False,
-        malfunction_analysis=False,
-        qualitative_analysis_experiment_ids=experiment_ids)
-
-
-if __name__ == '__main__':
-    experiment_ids = [14]
-    _run_experiment_ids_from_agenda(experiment_ids)
-=======
 """Run experiments not in parallel, only one trial and only a subset of them in
 order to allow for debugging."""
 from typing import List
@@ -71,5 +33,4 @@
 
 if __name__ == '__main__':
     experiment_ids = [0, 1, 2, 3, 12]
-    _run_experiment_ids_from_agenda(experiment_ids)
->>>>>>> 4cd4d706
+    _run_experiment_ids_from_agenda(experiment_ids)