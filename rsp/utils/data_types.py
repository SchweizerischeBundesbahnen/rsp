--- conflicted
+++ resolved
@@ -29,19 +29,9 @@
 
 SpeedData = Mapping[float, float]
 
-<<<<<<< HEAD
-UndirectedEncounterGraphDistance = NamedTuple('UndirectedEncounterGraphDistance', [
+SymmetricEncounterGraphDistance = NamedTuple('SymmetricEncounterGraphDistance', [
     ('proximity', float)
 ])
-=======
-SymmetricEncounterGraphDistance = NamedTuple('SymmetricEncounterGraphDistance', [('inverted_distance', float),
-                                                                                 ('time_of_min', int),
-                                                                                 ('train_0_position_at_min',
-                                                                                  Tuple[int, int]),
-                                                                                 ('train_1_position_at_min',
-                                                                                  Tuple[int, int])
-                                                                                 ])
->>>>>>> c54f9719
 
 ParameterRanges = NamedTuple('ParameterRanges', [('size_range', List[int]),
                                                  ('agent_range', List[int]),
