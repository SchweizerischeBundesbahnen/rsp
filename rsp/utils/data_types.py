"""
Data types used in the experiment for the real time rescheduling research project

"""
<<<<<<< HEAD
from typing import NamedTuple, List, Dict, Mapping
=======
import pprint
from typing import NamedTuple, List, Dict
>>>>>>> 3e23ec8c

from flatland.envs.rail_trainrun_data_structures import TrainrunWaypoint, TrainrunDict, Waypoint

ExperimentFreeze = NamedTuple('ExperimentFreeze', [
    ('freeze_time_and_visit', List[TrainrunWaypoint]),
    ('freeze_earliest_and_visit', List[TrainrunWaypoint]),
    ('freeze_earliest_only', List[TrainrunWaypoint]),
    ('freeze_banned', List[Waypoint])
])
ExperimentFreezeDict = Dict[int, ExperimentFreeze]

ExperimentParameters = NamedTuple('ExperimentParameters',
                                  [('experiment_id', int),
                                   ('trials_in_experiment', int),
                                   ('number_of_agents', int),
                                   ('speed_data', Mapping[float, float]),
                                   ('width', int),
                                   ('height', int),
                                   ('seed_value', int),
                                   ('max_num_cities', int),
                                   ('grid_mode', bool),
                                   ('max_rail_between_cities', int),
                                   ('max_rail_in_city', int),
                                   ('earliest_malfunction', int),
                                   ('malfunction_duration', int)])

ExperimentAgenda = NamedTuple('ExperimentAgenda', [('experiments', List[ExperimentParameters])])

ExperimentMalfunction = NamedTuple('ExperimentMalfunction', [
    ('time_step', int),
    ('agent_id', int),
    ('malfunction_duration', int)
])

ExperimentResults = NamedTuple('ExperimentResults', [
    ('time_full', float),
    ('time_full_after_malfunction', float),
    ('time_delta_after_malfunction', float),
    ('solution_full', TrainrunDict),
    ('solution_full_after_malfunction', TrainrunDict),
    ('solution_delta_after_malfunction', TrainrunDict),
    ('costs_full', float),  # sum of travelling times in scheduling solution
    ('costs_full_after_malfunction', float),  # total delay at target over all agents with respect to schedule
    ('costs_delta_after_malfunction', float),  # total delay at target over all agents with respect to schedule
    ('experiment_freeze', ExperimentFreezeDict),
    ('malfunction', ExperimentMalfunction),
    # TODO SIM-146 rename TrainPath = List[Waypoint] and TrainPathDict = Dict[int,TrainPath]
    ('agent_paths_dict', Dict[int, List[Waypoint]])
])

ParameterRanges = NamedTuple('ParameterRanges', [('size_range', List[int]),
                                                 ('agent_range', List[int]),
                                                 ('in_city_rail_range', List[int]),
                                                 ('out_city_rail_range', List[int]),
                                                 ('city_range', List[int]),
                                                 ('earliest_malfunction', List[int]),
                                                 ('malfunction_duration', List[int])
                                                 ])

_pp = pprint.PrettyPrinter(indent=4)


def experimentFreezeDictPrettyPrint(d: ExperimentFreezeDict):
    for agent_id, experiment_freeze in d.items():
        prefix = f"agent {agent_id} "
        experimentFreezePrettyPrint(experiment_freeze, prefix)


def experimentFreezePrettyPrint(experiment_freeze: ExperimentFreeze, prefix: str = ""):
    print(f"{prefix}freeze_time_and_visit={_pp.pformat(experiment_freeze.freeze_time_and_visit)}")
    print(f"{prefix}freeze_earliest_and_visit={_pp.pformat(experiment_freeze.freeze_earliest_and_visit)}")
    print(f"{prefix}freeze_earliest_only={_pp.pformat(experiment_freeze.freeze_earliest_only)}")
    print(f"{prefix}freeze_banned={_pp.pformat(experiment_freeze.freeze_banned)}")<|MERGE_RESOLUTION|>--- conflicted
+++ resolved
@@ -2,12 +2,8 @@
 Data types used in the experiment for the real time rescheduling research project
 
 """
-<<<<<<< HEAD
-from typing import NamedTuple, List, Dict, Mapping
-=======
 import pprint
 from typing import NamedTuple, List, Dict
->>>>>>> 3e23ec8c
 
 from flatland.envs.rail_trainrun_data_structures import TrainrunWaypoint, TrainrunDict, Waypoint
 
