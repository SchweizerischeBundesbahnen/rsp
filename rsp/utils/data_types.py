--- conflicted
+++ resolved
@@ -8,7 +8,6 @@
 from flatland.envs.rail_trainrun_data_structures import TrainrunWaypoint, TrainrunDict, Waypoint
 
 ExperimentFreeze = NamedTuple('ExperimentFreeze', [
-<<<<<<< HEAD
     ('freeze_visit', List[TrainrunWaypoint]),
     ('freeze_earliest', Dict[Waypoint, int]),
     ('freeze_latest', Dict[Waypoint, int]),
@@ -20,14 +19,6 @@
 def experiment_freeze_dict_from_list_of_train_run_waypoint(l: List[TrainrunWaypoint]):
     return {trainrun_waypoint.waypoint: trainrun_waypoint.scheduled_at for trainrun_waypoint in l}
 
-=======
-    ('freeze_time_and_visit', List[TrainrunWaypoint]),
-    ('freeze_earliest_and_visit', List[TrainrunWaypoint]),
-    ('freeze_earliest_only', List[TrainrunWaypoint]),
-    ('freeze_banned', List[Waypoint])
-])
-ExperimentFreezeDict = Dict[int, ExperimentFreeze]
->>>>>>> 02595138
 
 ExperimentParameters = NamedTuple('ExperimentParameters',
                                   [('experiment_id', int),
@@ -45,12 +36,6 @@
 
 ExperimentAgenda = NamedTuple('ExperimentAgenda', [('experiment_name', str),
                                                    ('experiments', List[ExperimentParameters])])
-
-ExperimentMalfunction = NamedTuple('ExperimentMalfunction', [
-    ('time_step', int),
-    ('agent_id', int),
-    ('malfunction_duration', int)
-])
 
 ExperimentMalfunction = NamedTuple('ExperimentMalfunction', [
     ('time_step', int),
@@ -93,13 +78,7 @@
 
 
 def experimentFreezePrettyPrint(experiment_freeze: ExperimentFreeze, prefix: str = ""):
-<<<<<<< HEAD
     print(f"{prefix}freeze_visit={_pp.pformat(experiment_freeze.freeze_visit)}")
     print(f"{prefix}freeze_earliest={_pp.pformat(experiment_freeze.freeze_earliest)}")
     print(f"{prefix}freeze_latest={_pp.pformat(experiment_freeze.freeze_latest)}")
-=======
-    print(f"{prefix}freeze_time_and_visit={_pp.pformat(experiment_freeze.freeze_time_and_visit)}")
-    print(f"{prefix}freeze_earliest_and_visit={_pp.pformat(experiment_freeze.freeze_earliest_and_visit)}")
-    print(f"{prefix}freeze_earliest_only={_pp.pformat(experiment_freeze.freeze_earliest_only)}")
->>>>>>> 02595138
     print(f"{prefix}freeze_banned={_pp.pformat(experiment_freeze.freeze_banned)}")