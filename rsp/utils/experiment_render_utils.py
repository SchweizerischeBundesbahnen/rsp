import os
import time
from typing import Optional

import networkx as nx
from flatland.action_plan.action_plan import ControllerFromTrainruns
from flatland.action_plan.action_plan_player import ControllerFromTrainrunsReplayerRenderCallback
from flatland.envs.rail_env import RailEnv
from flatland.envs.rail_trainrun_data_structures import TrainrunDict
from pandas import DataFrame

from rsp.experiment_solvers.experiment_solver_utils import replay
from rsp.route_dag.analysis.route_dag_analysis import visualize_route_dag_constraints
from rsp.route_dag.route_dag import get_paths_for_route_dag_constraints
from rsp.route_dag.route_dag import get_paths_in_route_dag
from rsp.route_dag.route_dag import RouteDAGConstraints
from rsp.route_dag.route_dag import ScheduleProblemDescription
from rsp.utils.data_types import ExperimentMalfunction
from rsp.utils.data_types import ExperimentParameters
from rsp.utils.data_types import ExperimentResults
from rsp.utils.experiments import create_env_pair_for_experiment
from rsp.utils.file_utils import check_create_folder


def visualize_experiment(
        experiment: ExperimentParameters,
        data_frame: DataFrame,
        data_folder: str = None,
        flatland_rendering: bool = False,
        convert_to_mpeg: bool = True):
    """Render the experiment the DAGs and the FLATland png/mpeg in the
    analysis.

    Parameters
    ----------
    experiment: ExperimentParameters
        experiment parameters for all trials
    data_frame: DataFrame
        Pandas data frame with one ore more trials of this experiment.
    data_folder
        Folder to store FLATland pngs and mpeg to
    flatland_rendering
        Flatland rendering?
    convert_to_mpeg
        Converts the rendering to mpeg
    """

    # find first row for this experiment (iloc[0]
    rows = data_frame.loc[data_frame['experiment_id'] == experiment.experiment_id]

    static_rail_env, malfunction_rail_env = create_env_pair_for_experiment(experiment)
    train_runs_input: TrainrunDict = rows['solution_full'].iloc[0]
    train_runs_full_after_malfunction: TrainrunDict = rows['solution_full_after_malfunction'].iloc[0]
    train_runs_delta_after_malfunction: TrainrunDict = rows['solution_delta_after_malfunction'].iloc[0]

<<<<<<< HEAD
    problem_rsp_full: ScheduleProblemDescription = rows['problem_full_after_malfunction'].iloc[0]
    problem_rsp_delta: ScheduleProblemDescription = rows['problem_delta_after_malfunction'].iloc[0]
=======
    route_dag_constraints_full: RouteDAGConstraintsDict = rows['route_dag_constraints_full'].iloc[0]
    route_dag_constraints_rsp_full: RouteDAGConstraintsDict = rows['route_dag_constraints_full_after_malfunction'].iloc[
        0]
    route_dag_constraints_rsp_delta: RouteDAGConstraintsDict = \
        rows['route_dag_constraints_delta_after_malfunction'].iloc[0]
>>>>>>> 9f33bd5a
    malfunction: ExperimentMalfunction = rows['malfunction'].iloc[0]
    n_agents: int = rows['n_agents'].iloc[0]

    experiment_output_folder = f"{data_folder}/experiment_{experiment.experiment_id:04d}_analysis"
    check_create_folder(experiment_output_folder)

    for agent_id in problem_rsp_delta.route_dag_constraints_dict.keys():
        topo = problem_rsp_delta.topo_dict[agent_id]
        visualize_route_dag_constraints(
            topo=topo,
            train_run_input=train_runs_input[agent_id],
            train_run_full_after_malfunction=train_runs_full_after_malfunction[agent_id],
            train_run_delta_after_malfunction=train_runs_delta_after_malfunction[agent_id],
<<<<<<< HEAD
            f=problem_rsp_delta.route_dag_constraints_dict[agent_id],
            route_section_penalties=problem_rsp_delta.route_section_penalties[agent_id],
            title=_make_title(agent_id, experiment, malfunction, n_agents, topo,
                              problem_rsp_delta.route_dag_constraints_dict[agent_id]),
=======
            f=route_dag_constraints_full[agent_id],
            title=f"experiment {experiment.experiment_id}\nagent {agent_id}/{n_agents}\n{malfunction}",
            file_name=(os.path.join(experiment_output_folder,
                                    f"experiment_{experiment.experiment_id:04d}_agent_{agent_id}_route_graph_schedule.png")
                       if data_folder is not None else None)
        )
        visualize_route_dag_constraints(
            topo=topo_dict[agent_id],
            train_run_input=train_runs_input[agent_id],
            train_run_full_after_malfunction=train_runs_full_after_malfunction[agent_id],
            train_run_delta_after_malfunction=train_runs_delta_after_malfunction[agent_id],
            f=route_dag_constraints_rsp_delta[agent_id],
            title=f"experiment {experiment.experiment_id}\nagent {agent_id}/{n_agents}\n{malfunction}",
>>>>>>> 9f33bd5a
            file_name=(os.path.join(experiment_output_folder,
                                    f"experiment_{experiment.experiment_id:04d}_agent_{agent_id}_route_graph_rsp_delta.png")
                       if data_folder is not None else None)
        )
        topo = problem_rsp_full.topo_dict[agent_id]
        visualize_route_dag_constraints(
            topo=topo,
            train_run_input=train_runs_input[agent_id],
            train_run_full_after_malfunction=train_runs_full_after_malfunction[agent_id],
            train_run_delta_after_malfunction=train_runs_delta_after_malfunction[agent_id],
            f=problem_rsp_full.route_dag_constraints_dict[agent_id],
            route_section_penalties=problem_rsp_full.route_section_penalties[agent_id],
            title=_make_title(agent_id, experiment, malfunction, n_agents, topo,
                              problem_rsp_full.route_dag_constraints_dict[agent_id]),
            file_name=(os.path.join(experiment_output_folder,
                                    f"experiment_{experiment.experiment_id:04d}_agent_{agent_id}_route_graph_rsp_full.png")
                       if data_folder is not None else None)
        )

    _replay_flatland(data_folder=data_folder,
                     experiment=experiment,
                     flatland_rendering=flatland_rendering,
                     rail_env=malfunction_rail_env,
                     trainruns=train_runs_full_after_malfunction,
                     convert_to_mpeg=convert_to_mpeg)


def _make_title(agent_id: str,
                experiment,
                malfunction: ExperimentMalfunction,
                n_agents: int,
                topo: nx.DiGraph,
                current_constraints: RouteDAGConstraints):
    title = f"experiment {experiment.experiment_id}\n" \
            f"agent {agent_id}/{n_agents}\n" \
            f"{malfunction}\n" \
            f"all paths in topo {len(get_paths_in_route_dag(topo))}\n" \
            f"open paths in topo {len(get_paths_for_route_dag_constraints(topo, current_constraints))}\n"
    return title


def _replay_flatland(data_folder: str,
                     experiment: ExperimentResults,
                     rail_env: RailEnv,
                     trainruns: TrainrunDict,
                     convert_to_mpeg: bool = False,
                     flatland_rendering: bool = False):
    controller_from_train_runs = ControllerFromTrainruns(rail_env,
                                                         trainruns)
    image_output_directory = None
    if flatland_rendering:
        image_output_directory = os.path.join(data_folder, f"experiment_{experiment.experiment_id:04d}_analysis",
                                              f"experiment_{experiment.experiment_id}_rendering_output")
        check_create_folder(image_output_directory)
    replay(
        controller_from_train_runs=controller_from_train_runs,
        env=rail_env,
        stop_on_malfunction=False,
        solver_name='data_analysis',
        disable_verification_in_replay=False,
        rendering=flatland_rendering,
        image_output_directory=image_output_directory
    )
    if flatland_rendering and convert_to_mpeg:
        import ffmpeg
        (ffmpeg
         .input(f'{image_output_directory}/flatland_frame_0000_%04d_data_analysis.png', r='5', s='1920x1080')
         .output(f'{image_output_directory}/experiment_{experiment.experiment_id}_flatland_data_analysis.mp4', crf=15,
                 pix_fmt='yuv420p', vcodec='libx264')
         .overwrite_output()
         .run()
         )


# --------------------------------------------------------------------------------------
# Helpers
# --------------------------------------------------------------------------------------


def make_render_call_back_for_replay(env: RailEnv,
                                     rendering: bool = False) -> ControllerFromTrainrunsReplayerRenderCallback:
    if rendering:
        from flatland.utils.rendertools import AgentRenderVariant
        from flatland.utils.rendertools import RenderTool
        renderer = RenderTool(env, gl="PILSVG",
                              agent_render_variant=AgentRenderVariant.AGENT_SHOWS_OPTIONS_AND_BOX,
                              show_debug=True,
                              clear_debug_text=True,
                              screen_height=1000,
                              screen_width=1000)

    def render(*argv):
        if rendering:
            renderer.render_env(show=True, show_observations=False, show_predictions=False)
            time.sleep(2)

    return render


def init_renderer_for_env(env: RailEnv, rendering: bool = False):
    if rendering:
        from flatland.utils.rendertools import AgentRenderVariant
        from flatland.utils.rendertools import RenderTool
        return RenderTool(env, gl="PILSVG",
                          agent_render_variant=AgentRenderVariant.AGENT_SHOWS_OPTIONS_AND_BOX,
                          show_debug=True,
                          clear_debug_text=True,
                          screen_height=1000,
                          screen_width=1000)


def render_env(renderer, test_id: int, solver_name, i_step: int,
               image_output_directory: Optional[str] = './rendering_output'):
    if renderer is not None:
        from flatland.utils.rendertools import RenderTool
        renderer: RenderTool = renderer
        renderer.render_env(show=True, show_observations=False, show_predictions=False)
        if image_output_directory is not None:
            if not os.path.exists(image_output_directory):
                os.makedirs(image_output_directory)
            renderer.gl.save_image(os.path.join(image_output_directory,
                                                "flatland_frame_{:04d}_{:04d}_{}.png".format(test_id,
                                                                                             i_step,
                                                                                             solver_name)))


def cleanup_renderer_for_env(renderer):
    if renderer:
        from flatland.utils.rendertools import RenderTool
        renderer: RenderTool = renderer
        # close renderer window
        renderer.close_window()<|MERGE_RESOLUTION|>--- conflicted
+++ resolved
@@ -53,16 +53,9 @@
     train_runs_full_after_malfunction: TrainrunDict = rows['solution_full_after_malfunction'].iloc[0]
     train_runs_delta_after_malfunction: TrainrunDict = rows['solution_delta_after_malfunction'].iloc[0]
 
-<<<<<<< HEAD
     problem_rsp_full: ScheduleProblemDescription = rows['problem_full_after_malfunction'].iloc[0]
     problem_rsp_delta: ScheduleProblemDescription = rows['problem_delta_after_malfunction'].iloc[0]
-=======
-    route_dag_constraints_full: RouteDAGConstraintsDict = rows['route_dag_constraints_full'].iloc[0]
-    route_dag_constraints_rsp_full: RouteDAGConstraintsDict = rows['route_dag_constraints_full_after_malfunction'].iloc[
-        0]
-    route_dag_constraints_rsp_delta: RouteDAGConstraintsDict = \
-        rows['route_dag_constraints_delta_after_malfunction'].iloc[0]
->>>>>>> 9f33bd5a
+    problem_schedule: ScheduleProblemDescription = rows['problem_full'].iloc[0]
     malfunction: ExperimentMalfunction = rows['malfunction'].iloc[0]
     n_agents: int = rows['n_agents'].iloc[0]
 
@@ -70,32 +63,30 @@
     check_create_folder(experiment_output_folder)
 
     for agent_id in problem_rsp_delta.route_dag_constraints_dict.keys():
+        topo = problem_schedule.topo_dict[agent_id]
+        visualize_route_dag_constraints(
+            topo=topo,
+            train_run_input=train_runs_input[agent_id],
+            train_run_full_after_malfunction=train_runs_full_after_malfunction[agent_id],
+            train_run_delta_after_malfunction=train_runs_delta_after_malfunction[agent_id],
+            f=problem_schedule.route_dag_constraints_dict[agent_id],
+            route_section_penalties=problem_schedule.route_section_penalties[agent_id],
+            title=_make_title(agent_id, experiment, malfunction, n_agents, topo,
+                              problem_schedule.route_dag_constraints_dict[agent_id]),
+            file_name=(os.path.join(experiment_output_folder,
+                                    f"experiment_{experiment.experiment_id:04d}_agent_{agent_id}_route_graph_schedule.png")
+                       if data_folder is not None else None)
+        )
         topo = problem_rsp_delta.topo_dict[agent_id]
         visualize_route_dag_constraints(
             topo=topo,
             train_run_input=train_runs_input[agent_id],
             train_run_full_after_malfunction=train_runs_full_after_malfunction[agent_id],
             train_run_delta_after_malfunction=train_runs_delta_after_malfunction[agent_id],
-<<<<<<< HEAD
             f=problem_rsp_delta.route_dag_constraints_dict[agent_id],
             route_section_penalties=problem_rsp_delta.route_section_penalties[agent_id],
             title=_make_title(agent_id, experiment, malfunction, n_agents, topo,
                               problem_rsp_delta.route_dag_constraints_dict[agent_id]),
-=======
-            f=route_dag_constraints_full[agent_id],
-            title=f"experiment {experiment.experiment_id}\nagent {agent_id}/{n_agents}\n{malfunction}",
-            file_name=(os.path.join(experiment_output_folder,
-                                    f"experiment_{experiment.experiment_id:04d}_agent_{agent_id}_route_graph_schedule.png")
-                       if data_folder is not None else None)
-        )
-        visualize_route_dag_constraints(
-            topo=topo_dict[agent_id],
-            train_run_input=train_runs_input[agent_id],
-            train_run_full_after_malfunction=train_runs_full_after_malfunction[agent_id],
-            train_run_delta_after_malfunction=train_runs_delta_after_malfunction[agent_id],
-            f=route_dag_constraints_rsp_delta[agent_id],
-            title=f"experiment {experiment.experiment_id}\nagent {agent_id}/{n_agents}\n{malfunction}",
->>>>>>> 9f33bd5a
             file_name=(os.path.join(experiment_output_folder,
                                     f"experiment_{experiment.experiment_id:04d}_agent_{agent_id}_route_graph_rsp_delta.png")
                        if data_folder is not None else None)
