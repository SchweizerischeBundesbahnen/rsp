--- conflicted
+++ resolved
@@ -1,450 +1,174 @@
-<<<<<<< HEAD
-import os
-import time
-from typing import Dict
-from typing import Optional
-
-import networkx as nx
-from flatland.action_plan.action_plan import ControllerFromTrainruns
-from flatland.action_plan.action_plan_player import ControllerFromTrainrunsReplayerRenderCallback
-from flatland.envs.rail_env import RailEnv
-from flatland.envs.rail_trainrun_data_structures import Trainrun
-from flatland.envs.rail_trainrun_data_structures import TrainrunDict
-from pandas import DataFrame
-
-from rsp.experiment_solvers.experiment_solver_utils import replay
-from rsp.route_dag.analysis.route_dag_analysis import visualize_route_dag_constraints
-from rsp.route_dag.route_dag import get_paths_for_route_dag_constraints
-from rsp.route_dag.route_dag import get_paths_in_route_dag
-from rsp.route_dag.route_dag import RouteDAGConstraints
-from rsp.route_dag.route_dag import ScheduleProblemDescription
-from rsp.utils.data_types import ExperimentMalfunction
-from rsp.utils.data_types import ExperimentParameters
-from rsp.utils.data_types import ExperimentResults
-from rsp.utils.data_types import ExperimentResultsAnalysis
-from rsp.utils.experiments import create_env_pair_for_experiment
-from rsp.utils.file_utils import check_create_folder
-
-
-def visualize_experiment(
-        experiment_parameters: ExperimentParameters,
-        experiment_results_analysis: ExperimentResultsAnalysis,
-        data_frame: DataFrame,
-        data_folder: str = None,
-        flatland_rendering: bool = False,
-        convert_to_mpeg: bool = True):
-    """Render the experiment the DAGs and the FLATland png/mpeg in the
-    analysis.
-
-    Parameters
-    ----------
-    experiment_parameters: ExperimentParameters
-        experiment parameters for all trials
-    data_frame: DataFrame
-        Pandas data frame with one ore more trials of this experiment.
-    data_folder
-        Folder to store FLATland pngs and mpeg to
-    flatland_rendering
-        Flatland rendering?
-    convert_to_mpeg
-        Converts the rendering to mpeg
-    """
-    # TODO remove iloc[0] stuff
-
-    # find first row for this experiment (iloc[0]
-    rows = data_frame.loc[data_frame['experiment_id'] == experiment_parameters.experiment_id]
-
-    static_rail_env, malfunction_rail_env = create_env_pair_for_experiment(experiment_parameters)
-    train_runs_input: TrainrunDict = rows['solution_full'].iloc[0]
-    train_runs_full_after_malfunction: TrainrunDict = rows['solution_full_after_malfunction'].iloc[0]
-    train_runs_delta_after_malfunction: TrainrunDict = rows['solution_delta_after_malfunction'].iloc[0]
-
-    problem_rsp_full: ScheduleProblemDescription = rows['problem_full_after_malfunction'].iloc[0]
-    costs_full_after_malfunction: ScheduleProblemDescription = rows['costs_full_after_malfunction'].iloc[0]
-    problem_rsp_delta: ScheduleProblemDescription = rows['problem_delta_after_malfunction'].iloc[0]
-    costs_delta_after_malfunction: ScheduleProblemDescription = rows['costs_delta_after_malfunction'].iloc[0]
-    problem_schedule: ScheduleProblemDescription = rows['problem_full'].iloc[0]
-    malfunction: ExperimentMalfunction = rows['malfunction'].iloc[0]
-    n_agents: int = rows['n_agents'].iloc[0]
-    lateness_full_after_malfunction: Dict[int, int] = rows['lateness_full_after_malfunction'].iloc[0]
-    sum_route_section_penalties_full_after_malfunction: Dict[int, int] = \
-        rows['sum_route_section_penalties_full_after_malfunction'].iloc[0]
-    lateness_delta_after_malfunction: Dict[int, int] = rows['lateness_delta_after_malfunction'].iloc[0]
-    sum_route_section_penalties_delta_after_malfunction: Dict[int, int] = \
-        rows['sum_route_section_penalties_delta_after_malfunction'].iloc[0]
-
-    experiment_output_folder = f"{data_folder}/experiment_{experiment_parameters.experiment_id:04d}_analysis"
-    check_create_folder(experiment_output_folder)
-
-    for agent_id in problem_rsp_delta.route_dag_constraints_dict.keys():
-        # IMPORTANT: we visualize with respect to the full schedule DAG,
-        #            but the banned elements are not passed to solver any more!
-        # TODO SIM-190 documentation about this
-        topo = problem_schedule.topo_dict[agent_id]
-        train_run_full_after_malfunction = train_runs_full_after_malfunction[agent_id]
-        train_run_delta_after_malfunction = train_runs_delta_after_malfunction[agent_id]
-        train_run_input: Trainrun = train_runs_input[agent_id]
-
-        # schedule input
-        visualize_route_dag_constraints(
-            topo=topo,
-            train_run_input=train_run_input,
-            train_run_full_after_malfunction=train_run_full_after_malfunction,
-            train_run_delta_after_malfunction=train_run_delta_after_malfunction,
-            f=problem_schedule.route_dag_constraints_dict[agent_id],
-            vertex_eff_lateness={},
-            edge_eff_route_penalties={},
-            route_section_penalties=problem_schedule.route_section_penalties[agent_id],
-            title=_make_title(agent_id, experiment_parameters, malfunction, n_agents, topo,
-                              problem_schedule.route_dag_constraints_dict[agent_id],
-                              k=experiment_parameters.number_of_shortest_paths_per_agent),
-            file_name=(os.path.join(experiment_output_folder,
-                                    f"experiment_{experiment_parameters.experiment_id:04d}_agent_{agent_id}_route_graph_schedule.png")
-                       if data_folder is not None else None)
-        )
-        # delta after malfunction
-        visualize_route_dag_constraints(
-            topo=topo,
-            train_run_input=train_runs_input[agent_id],
-            train_run_full_after_malfunction=train_run_full_after_malfunction,
-            train_run_delta_after_malfunction=train_run_delta_after_malfunction,
-            f=problem_rsp_delta.route_dag_constraints_dict[agent_id],
-            vertex_eff_lateness=experiment_results_analysis.vertex_eff_lateness_delta_after_malfunction[agent_id],
-            edge_eff_route_penalties=experiment_results_analysis.edge_eff_route_penalties_delta_after_malfunction[
-                agent_id],
-            route_section_penalties=problem_rsp_delta.route_section_penalties[agent_id],
-            title=_make_title(
-                agent_id, experiment_parameters, malfunction, n_agents, topo,
-                problem_rsp_delta.route_dag_constraints_dict[agent_id],
-                k=experiment_parameters.number_of_shortest_paths_per_agent,
-                costs=costs_delta_after_malfunction,
-                eff_lateness_agent=lateness_delta_after_malfunction[agent_id],
-                eff_sum_route_section_penalties_agent=sum_route_section_penalties_delta_after_malfunction[agent_id]),
-            file_name=(os.path.join(experiment_output_folder,
-                                    f"experiment_{experiment_parameters.experiment_id:04d}_agent_{agent_id}_route_graph_rsp_delta.png")
-                       if data_folder is not None else None)
-        )
-        # full rescheduling
-        visualize_route_dag_constraints(
-            topo=topo,
-            train_run_input=train_runs_input[agent_id],
-            train_run_full_after_malfunction=train_run_full_after_malfunction,
-            train_run_delta_after_malfunction=train_run_delta_after_malfunction,
-            f=problem_rsp_full.route_dag_constraints_dict[agent_id],
-            vertex_eff_lateness=experiment_results_analysis.vertex_eff_lateness_full_after_malfunction[agent_id],
-            edge_eff_route_penalties=experiment_results_analysis.edge_eff_route_penalties_full_after_malfunction[
-                agent_id],
-            route_section_penalties=problem_rsp_full.route_section_penalties[agent_id],
-            title=_make_title(
-                agent_id, experiment_parameters, malfunction, n_agents, topo,
-                problem_rsp_full.route_dag_constraints_dict[agent_id],
-                k=experiment_parameters.number_of_shortest_paths_per_agent,
-                costs=costs_full_after_malfunction,
-                eff_lateness_agent=lateness_full_after_malfunction[agent_id],
-                eff_sum_route_section_penalties_agent=sum_route_section_penalties_full_after_malfunction[agent_id]),
-            file_name=(os.path.join(experiment_output_folder,
-                                    f"experiment_{experiment_parameters.experiment_id:04d}_agent_{agent_id}_route_graph_rsp_full.png")
-                       if data_folder is not None else None)
-        )
-
-    _replay_flatland(data_folder=data_folder,
-                     experiment=experiment_parameters,
-                     flatland_rendering=flatland_rendering,
-                     rail_env=malfunction_rail_env,
-                     trainruns=train_runs_full_after_malfunction,
-                     convert_to_mpeg=convert_to_mpeg)
-
-
-def _make_title(agent_id: str,
-                experiment,
-                malfunction: ExperimentMalfunction,
-                n_agents: int,
-                topo: nx.DiGraph,
-                current_constraints: RouteDAGConstraints,
-                k: int,
-                costs: Optional[int] = None,
-                eff_lateness_agent: Optional[int] = None,
-                eff_sum_route_section_penalties_agent: Optional[int] = None,
-                ):
-    title = f"experiment {experiment.experiment_id}\n" \
-            f"agent {agent_id}/{n_agents}\n" \
-            f"{malfunction}\n" \
-            f"k={k}\n" \
-            f"all paths in topo {len(get_paths_in_route_dag(topo))}\n" \
-            f"open paths in topo {len(get_paths_for_route_dag_constraints(topo, current_constraints))}\n"
-    if costs is not None:
-        title += f"costs (all)={costs}\n"
-    if eff_lateness_agent is not None:
-        title += f"lateness (agent)={eff_lateness_agent}\n"
-    if eff_sum_route_section_penalties_agent is not None:
-        title += f"sum_route_section_penalties (agent)={eff_sum_route_section_penalties_agent}\n"
-    return title
-
-
-def _replay_flatland(data_folder: str,
-                     experiment: ExperimentResults,
-                     rail_env: RailEnv,
-                     trainruns: TrainrunDict,
-                     convert_to_mpeg: bool = False,
-                     flatland_rendering: bool = False):
-    controller_from_train_runs = ControllerFromTrainruns(rail_env,
-                                                         trainruns)
-    image_output_directory = None
-    if flatland_rendering:
-        image_output_directory = os.path.join(data_folder, f"experiment_{experiment.experiment_id:04d}_analysis",
-                                              f"experiment_{experiment.experiment_id}_rendering_output")
-        check_create_folder(image_output_directory)
-    replay(
-        controller_from_train_runs=controller_from_train_runs,
-        env=rail_env,
-        stop_on_malfunction=False,
-        solver_name='data_analysis',
-        disable_verification_in_replay=False,
-        rendering=flatland_rendering,
-        image_output_directory=image_output_directory
-    )
-    if flatland_rendering and convert_to_mpeg:
-        import ffmpeg
-        (ffmpeg
-         .input(f'{image_output_directory}/flatland_frame_0000_%04d_data_analysis.png', r='5', s='1920x1080')
-         .output(f'{image_output_directory}/experiment_{experiment.experiment_id}_flatland_data_analysis.mp4', crf=15,
-                 pix_fmt='yuv420p', vcodec='libx264')
-         .overwrite_output()
-         .run()
-         )
-
-
-# --------------------------------------------------------------------------------------
-# Helpers
-# --------------------------------------------------------------------------------------
-
-
-def make_render_call_back_for_replay(env: RailEnv,
-                                     rendering: bool = False) -> ControllerFromTrainrunsReplayerRenderCallback:
-    if rendering:
-        from flatland.utils.rendertools import AgentRenderVariant
-        from flatland.utils.rendertools import RenderTool
-        renderer = RenderTool(env, gl="PILSVG",
-                              agent_render_variant=AgentRenderVariant.AGENT_SHOWS_OPTIONS_AND_BOX,
-                              show_debug=True,
-                              clear_debug_text=True,
-                              screen_height=1000,
-                              screen_width=1000)
-
-    def render(*argv):
-        if rendering:
-            renderer.render_env(show=True, show_observations=False, show_predictions=False)
-            time.sleep(2)
-
-    return render
-
-
-def init_renderer_for_env(env: RailEnv, rendering: bool = False):
-    if rendering:
-        from flatland.utils.rendertools import AgentRenderVariant
-        from flatland.utils.rendertools import RenderTool
-        return RenderTool(env, gl="PILSVG",
-                          agent_render_variant=AgentRenderVariant.AGENT_SHOWS_OPTIONS_AND_BOX,
-                          show_debug=True,
-                          clear_debug_text=True,
-                          screen_height=1000,
-                          screen_width=1000)
-
-
-def render_env(renderer, test_id: int, solver_name, i_step: int,
-               image_output_directory: Optional[str] = './rendering_output'):
-    if renderer is not None:
-        from flatland.utils.rendertools import RenderTool
-        renderer: RenderTool = renderer
-        renderer.render_env(show=True, show_observations=False, show_predictions=False)
-        if image_output_directory is not None:
-            if not os.path.exists(image_output_directory):
-                os.makedirs(image_output_directory)
-            renderer.gl.save_image(os.path.join(image_output_directory,
-                                                "flatland_frame_{:04d}_{:04d}_{}.png".format(test_id,
-                                                                                             i_step,
-                                                                                             solver_name)))
-
-
-def cleanup_renderer_for_env(renderer):
-    if renderer:
-        from flatland.utils.rendertools import RenderTool
-        renderer: RenderTool = renderer
-        # close renderer window
-        renderer.close_window()
-=======
-import os
-from typing import Dict
-from typing import Optional
-
-import networkx as nx
-from flatland.envs.rail_trainrun_data_structures import Trainrun
-from flatland.envs.rail_trainrun_data_structures import TrainrunDict
-from pandas import DataFrame
-
-from rsp.route_dag.analysis.route_dag_analysis import visualize_route_dag_constraints
-from rsp.route_dag.route_dag import get_paths_for_route_dag_constraints
-from rsp.route_dag.route_dag import get_paths_in_route_dag
-from rsp.route_dag.route_dag import RouteDAGConstraints
-from rsp.route_dag.route_dag import ScheduleProblemDescription
-from rsp.utils.data_types import ExperimentMalfunction
-from rsp.utils.data_types import ExperimentParameters
-from rsp.utils.data_types import ExperimentResultsAnalysis
-from rsp.utils.experiments import create_env_pair_for_experiment
-from rsp.utils.file_utils import check_create_folder
-from rsp.utils.flatland_replay_utils import replay_and_verify_trainruns
-
-
-def visualize_experiment(
-        experiment_parameters: ExperimentParameters,
-        experiment_results_analysis: ExperimentResultsAnalysis,
-        data_frame: DataFrame,
-        data_folder: str = None,
-        flatland_rendering: bool = False,
-        convert_to_mpeg: bool = True):
-    """Render the experiment the DAGs and the FLATland png/mpeg in the
-    analysis.
-
-    Parameters
-    ----------
-    experiment_parameters: ExperimentParameters
-        experiment parameters for all trials
-    data_frame: DataFrame
-        Pandas data frame with one ore more trials of this experiment.
-    data_folder
-        Folder to store FLATland pngs and mpeg to
-    flatland_rendering
-        Flatland rendering?
-    convert_to_mpeg
-        Converts the rendering to mpeg
-    """
-
-    rows = data_frame.loc[data_frame['experiment_id'] == experiment_parameters.experiment_id]
-
-    static_rail_env, malfunction_rail_env = create_env_pair_for_experiment(experiment_parameters)
-    train_runs_input: TrainrunDict = rows['solution_full'].iloc[0]
-    train_runs_full_after_malfunction: TrainrunDict = rows['solution_full_after_malfunction'].iloc[0]
-    train_runs_delta_after_malfunction: TrainrunDict = rows['solution_delta_after_malfunction'].iloc[0]
-
-    problem_rsp_full: ScheduleProblemDescription = rows['problem_full_after_malfunction'].iloc[0]
-    costs_full_after_malfunction: ScheduleProblemDescription = rows['costs_full_after_malfunction'].iloc[0]
-    problem_rsp_delta: ScheduleProblemDescription = rows['problem_delta_after_malfunction'].iloc[0]
-    costs_delta_after_malfunction: ScheduleProblemDescription = rows['costs_delta_after_malfunction'].iloc[0]
-    problem_schedule: ScheduleProblemDescription = rows['problem_full'].iloc[0]
-    malfunction: ExperimentMalfunction = rows['malfunction'].iloc[0]
-    n_agents: int = rows['n_agents'].iloc[0]
-    lateness_full_after_malfunction: Dict[int, int] = rows['lateness_full_after_malfunction'].iloc[0]
-    sum_route_section_penalties_full_after_malfunction: Dict[int, int] = \
-        rows['sum_route_section_penalties_full_after_malfunction'].iloc[0]
-    lateness_delta_after_malfunction: Dict[int, int] = rows['lateness_delta_after_malfunction'].iloc[0]
-    sum_route_section_penalties_delta_after_malfunction: Dict[int, int] = \
-        rows['sum_route_section_penalties_delta_after_malfunction'].iloc[0]
-
-    experiment_output_folder = f"{data_folder}/experiment_{experiment_parameters.experiment_id:04d}_analysis"
-    check_create_folder(experiment_output_folder)
-
-    for agent_id in problem_rsp_delta.route_dag_constraints_dict.keys():
-        # IMPORTANT: we visualize with respect to the full schedule DAG,
-        #            but the banned elements are not passed to solver any more!
-        # TODO SIM-190 documentation about this
-        topo = problem_schedule.topo_dict[agent_id]
-        train_run_full_after_malfunction = train_runs_full_after_malfunction[agent_id]
-        train_run_delta_after_malfunction = train_runs_delta_after_malfunction[agent_id]
-        train_run_input: Trainrun = train_runs_input[agent_id]
-
-        # schedule input
-        visualize_route_dag_constraints(
-            topo=topo,
-            train_run_input=train_run_input,
-            train_run_full_after_malfunction=train_run_full_after_malfunction,
-            train_run_delta_after_malfunction=train_run_delta_after_malfunction,
-            f=problem_schedule.route_dag_constraints_dict[agent_id],
-            vertex_eff_lateness={},
-            edge_eff_route_penalties={},
-            route_section_penalties=problem_schedule.route_section_penalties[agent_id],
-            title=_make_title(agent_id, experiment_parameters, malfunction, n_agents, topo,
-                              problem_schedule.route_dag_constraints_dict[agent_id],
-                              k=experiment_parameters.number_of_shortest_paths_per_agent),
-            file_name=(os.path.join(experiment_output_folder,
-                                    f"experiment_{experiment_parameters.experiment_id:04d}_agent_{agent_id}_route_graph_schedule.png")
-                       if data_folder is not None else None)
-        )
-        # delta after malfunction
-        visualize_route_dag_constraints(
-            topo=topo,
-            train_run_input=train_runs_input[agent_id],
-            train_run_full_after_malfunction=train_run_full_after_malfunction,
-            train_run_delta_after_malfunction=train_run_delta_after_malfunction,
-            f=problem_rsp_delta.route_dag_constraints_dict[agent_id],
-            vertex_eff_lateness=experiment_results_analysis.vertex_eff_lateness_delta_after_malfunction[agent_id],
-            edge_eff_route_penalties=experiment_results_analysis.edge_eff_route_penalties_delta_after_malfunction[
-                agent_id],
-            route_section_penalties=problem_rsp_delta.route_section_penalties[agent_id],
-            title=_make_title(
-                agent_id, experiment_parameters, malfunction, n_agents, topo,
-                problem_rsp_delta.route_dag_constraints_dict[agent_id],
-                k=experiment_parameters.number_of_shortest_paths_per_agent,
-                costs=costs_delta_after_malfunction,
-                eff_lateness_agent=lateness_delta_after_malfunction[agent_id],
-                eff_sum_route_section_penalties_agent=sum_route_section_penalties_delta_after_malfunction[agent_id]),
-            file_name=(os.path.join(experiment_output_folder,
-                                    f"experiment_{experiment_parameters.experiment_id:04d}_agent_{agent_id}_route_graph_rsp_delta.png")
-                       if data_folder is not None else None)
-        )
-        # full rescheduling
-        visualize_route_dag_constraints(
-            topo=topo,
-            train_run_input=train_runs_input[agent_id],
-            train_run_full_after_malfunction=train_run_full_after_malfunction,
-            train_run_delta_after_malfunction=train_run_delta_after_malfunction,
-            f=problem_rsp_full.route_dag_constraints_dict[agent_id],
-            vertex_eff_lateness=experiment_results_analysis.vertex_eff_lateness_full_after_malfunction[agent_id],
-            edge_eff_route_penalties=experiment_results_analysis.edge_eff_route_penalties_full_after_malfunction[
-                agent_id],
-            route_section_penalties=problem_rsp_full.route_section_penalties[agent_id],
-            title=_make_title(
-                agent_id, experiment_parameters, malfunction, n_agents, topo,
-                problem_rsp_full.route_dag_constraints_dict[agent_id],
-                k=experiment_parameters.number_of_shortest_paths_per_agent,
-                costs=costs_full_after_malfunction,
-                eff_lateness_agent=lateness_full_after_malfunction[agent_id],
-                eff_sum_route_section_penalties_agent=sum_route_section_penalties_full_after_malfunction[agent_id]),
-            file_name=(os.path.join(experiment_output_folder,
-                                    f"experiment_{experiment_parameters.experiment_id:04d}_agent_{agent_id}_route_graph_rsp_full.png")
-                       if data_folder is not None else None)
-        )
-
-    replay_and_verify_trainruns(data_folder=data_folder,
-                                experiment_id=experiment_results_analysis.experiment_id,
-                                expected_malfunction=experiment_results_analysis.malfunction,
-                                rendering=flatland_rendering,
-                                rail_env=malfunction_rail_env,
-                                trainruns=train_runs_full_after_malfunction,
-                                convert_to_mpeg=convert_to_mpeg)
-
-
-def _make_title(agent_id: str,
-                experiment,
-                malfunction: ExperimentMalfunction,
-                n_agents: int,
-                topo: nx.DiGraph,
-                current_constraints: RouteDAGConstraints,
-                k: int,
-                costs: Optional[int] = None,
-                eff_lateness_agent: Optional[int] = None,
-                eff_sum_route_section_penalties_agent: Optional[int] = None,
-                ):
-    title = f"experiment {experiment.experiment_id}\n" \
-            f"agent {agent_id}/{n_agents}\n" \
-            f"{malfunction}\n" \
-            f"k={k}\n" \
-            f"all paths in topo {len(get_paths_in_route_dag(topo))}\n" \
-            f"open paths in topo {len(get_paths_for_route_dag_constraints(topo, current_constraints))}\n"
-    if costs is not None:
-        title += f"costs (all)={costs}\n"
-    if eff_lateness_agent is not None:
-        title += f"lateness (agent)={eff_lateness_agent}\n"
-    if eff_sum_route_section_penalties_agent is not None:
-        title += f"sum_route_section_penalties (agent)={eff_sum_route_section_penalties_agent}\n"
-    return title
->>>>>>> 4cd4d706
+import os
+from typing import Dict
+from typing import Optional
+
+import networkx as nx
+from flatland.envs.rail_trainrun_data_structures import Trainrun
+from flatland.envs.rail_trainrun_data_structures import TrainrunDict
+from pandas import DataFrame
+
+from rsp.route_dag.analysis.route_dag_analysis import visualize_route_dag_constraints
+from rsp.route_dag.route_dag import get_paths_for_route_dag_constraints
+from rsp.route_dag.route_dag import get_paths_in_route_dag
+from rsp.route_dag.route_dag import RouteDAGConstraints
+from rsp.route_dag.route_dag import ScheduleProblemDescription
+from rsp.utils.data_types import ExperimentMalfunction
+from rsp.utils.data_types import ExperimentParameters
+from rsp.utils.data_types import ExperimentResultsAnalysis
+from rsp.utils.experiments import create_env_pair_for_experiment
+from rsp.utils.file_utils import check_create_folder
+from rsp.utils.flatland_replay_utils import replay_and_verify_trainruns
+
+
+def visualize_experiment(
+        experiment_parameters: ExperimentParameters,
+        experiment_results_analysis: ExperimentResultsAnalysis,
+        data_frame: DataFrame,
+        data_folder: str = None,
+        flatland_rendering: bool = False,
+        convert_to_mpeg: bool = True):
+    """Render the experiment the DAGs and the FLATland png/mpeg in the
+    analysis.
+
+    Parameters
+    ----------
+    experiment_parameters: ExperimentParameters
+        experiment parameters for all trials
+    data_frame: DataFrame
+        Pandas data frame with one ore more trials of this experiment.
+    data_folder
+        Folder to store FLATland pngs and mpeg to
+    flatland_rendering
+        Flatland rendering?
+    convert_to_mpeg
+        Converts the rendering to mpeg
+    """
+
+    rows = data_frame.loc[data_frame['experiment_id'] == experiment_parameters.experiment_id]
+
+    static_rail_env, malfunction_rail_env = create_env_pair_for_experiment(experiment_parameters)
+    train_runs_input: TrainrunDict = rows['solution_full'].iloc[0]
+    train_runs_full_after_malfunction: TrainrunDict = rows['solution_full_after_malfunction'].iloc[0]
+    train_runs_delta_after_malfunction: TrainrunDict = rows['solution_delta_after_malfunction'].iloc[0]
+
+    problem_rsp_full: ScheduleProblemDescription = rows['problem_full_after_malfunction'].iloc[0]
+    costs_full_after_malfunction: ScheduleProblemDescription = rows['costs_full_after_malfunction'].iloc[0]
+    problem_rsp_delta: ScheduleProblemDescription = rows['problem_delta_after_malfunction'].iloc[0]
+    costs_delta_after_malfunction: ScheduleProblemDescription = rows['costs_delta_after_malfunction'].iloc[0]
+    problem_schedule: ScheduleProblemDescription = rows['problem_full'].iloc[0]
+    malfunction: ExperimentMalfunction = rows['malfunction'].iloc[0]
+    n_agents: int = rows['n_agents'].iloc[0]
+    lateness_full_after_malfunction: Dict[int, int] = rows['lateness_full_after_malfunction'].iloc[0]
+    sum_route_section_penalties_full_after_malfunction: Dict[int, int] = \
+        rows['sum_route_section_penalties_full_after_malfunction'].iloc[0]
+    lateness_delta_after_malfunction: Dict[int, int] = rows['lateness_delta_after_malfunction'].iloc[0]
+    sum_route_section_penalties_delta_after_malfunction: Dict[int, int] = \
+        rows['sum_route_section_penalties_delta_after_malfunction'].iloc[0]
+
+    experiment_output_folder = f"{data_folder}/experiment_{experiment_parameters.experiment_id:04d}_analysis"
+    check_create_folder(experiment_output_folder)
+
+    for agent_id in problem_rsp_delta.route_dag_constraints_dict.keys():
+        # IMPORTANT: we visualize with respect to the full schedule DAG,
+        #            but the banned elements are not passed to solver any more!
+        # TODO SIM-190 documentation about this
+        topo = problem_schedule.topo_dict[agent_id]
+        train_run_full_after_malfunction = train_runs_full_after_malfunction[agent_id]
+        train_run_delta_after_malfunction = train_runs_delta_after_malfunction[agent_id]
+        train_run_input: Trainrun = train_runs_input[agent_id]
+
+        # schedule input
+        visualize_route_dag_constraints(
+            topo=topo,
+            train_run_input=train_run_input,
+            train_run_full_after_malfunction=train_run_full_after_malfunction,
+            train_run_delta_after_malfunction=train_run_delta_after_malfunction,
+            f=problem_schedule.route_dag_constraints_dict[agent_id],
+            vertex_eff_lateness={},
+            edge_eff_route_penalties={},
+            route_section_penalties=problem_schedule.route_section_penalties[agent_id],
+            title=_make_title(agent_id, experiment_parameters, malfunction, n_agents, topo,
+                              problem_schedule.route_dag_constraints_dict[agent_id],
+                              k=experiment_parameters.number_of_shortest_paths_per_agent),
+            file_name=(os.path.join(experiment_output_folder,
+                                    f"experiment_{experiment_parameters.experiment_id:04d}_agent_{agent_id}_route_graph_schedule.png")
+                       if data_folder is not None else None)
+        )
+        # delta after malfunction
+        visualize_route_dag_constraints(
+            topo=topo,
+            train_run_input=train_runs_input[agent_id],
+            train_run_full_after_malfunction=train_run_full_after_malfunction,
+            train_run_delta_after_malfunction=train_run_delta_after_malfunction,
+            f=problem_rsp_delta.route_dag_constraints_dict[agent_id],
+            vertex_eff_lateness=experiment_results_analysis.vertex_eff_lateness_delta_after_malfunction[agent_id],
+            edge_eff_route_penalties=experiment_results_analysis.edge_eff_route_penalties_delta_after_malfunction[
+                agent_id],
+            route_section_penalties=problem_rsp_delta.route_section_penalties[agent_id],
+            title=_make_title(
+                agent_id, experiment_parameters, malfunction, n_agents, topo,
+                problem_rsp_delta.route_dag_constraints_dict[agent_id],
+                k=experiment_parameters.number_of_shortest_paths_per_agent,
+                costs=costs_delta_after_malfunction,
+                eff_lateness_agent=lateness_delta_after_malfunction[agent_id],
+                eff_sum_route_section_penalties_agent=sum_route_section_penalties_delta_after_malfunction[agent_id]),
+            file_name=(os.path.join(experiment_output_folder,
+                                    f"experiment_{experiment_parameters.experiment_id:04d}_agent_{agent_id}_route_graph_rsp_delta.png")
+                       if data_folder is not None else None)
+        )
+        # full rescheduling
+        visualize_route_dag_constraints(
+            topo=topo,
+            train_run_input=train_runs_input[agent_id],
+            train_run_full_after_malfunction=train_run_full_after_malfunction,
+            train_run_delta_after_malfunction=train_run_delta_after_malfunction,
+            f=problem_rsp_full.route_dag_constraints_dict[agent_id],
+            vertex_eff_lateness=experiment_results_analysis.vertex_eff_lateness_full_after_malfunction[agent_id],
+            edge_eff_route_penalties=experiment_results_analysis.edge_eff_route_penalties_full_after_malfunction[
+                agent_id],
+            route_section_penalties=problem_rsp_full.route_section_penalties[agent_id],
+            title=_make_title(
+                agent_id, experiment_parameters, malfunction, n_agents, topo,
+                problem_rsp_full.route_dag_constraints_dict[agent_id],
+                k=experiment_parameters.number_of_shortest_paths_per_agent,
+                costs=costs_full_after_malfunction,
+                eff_lateness_agent=lateness_full_after_malfunction[agent_id],
+                eff_sum_route_section_penalties_agent=sum_route_section_penalties_full_after_malfunction[agent_id]),
+            file_name=(os.path.join(experiment_output_folder,
+                                    f"experiment_{experiment_parameters.experiment_id:04d}_agent_{agent_id}_route_graph_rsp_full.png")
+                       if data_folder is not None else None)
+        )
+
+    replay_and_verify_trainruns(data_folder=data_folder,
+                                experiment_id=experiment_results_analysis.experiment_id,
+                                expected_malfunction=experiment_results_analysis.malfunction,
+                                rendering=flatland_rendering,
+                                rail_env=malfunction_rail_env,
+                                trainruns=train_runs_full_after_malfunction,
+                                convert_to_mpeg=convert_to_mpeg)
+
+
+def _make_title(agent_id: str,
+                experiment,
+                malfunction: ExperimentMalfunction,
+                n_agents: int,
+                topo: nx.DiGraph,
+                current_constraints: RouteDAGConstraints,
+                k: int,
+                costs: Optional[int] = None,
+                eff_lateness_agent: Optional[int] = None,
+                eff_sum_route_section_penalties_agent: Optional[int] = None,
+                ):
+    title = f"experiment {experiment.experiment_id}\n" \
+            f"agent {agent_id}/{n_agents}\n" \
+            f"{malfunction}\n" \
+            f"k={k}\n" \
+            f"all paths in topo {len(get_paths_in_route_dag(topo))}\n" \
+            f"open paths in topo {len(get_paths_for_route_dag_constraints(topo, current_constraints))}\n"
+    if costs is not None:
+        title += f"costs (all)={costs}\n"
+    if eff_lateness_agent is not None:
+        title += f"lateness (agent)={eff_lateness_agent}\n"
+    if eff_sum_route_section_penalties_agent is not None:
+        title += f"sum_route_section_penalties (agent)={eff_sum_route_section_penalties_agent}\n"
+    return title