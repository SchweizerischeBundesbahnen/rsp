"""
This library contains all utility functions to help you run your experiments.

Methods
-------
run_experiment:
    Run a single experiment with a specific solver and ExperimentParameters
run_experiment_agenda:
    Run a number of experiments defined in the ExperimentAgenda
run_specific_experiments_from_research_agenda
    Run only a few experiments fro a defined ExperimentAgenda
create_experiment_agenda
    Create an experiment agenda given ranges for paramters to be probed
span_n_grid
    Helper function to span the n-dimensional grid from parameter ranges
create_env_pair_for_experiment
    Create a pair of environments for the desired research. One environment has no malfunciton, the other one has
    exactly one malfunciton
save_experiment_agenda_to_file
    Save a generated experiment agenda to be used for later reruns
load_experiment_agenda_from_file
    Load a ExperimentAgenda
save_experiment_results_to_file
    Save the results of an experiment or a full experiment agenda
load_experiment_results_to_file
    Load the results form an experiment result file
"""
import datetime
import errno
import multiprocessing
import os
import pickle
import pprint
<<<<<<< HEAD
from typing import List, Tuple, Mapping
=======
import shutil
from functools import partial
from typing import List, Tuple
>>>>>>> c07bd12f

import numpy as np
import pandas as pd
from flatland.envs.rail_env import RailEnv
from flatland.envs.rail_trainrun_data_structures import TrainrunDict
from pandas import DataFrame

from rsp.utils.data_types import ExperimentAgenda, ExperimentParameters, ParameterRanges, ExperimentResults
from rsp.utils.experiment_env_generators import create_flatland_environment, \
    create_flatland_environment_with_malfunction
from rsp.utils.experiment_solver import AbstractSolver

_pp = pprint.PrettyPrinter(indent=4)

COLUMNS = ['experiment_id',
           'time_full',
           'time_full_after_malfunction',
           'time_delta_after_malfunction',
           'solution_full',
           'solution_full_after_malfunction',
           'solution_delta_after_malfunction',
           'costs_full',
           'costs_full_after_malfunction',
           'costs_delta_after_malfunction',
           'experiment_freeze',
           'malfunction',
           'size',
           'n_agents',
           'max_num_cities',
           'max_rail_between_cities',
           'max_rail_in_city']


def run_experiment(solver: AbstractSolver,
                   experiment_parameters: ExperimentParameters,
                   show_results_without_details: bool = True,
                   verbose: bool = False,
                   debug: bool = False,
                   force_only_one_trial: bool = True) -> List:
    """

    Run a single experiment with a given solver and ExperimentParameters
    Parameters
    ----------
    solver: AbstractSolver
        Solver from the class AbstractSolver that should be solving the experiments
    experiment_parameters: ExperimentParameters
        Parameter set of the data form ExperimentParameters

    Returns
    -------
    Returns a DataFram with the experiment results
    """

    # DataFrame to store all results of experiments
    experiment_results = []
    # Run the sequence of experiment
    for trial in range(experiment_parameters.trials_in_experiment if not force_only_one_trial else 1):
        print("Running trial {} for experiment {}".format(trial + 1, experiment_parameters.experiment_id))
        if show_results_without_details:
            print("*** experiment parameters of trial {} for experiment {}".format(trial + 1,
                                                                                   experiment_parameters.experiment_id))
            _pp.pprint(experiment_parameters)

        # Create experiment environments
        static_rail_env, malfunction_rail_env = create_env_pair_for_experiment(experiment_parameters)

        env = malfunction_rail_env
        seed_value = experiment_parameters.seed_value

        # wrap reset params in this function, so we avoid copy-paste errors each time we have to reset the malfunction_rail_env
        def malfunction_env_reset():
            env.reset(False, False, False, seed_value)

        # Run experiments
        # TODO pass k (number of routing alternatives) explicitly
        current_results: ExperimentResults = solver.run_experiment_trial(static_rail_env=static_rail_env,
                                                                         malfunction_rail_env=malfunction_rail_env,
                                                                         malfunction_env_reset=malfunction_env_reset,
                                                                         verbose=verbose,
                                                                         debug=debug
                                                                         )
        # Store results
        time_delta_after_m = current_results.time_delta_after_malfunction
        time_full_after_m = current_results.time_full_after_malfunction

        experiment_results.append({'experiment_id': experiment_parameters.experiment_id,
                                   'time_full': current_results.time_full,
                                   'time_full_after_malfunction': time_delta_after_m,
                                   'time_delta_after_malfunction': time_full_after_m,
                                   'solution_full': current_results.solution_full,
                                   'solution_full_after_malfunction': current_results.solution_full_after_malfunction,
                                   'solution_delta_after_malfunction': current_results.solution_delta_after_malfunction,
                                   'costs_full': current_results.costs_full,
                                   'costs_full_after_malfunction': current_results.costs_full_after_malfunction,
                                   'costs_delta_after_malfunction': current_results.costs_delta_after_malfunction,
                                   'experiment_freeze': current_results.experiment_freeze,
                                   'malfunction': current_results.malfunction,
                                   'size': experiment_parameters.width,
                                   'n_agents': experiment_parameters.number_of_agents,
                                   'max_num_cities': experiment_parameters.max_num_cities,
                                   'max_rail_between_cities': experiment_parameters.max_rail_between_cities,
                                   'max_rail_in_city': experiment_parameters.max_rail_in_city})

        if show_results_without_details:
            print("*** experiment result of trial {} for experiment {}".format(trial + 1,
                                                                               experiment_parameters.experiment_id))

            _pp.pprint({key: experiment_results[-1][key] for key in COLUMNS
                        if not key.startswith('solution_') and not key == 'experiment_freeze'
                        })

            _analyze_times(current_results)
            _analyze_paths(current_results, env)

    return experiment_results


# TODO print only or add to experiment results?
def _analyze_times(current_results: ExperimentResults):
    time_delta_after_m = current_results.time_delta_after_malfunction
    time_full_after_m = current_results.time_full_after_malfunction
    # Delta is all train run way points in the re-schedule that are not also in the schedule
    schedule_trainrunwaypoints = current_results.solution_full
    full_reschedule_trainrunwaypoints_dict = current_results.solution_full_after_malfunction
    schedule_full_reschedule_delta: TrainrunDict = {
        agent_id: sorted(list(
            set(full_reschedule_trainrunwaypoints_dict[agent_id]).difference(
                set(schedule_trainrunwaypoints[agent_id]))),
            key=lambda p: p.scheduled_at)
        for agent_id in schedule_trainrunwaypoints.keys()
    }
    schedule_full_reschedule_delta_percentage = \
        100 * sum([len(schedule_full_reschedule_delta[agent_id])
                   for agent_id in schedule_full_reschedule_delta.keys()]) / \
        sum([len(full_reschedule_trainrunwaypoints_dict[agent_id])
             for agent_id in full_reschedule_trainrunwaypoints_dict.keys()])
    # Freeze is all train run way points in the schedule that are also in the re-schedule
    schedule_full_reschedule_freeze: TrainrunDict = \
        {agent_id: sorted(list(
            set(full_reschedule_trainrunwaypoints_dict[agent_id]).intersection(
                set(schedule_trainrunwaypoints[agent_id]))),
            key=lambda p: p.scheduled_at) for agent_id in schedule_full_reschedule_delta.keys()}
    schedule_full_reschedule_freeze_percentage = 100 * sum(
        [len(schedule_full_reschedule_freeze[agent_id]) for agent_id in schedule_full_reschedule_freeze.keys()]) / sum(
        [len(schedule_trainrunwaypoints[agent_id]) for agent_id in schedule_trainrunwaypoints.keys()])

    # TODO SIM-151 do we need absolute counts as well as below?
    print(
        f"**** full schedule -> full re-schedule: {schedule_full_reschedule_freeze_percentage}%"
        " of waypoints in the full schedule stay the same in the full re-schedule")
    print(
        f"**** full schedule -> full re-schedule: {schedule_full_reschedule_delta_percentage}% "
        "of waypoints in the full re-schedule are different from the initial full schedule")
    all_full_reschedule_trainrunwaypoints = {
        full_reschedule_trainrunwaypoint
        for full_reschedule_trainrunwaypoints in full_reschedule_trainrunwaypoints_dict.values()
        for full_reschedule_trainrunwaypoint in full_reschedule_trainrunwaypoints
    }
    all_delta_reschedule_trainrunwaypoints = {
        full_reschedule_trainrunwaypoint
        for full_reschedule_trainrunwaypoints in current_results.solution_delta_after_malfunction.values()
        for full_reschedule_trainrunwaypoint in full_reschedule_trainrunwaypoints
    }
    full_delta_same_counts = len(
        all_full_reschedule_trainrunwaypoints.intersection(all_delta_reschedule_trainrunwaypoints))
    full_delta_same_percentage = 100 * full_delta_same_counts / len(all_full_reschedule_trainrunwaypoints)
    full_delta_new_counts = len(
        all_delta_reschedule_trainrunwaypoints.difference(all_full_reschedule_trainrunwaypoints))
    full_delta_stale_counts = len(
        all_full_reschedule_trainrunwaypoints.difference(all_delta_reschedule_trainrunwaypoints))
    print(
        f"**** full re-schedule -> delta re-schedule: "
        f"same {full_delta_same_percentage}% ({full_delta_same_counts})"
        f"(+{full_delta_new_counts}, -{full_delta_stale_counts}) waypoints")
    time_rescheduling_speedup_factor = time_full_after_m / time_delta_after_m
    print(f"**** full re-schedule -> delta re-schedule: "
          f"time speed-up factor {time_rescheduling_speedup_factor:+4.1f} "
          f"{time_full_after_m}s -> {time_delta_after_m}s")


# TODO SIM-151 print only or add to experiment results?
def _analyze_paths(experiment_results: ExperimentResults, env: RailEnv):
    schedule_trainruns = experiment_results.solution_full
    malfunction = experiment_results.malfunction
    agents_path_dict = experiment_results.agent_paths_dict

    print("**** number of remaining route alternatives after malfunction")
    for agent_id, schedule_trainrun in schedule_trainruns.items():
        _analyze_agent_path(agent_id, agents_path_dict, env, malfunction, schedule_trainrun)


def _analyze_agent_path(agent_id, agents_path_dict, env, malfunction, schedule_trainrun):
    # where are we at the malfunction?
    scheduled_already_done = None
    scheduled_remainder = None
    for index, trainrun_waypoint in enumerate(schedule_trainrun):
        if trainrun_waypoint.waypoint.position == env.agents[agent_id].target:
            scheduled_already_done = schedule_trainrun
            # already done
            break
        if trainrun_waypoint.scheduled_at >= malfunction.time_step:
            if trainrun_waypoint.scheduled_at == malfunction.time_step:
                scheduled_already_done = schedule_trainrun[:index + 1]
                scheduled_remainder = schedule_trainrun[index + 1:]
            else:
                scheduled_already_done = schedule_trainrun[:index]
                scheduled_remainder = schedule_trainrun[index:]
            break
    if scheduled_remainder is None:
        # agent has not started yet or is at the target already
        return
    remainder_waypoints_set = set(
        map(lambda trainrun_waypoint: trainrun_waypoint.waypoint, scheduled_remainder))

    nb_paths = 0
    very_verbose = False
    for path_index, agent_path in enumerate(agents_path_dict[agent_id]):
        after_malfunction = False
        reachable_after_malfunction = False
        for waypoint in agent_path:
            after_malfunction = waypoint in remainder_waypoints_set
            reachable_after_malfunction = \
                reachable_after_malfunction or (after_malfunction and waypoint in remainder_waypoints_set)
            if reachable_after_malfunction:
                nb_paths += 1
                break
        if very_verbose:
            print(f"agent {agent_id}: path {path_index} "
                  f"reachable_from_malfunction_point={after_malfunction}")
            print(f"   agent {agent_id}: at malfunction {malfunction}, scheduled_already_done={scheduled_already_done}")
            print(f"   agent {agent_id}: at malfunction {malfunction}, schedule_remainder={scheduled_remainder}")
            print(f"   agent {agent_id}: path {path_index} is {agent_path}")

    print(f"    * agent {agent_id}: {100 * nb_paths / len(agents_path_dict[agent_id]):3.1f}% "
          f"({nb_paths}/{len(agents_path_dict[agent_id])}) paths open after malfunction")


def run_experiment_agenda(solver: AbstractSolver,
                          experiment_agenda: ExperimentAgenda,
                          run_experiments_parallel: bool = True,
                          show_results_without_details: bool = True,
                          verbose: bool = False) -> str:
    """
     Run a given experiment_agenda with a suitable solver, return the name of the experiment folder

    Parameters
    ----------
    solver: AbstractSolver
        Solver from the class AbstractSolver that should be solving the experiments

    experiment_agenda: ExperimentAgenda
        List of ExperimentParameters
    run_experiments_parallel: bool
        run experiments in parallel
    show_results_without_details: bool
        Print results
    verbose: bool
        Print additional information

    Returns
    -------
    Returns the name of the experiment folder
    """
    experiment_folder_name = create_experiment_folder_name(experiment_agenda.experiment_name)

    if run_experiments_parallel:
        pool = multiprocessing.Pool()
        run_and_save_one_experiment_partial = partial(run_and_save_one_experiment,
                                                      solver=solver,
                                                      verbose=verbose,
                                                      show_results_without_details=show_results_without_details,
                                                      experiment_folder_name=experiment_folder_name)
        pool.map(run_and_save_one_experiment_partial, experiment_agenda.experiments)
    else:
        for current_experiment_parameters in experiment_agenda.experiments:
            run_and_save_one_experiment(current_experiment_parameters, solver, verbose, show_results_without_details,
                                        experiment_folder_name)

    return experiment_folder_name


def run_and_save_one_experiment(current_experiment_parameters, solver, verbose, show_results_without_details, experiment_folder_name):
    experiment_result = run_experiment(solver=solver,
                                       experiment_parameters=current_experiment_parameters,
                                       verbose=verbose,
                                       show_results_without_details=show_results_without_details)
    filename = create_experiment_filename(experiment_folder_name, current_experiment_parameters.experiment_id)
    save_experiment_results_to_file(experiment_result, filename)


def run_specific_experiments_from_research_agenda(solver: AbstractSolver,
                                                  experiment_agenda: ExperimentAgenda,
                                                  experiment_ids: List[int],
                                                  run_experiments_parallel: bool = True,
                                                  show_results_without_details: bool = True,
                                                  verbose: bool = False) -> str:
    """

    Run a subset of experiments of a given agenda. This is useful when trying to find bugs in code.

    Parameters
    ----------
    solver: AbstractSolver
        AbstractSolver to be used for the experiments
    experiment_agenda: ExperimentAgenda
        Full list of experiments
    experiment_ids: List[int]
        List of experiment IDs we want to run
    run_experiments_parallel: bool
        run experiments in parallel
    show_results_without_details: bool
        Print results
    verbose: bool
        Print additional information

    Returns
    -------
    Returns the name of the experiment folder

    """
    experiment_folder_name = create_experiment_folder_name(experiment_agenda.experiment_name)

    filter_experiment_agenda_partial = partial(filter_experiment_agenda, experiment_ids=experiment_ids)
    experiment_agenda_filtered = filter(filter_experiment_agenda_partial, experiment_agenda.experiments)

    if run_experiments_parallel:
        pool = multiprocessing.Pool()
        run_and_save_one_experiment_partial = partial(run_and_save_one_experiment,
                                                      solver=solver,
                                                      verbose=verbose,
                                                      show_results_without_details=show_results_without_details,
                                                      experiment_folder_name=experiment_folder_name)
        pool.map(run_and_save_one_experiment_partial, experiment_agenda_filtered)
    else:
        for current_experiment_parameters in experiment_agenda_filtered:
            run_and_save_one_experiment(current_experiment_parameters, solver, verbose, show_results_without_details,
                                        experiment_folder_name)

    return experiment_folder_name


<<<<<<< HEAD
def create_experiment_agenda(experiment_name: str, parameter_ranges: ParameterRanges, speed_data:  Mapping[float, float], trials_per_experiment: int = 10) -> ExperimentAgenda:
=======
def filter_experiment_agenda(current_experiment_parameters, experiment_ids) -> bool:
    return current_experiment_parameters.experiment_id in experiment_ids


def create_experiment_agenda(experiment_name: str, parameter_ranges: ParameterRanges, trials_per_experiment: int = 10) -> ExperimentAgenda:
>>>>>>> c07bd12f
    """
    Create an experiment agenda given a range of parameters defined as ParameterRanges

    Parameters
    ----------
    experiment_name: str
        Name of the experiment
    parameter_ranges: ParameterRanges
        Ranges of all the parameters we want to vary in our experiments

    trials_per_experiment: int
        Number of trials per parameter set we want to run

    speed_data
        Dictionary containing all the desired speeds in the environment

    Returns
    -------
    ExperimentAgenda built from the ParameterRanges
    :param speed_data:
    """
    # TODO Check that parameters are correctly filled into ExperimentParameters
    # TODO add malfunction parameters correctly to ExperimentParameters
    number_of_dimensions = len(parameter_ranges)
    parameter_values = [[] for i in range(number_of_dimensions)]

    # Setup experiment parameters
    for dim_idx, dimensions in enumerate(parameter_ranges):
        if dimensions[-1] > 1:
            parameter_values[dim_idx] = np.arange(dimensions[0], dimensions[1],
                                                  np.abs(dimensions[1] - dimensions[0]) / dimensions[-1], dtype=int)
        else:
            parameter_values[dim_idx] = [dimensions[0]]
    full_param_set = span_n_grid([], parameter_values)
    experiment_list = []
    for param_id, parameter_set in enumerate(full_param_set):
        current_experiment = ExperimentParameters(experiment_id=param_id,
                                                  trials_in_experiment=trials_per_experiment,
                                                  number_of_agents=parameter_set[1],
                                                  speed_data=speed_data,
                                                  width=parameter_set[0],
                                                  height=parameter_set[0],
                                                  seed_value=12,
                                                  max_num_cities=parameter_set[4],
                                                  grid_mode=True,
                                                  max_rail_between_cities=parameter_set[3],
                                                  max_rail_in_city=parameter_set[2],
                                                  earliest_malfunction=parameter_set[5],
                                                  malfunction_duration=parameter_set[6])
        experiment_list.append(current_experiment)
    experiment_agenda = ExperimentAgenda(experiment_name=experiment_name, experiments=experiment_list)
    print("Generated an agenda with {} experiments".format(len(experiment_list)))
    return experiment_agenda


def span_n_grid(collected_parameters: list, open_dimensions: list) -> list:
    """
    Recursive function to generate all combinations of parameters given the open_dimensions

    Parameters
    ----------
    collected_parameters: list
        The parameter sets filled so far in the recurions, starts out empty
    open_dimensions: list
        Parameter dimensions we have not yet included in the set

    Returns
    -------
    list of parameter sets for ExperimentAgenda

    """
    full_params = []
    if len(open_dimensions) == 0:
        return [collected_parameters]

    for parameter in open_dimensions[0]:
        full_params.extend(span_n_grid(collected_parameters + [parameter], open_dimensions[1:]))

    return full_params


def create_env_pair_for_experiment(params: ExperimentParameters) -> Tuple[RailEnv, RailEnv]:
    """
    Parameters
    ----------
    params: ExperimentParameters
        Parameter set that we pass to the constructor of the RailEenv

    Returns
    -------
    Tuple[RailEnv, RailEnv]
        First env is a static environment where no malfunction occurs
        Second env is an environment with exactly one malfunction
    """

    number_of_agents = params.number_of_agents
    width = params.width
    height = params.height
    seed_value = params.seed_value
    max_num_cities = params.max_num_cities
    grid_mode = params.grid_mode
    max_rails_between_cities = params.max_rail_between_cities
    max_rails_in_city = params.max_rail_in_city
    earliest_malfunction = params.earliest_malfunction
    malfunction_duration = params.malfunction_duration
    speed_data = params.speed_data

    # Generate static environment for initial schedule generation
    env_static = create_flatland_environment(number_of_agents=number_of_agents,
                                             width=width,
                                             height=height,
                                             seed_value=seed_value,
                                             max_num_cities=max_num_cities,
                                             grid_mode=grid_mode,
                                             max_rails_between_cities=max_rails_between_cities,
                                             max_rails_in_city=max_rails_in_city,
                                             speed_data=speed_data)
    env_static.reset(random_seed=seed_value)

    # Generate dynamic environment with single malfunction
    env_malfunction = create_flatland_environment_with_malfunction(number_of_agents=number_of_agents,
                                                                   width=width,
                                                                   height=height,
                                                                   seed_value=seed_value,
                                                                   max_num_cities=max_num_cities,
                                                                   grid_mode=grid_mode,
                                                                   max_rails_between_cities=max_rails_between_cities,
                                                                   max_rails_in_city=max_rails_in_city,
                                                                   malfunction_duration=malfunction_duration,
                                                                   earliest_malfunction=earliest_malfunction,
                                                                   speed_data=speed_data)
    env_malfunction.reset(random_seed=seed_value)
    return env_static, env_malfunction


def save_experiment_agenda_to_file(experiment_agenda: ExperimentAgenda, file_name: str):
    """
    Save a generated experiment agenda into a file for later use

    Parameters
    ----------
    experiment_agenda: ExperimentAgenda
        The experiment agenda we want to save
    file_name: str
        File name containing path and name of file we want to store the experiment agenda
    Returns
    -------

    """
    pass


def load_experiment_agenda_from_file(file_name: str) -> ExperimentAgenda:
    """
    Load agenda from file in order to rerun experiments.

    Parameters
    ----------
    file_name: str
        File name containing path to file that we want to load
    Returns
    -------
    ExperimentAgenda loaded from file
    """
    pass


def create_experiment_folder_name(experiment_name: str) -> str:
    datetime_string = datetime.datetime.now().strftime("%Y_%m_%dT%H_%M_%S")
    return"{}_{}".format(experiment_name, datetime_string)


def create_experiment_filename(experiment_folder_name: str, experiment_id: int) -> str:
    filename = "experiment_{}.json".format(experiment_id)
    return os.path.join(experiment_folder_name, filename)


def save_experiment_results_to_file(experiment_results: List, file_name: str):
    """
    Save the data frame with all the result from an experiment into a given file

    Parameters
    ----------
    experiment_results: List of experiment results
       List containing all the experiment results
    file_name: str
        File name containing path and name of file we want to store the experiment results

    Returns
    -------

    """
    if not os.path.exists(os.path.dirname(file_name)):
        try:
            os.makedirs(os.path.dirname(file_name))
        except OSError as exc:  # Guard against race condition
            if exc.errno != errno.EEXIST:
                raise exc

    with open(file_name, 'wb') as handle:
        pickle.dump(experiment_results, handle, protocol=pickle.HIGHEST_PROTOCOL)


def load_experiment_results_from_file(file_name: str) -> List:
    """
    Load results as List to do further analysis

    Parameters
    ----------
    file_name: str
        File name containing path to file that we want to load

    Returns
    -------
    List containing the loaded experiment results
    """
    with open(file_name, 'rb') as handle:
        experiment_results = pickle.load(handle)
    return experiment_results


def load_experiment_results_from_folder(experiment_folder_name: str) -> DataFrame:
    """
    Load results as DataFrame to do further analysis

    Parameters
    ----------
    experiment_folder_name: str
        Folder name of experiment where all experiment files are stored

    Returns
    -------
    DataFrame containing the loaded experiment results
    """

    experiment_results = pd.DataFrame(columns=COLUMNS)

    files = os.listdir(experiment_folder_name)
    for file in files:
        file_name = os.path.join(experiment_folder_name, file)
        file_data = load_experiment_results_from_file(file_name)
        experiment_results = experiment_results.append(file_data, ignore_index=True)

    return experiment_results


def delete_experiment_folder(experiment_folder_name: str):
    """
    Delete experiment folder

    Parameters
    ----------
    experiment_folder_name: str
        Folder name of experiment where all experiment files are stored

    Returns
    -------
    """
    shutil.rmtree(experiment_folder_name)<|MERGE_RESOLUTION|>--- conflicted
+++ resolved
@@ -31,13 +31,10 @@
 import os
 import pickle
 import pprint
-<<<<<<< HEAD
 from typing import List, Tuple, Mapping
-=======
 import shutil
 from functools import partial
 from typing import List, Tuple
->>>>>>> c07bd12f
 
 import numpy as np
 import pandas as pd
@@ -320,7 +317,8 @@
     return experiment_folder_name
 
 
-def run_and_save_one_experiment(current_experiment_parameters, solver, verbose, show_results_without_details, experiment_folder_name):
+def run_and_save_one_experiment(current_experiment_parameters, solver, verbose, show_results_without_details,
+                                experiment_folder_name):
     experiment_result = run_experiment(solver=solver,
                                        experiment_parameters=current_experiment_parameters,
                                        verbose=verbose,
@@ -380,15 +378,12 @@
     return experiment_folder_name
 
 
-<<<<<<< HEAD
-def create_experiment_agenda(experiment_name: str, parameter_ranges: ParameterRanges, speed_data:  Mapping[float, float], trials_per_experiment: int = 10) -> ExperimentAgenda:
-=======
 def filter_experiment_agenda(current_experiment_parameters, experiment_ids) -> bool:
     return current_experiment_parameters.experiment_id in experiment_ids
 
 
-def create_experiment_agenda(experiment_name: str, parameter_ranges: ParameterRanges, trials_per_experiment: int = 10) -> ExperimentAgenda:
->>>>>>> c07bd12f
+def create_experiment_agenda(experiment_name: str, parameter_ranges: ParameterRanges, speed_data: Mapping[float, float],
+                             trials_per_experiment: int = 10) -> ExperimentAgenda:
     """
     Create an experiment agenda given a range of parameters defined as ParameterRanges
 
@@ -558,7 +553,7 @@
 
 def create_experiment_folder_name(experiment_name: str) -> str:
     datetime_string = datetime.datetime.now().strftime("%Y_%m_%dT%H_%M_%S")
-    return"{}_{}".format(experiment_name, datetime_string)
+    return "{}_{}".format(experiment_name, datetime_string)
 
 
 def create_experiment_filename(experiment_folder_name: str, experiment_id: int) -> str:
