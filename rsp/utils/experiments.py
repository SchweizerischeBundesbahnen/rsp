"""This library contains all utility functions to help you run your
experiments.
Methods
-------
run_experiment:
    Run a single experiment with a specific solver and ExperimentParameters
run_experiment_agenda:
    Run a number of experiments defined in the ExperimentAgenda
run_specific_experiments_from_research_agenda
    Run only a few experiments fro a defined ExperimentAgenda
create_experiment_agenda
    Create an experiment agenda given ranges for paramters to be probed
span_n_grid
    Helper function to span the n-dimensional grid from parameter ranges
create_env_pair_for_experiment
    Create a pair of environments for the desired research. One environment has no malfunciton, the other one has
    exactly one malfunciton
save_experiment_agenda_and_hash_to_file
    Save a generated experiment agenda to be used for later reruns
load_experiment_agenda_from_file
    Load a ExperimentAgenda
save_experiment_results_to_file
    Save the results of an experiment or a full experiment agenda
load_experiment_results_to_file
    Load the results form an experiment result file
"""
import datetime
import multiprocessing
import os
import pickle
import pprint
import re
import shutil
import sys
import threading
import time
import traceback
from functools import partial
from typing import List
from typing import Optional
from typing import Tuple

import numpy as np
import tqdm as tqdm
from flatland.envs.rail_env import RailEnv
from pandas import DataFrame

from rsp.experiment_solvers.asp.asp_helper import _print_stats
from rsp.experiment_solvers.data_types import ScheduleAndMalfunction
from rsp.experiment_solvers.experiment_solver import ASPExperimentSolver
from rsp.logger import rsp_logger
from rsp.route_dag.analysis.rescheduling_verification_utils import plausibility_check_experiment_results
from rsp.utils.data_types import convert_list_of_experiment_results_analysis_to_data_frame
from rsp.utils.data_types import expand_experiment_results_for_analysis
from rsp.utils.data_types import ExperimentAgenda
from rsp.utils.data_types import ExperimentParameters
from rsp.utils.data_types import ExperimentResults
from rsp.utils.data_types import ExperimentResultsAnalysis
from rsp.utils.data_types import ParameterRangesAndSpeedData
from rsp.utils.experiment_env_generators import create_flatland_environment
from rsp.utils.experiment_env_generators import create_flatland_environment_with_malfunction
from rsp.utils.file_utils import check_create_folder
from rsp.utils.file_utils import get_experiment_id_from_filename
from rsp.utils.file_utils import newline_and_flush_stdout_and_stderr
from rsp.utils.psutil_helpers import current_process_stats_human_readable
from rsp.utils.psutil_helpers import virtual_memory_human_readable
from rsp.utils.tee import reset_tee
from rsp.utils.tee import tee_stdout_stderr_to_file

#  B008 Do not perform function calls in argument defaults.
#  The call is performed only once at function definition time.
#  All calls to your function will reuse the result of that definition-time function call.
#  If this is intended, ass ign the function call to a module-level variable and use that variable as a default value.
AVAILABLE_CPUS = os.cpu_count()

_pp = pprint.PrettyPrinter(indent=4)

EXPERIMENT_AGENDA_SUBDIRECTORY_NAME = "agenda"
EXPERIMENT_DATA_SUBDIRECTORY_NAME = "data"
EXPERIMENT_ANALYSIS_SUBDIRECTORY_NAME = "analysis"
EXPERIMENT_POTASSCO_SUBDIRECTORY_NAME = "potassco"


def save_schedule_and_malfunction(schedule_and_malfunction: ScheduleAndMalfunction,
                                  experiment_agenda_directory: str,
                                  experiment_id: int):
    """Persist `ScheduleAndMalfunction` to a file.
    Parameters
    ----------
    schedule_and_malfunction
    experiment_agenda_directory
    experiment_id
    """
    schedule_and_malfunction_file_name = os.path.join(experiment_agenda_directory,
                                                      f"experiment_{experiment_id:03d}_schedule_and_malfunction.pkl")
    check_create_folder(experiment_agenda_directory)
    with open(schedule_and_malfunction_file_name, 'wb') as handle:
        pickle.dump(schedule_and_malfunction, handle, protocol=pickle.HIGHEST_PROTOCOL)


def exists_schedule_and_malfunction(experiment_agenda_directory: str, experiment_id: int) -> bool:
    """Does a persisted `ScheduleAndMalfunction` exist?
    Parameters
    ----------
    experiment_agenda_directory
    experiment_id
    Returns
    -------
    """
    schedule_and_malfunction_file_name = os.path.join(experiment_agenda_directory,
                                                      f"experiment_{experiment_id:03d}_schedule_and_malfunction.pkl")
    return os.path.isfile(schedule_and_malfunction_file_name)


def load_schedule_and_malfunction(experiment_agenda_directory: str, experiment_id: int) -> ScheduleAndMalfunction:
    """Load a persisted `ScheduleAndMalfunction` from a file.
    Parameters
    ----------
    experiment_agenda_directory
    experiment_id
    Returns
    -------
    """
    schedule_and_malfunction_file_name = os.path.join(experiment_agenda_directory,
                                                      f"experiment_{experiment_id:03d}_schedule_and_malfunction.pkl")
    with open(schedule_and_malfunction_file_name, 'rb') as handle:
        file_data: ExperimentAgenda = pickle.load(handle)
        return file_data


def run_experiment(solver: ASPExperimentSolver,  # noqa: C901
                   experiment_parameters: ExperimentParameters,
                   experiment_base_directory: str,
                   show_results_without_details: bool = True,
                   rendering: bool = False,
                   verbose: bool = False,
                   debug: bool = False,
                   gen_only: bool = False,
                   ) -> ExperimentResults:
    """
    Run a single experiment with a given solver and ExperimentParameters
    Parameters
    ----------
    solver: ASPExperimentSolver
        Solver from the class ASPExperimentSolver that should be solving the experiments
    experiment_parameters: ExperimentParameters
        Parameter set of the data form ExperimentParameters
    Returns
    -------
    Returns a DataFrame with the experiment results
    """
    experiment_agenda_directory = f'{experiment_base_directory}/{EXPERIMENT_AGENDA_SUBDIRECTORY_NAME}'
    check_create_folder(experiment_agenda_directory)

    if show_results_without_details:
        print("Running experiment {} under pid {}".format(experiment_parameters.experiment_id, os.getpid()))
    start_time = time.time()
    if show_results_without_details:
        print("*** experiment parameters for experiment {}".format(experiment_parameters.experiment_id))
        _pp.pprint(experiment_parameters)

    # A.2: load or re-generate?
    # we want to be able to reuse the same schedule and malfunction to be able to compare
    # identical re-scheduling problems between runs and to debug them
    # if the data already exists, load it and do not re-generate it
    if experiment_agenda_directory is not None and exists_schedule_and_malfunction(
            experiment_agenda_directory=experiment_agenda_directory,
            experiment_id=experiment_parameters.experiment_id):
        schedule_and_malfunction = load_schedule_and_malfunction(
            experiment_agenda_directory=experiment_agenda_directory,
            experiment_id=experiment_parameters.experiment_id)
        _, malfunction_rail_env = create_env_pair_for_experiment(experiment_parameters)
    else:
        malfunction_rail_env, schedule_and_malfunction = create_schedule_and_malfunction(
            debug=debug,
            experiment_parameters=experiment_parameters,
            rendering=rendering,
            solver=solver,
            verbose=verbose)
        if experiment_agenda_directory is not None:
            save_schedule_and_malfunction(
                schedule_and_malfunction=schedule_and_malfunction,
                experiment_agenda_directory=experiment_agenda_directory,
                experiment_id=experiment_parameters.experiment_id)
    if gen_only:
        _print_stats(schedule_and_malfunction.schedule_experiment_result.solver_statistics)
        return ExperimentResults(
            experiment_parameters=experiment_parameters,
            malfunction=schedule_and_malfunction.experiment_malfunction,
            problem_full=schedule_and_malfunction.schedule_problem_description,
            problem_full_after_malfunction=None,
            problem_delta_after_malfunction=None,
            results_full=schedule_and_malfunction.schedule_experiment_result,
            results_full_after_malfunction=None,
            results_delta_after_malfunction=None
        )

    if rendering:
        from flatland.utils.rendertools import RenderTool, AgentRenderVariant
        env_renderer = RenderTool(malfunction_rail_env, gl="PILSVG",
                                  agent_render_variant=AgentRenderVariant.ONE_STEP_BEHIND,
                                  show_debug=False,
                                  screen_height=600,  # Adjust these parameters to fit your resolution
                                  screen_width=800)
        env_renderer.reset()
        env_renderer.render_env(show=True, show_observations=False, show_predictions=False)

    # wrap reset params in this function, so we avoid copy-paste errors each time we have to reset the malfunction_rail_env
    def malfunction_env_reset():
        malfunction_rail_env.reset(False, False, False, experiment_parameters.flatland_seed_value)

    malfunction_env_reset()

    # B2: full and delta re-scheduling
    experiment_results: ExperimentResults = solver._run_experiment_from_environment(
        schedule_and_malfunction=schedule_and_malfunction,
        malfunction_rail_env=malfunction_rail_env,
        malfunction_env_reset=malfunction_env_reset,
        experiment_parameters=experiment_parameters,
        verbose=verbose,
        debug=debug
    )
    if experiment_results is None:
        print(f"No malfunction for experiment {experiment_parameters.experiment_id}")
        return []

    if rendering:
        from flatland.utils.rendertools import RenderTool, AgentRenderVariant
        env_renderer.close_window()
    elapsed_time = (time.time() - start_time)
    solver_time_full = experiment_results.results_full.solver_statistics["summary"]["times"]["total"]

    if show_results_without_details:
        s = ("Running experiment {}: took {:5.3f}s (sched: {:5.3f}s = {:5.2f}% / ").format(
            experiment_parameters.experiment_id,
            elapsed_time, solver_time_full,
            solver_time_full / elapsed_time * 100)

        if not gen_only:
            solver_time_full_after_malfunction = \
                experiment_results.results_full_after_malfunction.solver_statistics["summary"]["times"]["total"]
            solver_time_delta_after_malfunction = \
                experiment_results.results_delta_after_malfunction.solver_statistics["summary"]["times"]["total"]
            s += "resched: {:5.3f}s = {:5.2f}% / resched-delta: {:5.3f}s = {:5.2f}% / ".format(
                solver_time_full_after_malfunction,
                solver_time_full_after_malfunction / elapsed_time * 100,
                solver_time_delta_after_malfunction,
                solver_time_delta_after_malfunction / elapsed_time * 100)
            elapsed_overhead_time = (
                    elapsed_time - solver_time_full -
                    solver_time_full_after_malfunction -
                    solver_time_delta_after_malfunction)
            s += "remaining: {:5.3f}s = {:5.2f}%)  in thread {}".format(
                elapsed_overhead_time,
                elapsed_overhead_time / elapsed_time * 100,
                threading.get_ident())
        print(s)

        virtual_memory_human_readable()
        current_process_stats_human_readable()

    # TODO SIM-324 pull out validation steps
    plausibility_check_experiment_results(experiment_results=experiment_results)
    return experiment_results


def create_schedule_and_malfunction(
        experiment_parameters: ExperimentParameters,
        solver: ASPExperimentSolver,
        rendering: bool = False,
        verbose: bool = False,
        debug: bool = False
) -> Tuple[RailEnv, ScheduleAndMalfunction]:
    """A.2 Create schedule and malfunction from experiment parameters.
    Parameters
    ----------
    experiment_parameters
    solver
    debug
    rendering
    verbose
    Returns
    -------
    malfunction_rail_env, schedule_and_malfunction
    """
    static_rail_env, malfunction_rail_env = create_env_pair_for_experiment(experiment_parameters)
    if rendering:
        from flatland.utils.rendertools import RenderTool, AgentRenderVariant
        env_renderer = RenderTool(malfunction_rail_env, gl="PILSVG",
                                  agent_render_variant=AgentRenderVariant.ONE_STEP_BEHIND,
                                  show_debug=False,
                                  screen_height=600,  # Adjust these parameters to fit your resolution
                                  screen_width=800)
        env_renderer.reset()
        env_renderer.render_env(show=True, show_observations=False, show_predictions=False)

    # wrap reset params in this function, so we avoid copy-paste errors each time we have to reset the malfunction_rail_env
    def malfunction_env_reset():
        malfunction_rail_env.reset(False, False, False, experiment_parameters.flatland_seed_value)

    # Run experiments
    schedule_and_malfunction: ScheduleAndMalfunction = solver.gen_schedule_and_malfunction(
        static_rail_env=static_rail_env,
        malfunction_rail_env=malfunction_rail_env,
        malfunction_env_reset=malfunction_env_reset,
        experiment_parameters=experiment_parameters,
        verbose=verbose,
        debug=debug
    )
    return malfunction_rail_env, schedule_and_malfunction


def _write_sha_txt(folder_name: str):
    """
    Write the current commit hash to a file "sha.txt" in the given folder
    Parameters
    ----------
    folder_name
    """
    import git
    repo = git.Repo(search_parent_directories=True)
    sha = repo.head.object.hexsha
    out_file = os.path.join(folder_name, 'sha.txt')
    print(f"writing {sha} to {out_file}")
    with open(out_file, 'w') as out:
        out.write(sha)


def run_and_save_one_experiment(current_experiment_parameters: ExperimentParameters,
                                solver: ASPExperimentSolver,
                                verbose: bool,
                                show_results_without_details: bool,
                                experiment_base_directory: str,
                                rendering: bool = False,
                                gen_only: bool = False):
    """B. Run and save one experiment from experiment parameters.
    Parameters
    ----------
    current_experiment_parameters
    solver
    verbose
    show_results_without_details
    experiment_base_directory
    rendering
    gen_only
    """
    experiment_data_directory = f'{experiment_base_directory}/{EXPERIMENT_DATA_SUBDIRECTORY_NAME}'

    # tee stdout to thread-specific log file
    tee_orig = tee_stdout_stderr_to_file(
        stdout_log_file=os.path.join(experiment_data_directory, f"log_{os.getpid()}.txt"),
        stderr_log_file=os.path.join(experiment_data_directory, f"err_{os.getpid()}.txt")
    )
    try:

        check_create_folder(experiment_data_directory)

        filename = create_experiment_filename(experiment_data_directory, current_experiment_parameters.experiment_id)
        experiment_results: ExperimentResults = run_experiment(solver=solver,
                                                               experiment_parameters=current_experiment_parameters,
                                                               rendering=rendering,
                                                               verbose=verbose,
                                                               experiment_base_directory=experiment_base_directory,
                                                               show_results_without_details=show_results_without_details,
                                                               gen_only=gen_only)
        save_experiment_results_to_file(experiment_results, filename)
        return experiment_results
    except Exception as e:
        print("XXX failed " + filename + " " + str(e))
        traceback.print_exc(file=sys.stdout)
    finally:
        # remove tees
        reset_tee(*tee_orig)


def run_experiment_agenda(experiment_agenda: ExperimentAgenda,
                          experiment_ids: Optional[List[int]] = None,
                          copy_agenda_from_base_directory: Optional[str] = None,
                          run_experiments_parallel: int = AVAILABLE_CPUS,
                          show_results_without_details: bool = True,
                          rendering: bool = False,
                          verbose: bool = False,
                          gen_only: bool = False
                          ) -> (str, str):
    """Run a subset of experiments of a given agenda. This is useful when
    trying to find bugs in code.
    Parameters
    ----------
    experiment_agenda: ExperimentAgenda
        Full list of experiments
    experiment_ids: Optional[List[int]]
        List of experiment IDs we want to run
    run_experiments_parallel: in
        run experiments in parallel
    show_results_without_details: bool
        Print results
    verbose: bool
        Print additional information
    copy_agenda_from_base_directory: bool
        copy schedule and malfunction data from this directory to the experiments folder if given
    rendering: bool
    Returns
    -------
    Returns the name of the experiment base and data folders
    """
    experiment_base_directory = create_experiment_folder_name(experiment_agenda.experiment_name)
    experiment_data_directory = f'{experiment_base_directory}/{EXPERIMENT_DATA_SUBDIRECTORY_NAME}'
    experiment_agenda_directory = f'{experiment_base_directory}/{EXPERIMENT_AGENDA_SUBDIRECTORY_NAME}'

    check_create_folder(experiment_base_directory)
    check_create_folder(experiment_data_directory)
    check_create_folder(experiment_agenda_directory)

    # tee stdout to log file
    tee_orig = tee_stdout_stderr_to_file(
        stdout_log_file=os.path.join(experiment_data_directory, "log.txt"),
        stderr_log_file=os.path.join(experiment_data_directory, "err.txt"),
    )

    if copy_agenda_from_base_directory is not None:
        _copy_agenda_from_base_directory(copy_agenda_from_base_directory, experiment_agenda_directory)

    if experiment_ids is not None:
        filter_experiment_agenda_partial = partial(filter_experiment_agenda, experiment_ids=experiment_ids)
        experiments_filtered = filter(filter_experiment_agenda_partial, experiment_agenda.experiments)
        experiment_agenda = ExperimentAgenda(
            experiment_name=experiment_agenda.experiment_name,
            experiments=list(experiments_filtered)
        )

    save_experiment_agenda_and_hash_to_file(experiment_agenda_directory, experiment_agenda)

    solver = ASPExperimentSolver()

<<<<<<< HEAD
    if run_experiments_parallel:
        # use processes in pool only once because of https://github.com/potassco/clingo/issues/203
        # https://stackoverflow.com/questions/38294608/python-multiprocessing-pool-new-process-for-each-variable
        pool = multiprocessing.Pool(maxtasksperchild=1)
        print(f"pool size {pool._processes} / {multiprocessing.cpu_count()} ({os.cpu_count()}) cpus")
        # nicer printing when tdqm print to stderr and we have logging to stdout shown in to the same console (IDE, separated in files)
        newline_and_flush_stdout_and_stderr()
        run_and_save_one_experiment_partial = partial(
            run_and_save_one_experiment,
            solver=solver,
            verbose=verbose,
            show_results_without_details=show_results_without_details,
            experiment_base_directory=experiment_base_directory,
            gen_only=gen_only
        )

        for _ in tqdm.tqdm(
                pool.imap_unordered(
                    run_and_save_one_experiment_partial,
                    experiment_agenda.experiments
                ),
                total=len(experiment_agenda.experiments)):
            pass
        # nicer printing when tdqm print to stderr and we have logging to stdout shown in to the same console (IDE, separated in files)
        newline_and_flush_stdout_and_stderr()
        _print_log_files_from_experiment_data_directory(experiment_data_directory)

    else:
        # nicer printing when tdqm print to stderr and we have logging to stdout shown in to the same console (IDE, separated in files)
        newline_and_flush_stdout_and_stderr()
        for current_experiment_parameters in tqdm.tqdm(experiment_agenda.experiments):
            run_and_save_one_experiment(
                current_experiment_parameters=current_experiment_parameters,
                solver=solver,
                verbose=verbose,
                show_results_without_details=show_results_without_details,
                experiment_base_directory=experiment_base_directory,
                rendering=rendering,
                gen_only=gen_only
            )

        # nicer printing when tdqm print to stderr and we have logging to stdout shown in to the same console (IDE, separated in files)
        newline_and_flush_stdout_and_stderr()
=======
    # use processes in pool only once because of https://github.com/potassco/clingo/issues/203
    # https://stackoverflow.com/questions/38294608/python-multiprocessing-pool-new-process-for-each-variable
    # N.B. even with parallelization degree 1, we want to run each experiment in a new process
    #      in order to get around https://github.com/potassco/clingo/issues/203
    pool = multiprocessing.Pool(processes=run_experiments_parallel, maxtasksperchild=1)
    print(f"pool size {pool._processes} / {multiprocessing.cpu_count()} ({os.cpu_count()}) cpus")
    # nicer printing when tdqm print to stderr and we have logging to stdout shown in to the same console (IDE, separated in files)
    newline_and_flush_stdout_and_stderr()
    run_and_save_one_experiment_partial = partial(
        run_and_save_one_experiment,
        solver=solver,
        verbose=verbose,
        show_results_without_details=show_results_without_details,
        experiment_base_directory=experiment_base_directory
    )

    for _ in tqdm.tqdm(
            pool.imap_unordered(
                run_and_save_one_experiment_partial,
                experiment_agenda.experiments
            ),
            total=len(experiment_agenda.experiments)):
        pass
    # nicer printing when tdqm print to stderr and we have logging to stdout shown in to the same console (IDE, separated in files)
    newline_and_flush_stdout_and_stderr()
    _print_log_files_from_experiment_data_directory(experiment_data_directory)
>>>>>>> 0dceaad9

    # remove tees
    reset_tee(*tee_orig)
    return experiment_base_directory, experiment_data_directory


# TODO SIM-411 adapt to logger
def _print_log_files_from_experiment_data_directory(experiment_data_directory):
    log_files = os.listdir(experiment_data_directory)
    rsp_logger.info(f"loading and expanding experiment results from {experiment_data_directory}")
    error_summay = []
    for file in [file for file in log_files if file.startswith("log_")]:
        print("\n\n\n\n")
        print(f"=========================================================")
        print(f"output of {file}")
        print(f"=========================================================")
        with open(os.path.join(experiment_data_directory, file), "r") as file_in:
            content = file_in.read()
            print(content)
            error_summay += re.findall("XXX.*$", content, re.MULTILINE)
    print("\n\n\n\n")

    print(f"=========================================================")
    print(f"ERROR SUMMARY")
    print(f"=========================================================")
    for err in error_summay:
        print(err)
    print(f"=========================================================")
    print(f"END OF ERROR SUMMARY")
    print(f"=========================================================")
    print("\n\n\n\n")


def _copy_agenda_from_base_directory(copy_agenda_from_base_directory: str, experiment_agenda_directory: str):
    """
    Copy agenda and schedule for re-use.
    Parameters
    ----------
    copy_agenda_from_base_directory
        base directory to copy from
    experiment_agenda_directory
        agenda subdirectory to copy to
    """
    copy_agenda_from_agenda_directory = os.path.join(copy_agenda_from_base_directory,
                                                     EXPERIMENT_AGENDA_SUBDIRECTORY_NAME)
    files = os.listdir(copy_agenda_from_agenda_directory)
    rsp_logger.info(f"Copying agenda, schedule and malfunctions {copy_agenda_from_agenda_directory} "
                    f"-> {experiment_agenda_directory}")
    for file in [file for file in files]:
        shutil.copy2(os.path.join(copy_agenda_from_agenda_directory, file), experiment_agenda_directory)


def filter_experiment_agenda(current_experiment_parameters, experiment_ids) -> bool:
    return current_experiment_parameters.experiment_id in experiment_ids


def create_experiment_agenda(experiment_name: str,
                             parameter_ranges_and_speed_data: ParameterRangesAndSpeedData,
                             experiments_per_grid_element: int = 10,
                             debug: bool = False
                             ) -> ExperimentAgenda:
    """Create an experiment agenda given a range of parameters defined as
    ParameterRanges.
    Parameters
    ----------
    experiment_name: str
        Name of the experiment
    parameter_ranges: ParameterRanges
        Ranges of all the parameters we want to vary in our experiments
    experiments_per_grid_element: int
        Number of runs with different seed per parameter set we want to run
    speed_data
        Dictionary containing all the desired speeds in the environment
    Returns
    -------
    ExperimentAgenda built from the ParameterRanges
    """
    parameter_ranges = parameter_ranges_and_speed_data.parameter_ranges
    number_of_dimensions = len(parameter_ranges)
    parameter_values = [[] for _ in range(number_of_dimensions)]

    # Setup experiment parameters
    for dim_idx, dimensions in enumerate(parameter_ranges):
        if dimensions[-1] > 1:
            if debug:
                print(f"{dimensions[0]} {dimensions[1]} {np.abs(dimensions[1] - dimensions[0]) / dimensions[-1]}")
            parameter_values[dim_idx] = np.arange(dimensions[0], dimensions[1],
                                                  np.abs(dimensions[1] - dimensions[0]) / dimensions[-1], dtype=int)
        else:
            parameter_values[dim_idx] = [dimensions[0]]
    full_param_set = span_n_grid([], parameter_values)
    experiment_list = []
    for grid_id, parameter_set in enumerate(full_param_set):
        for run_of_this_grid_element in range(experiments_per_grid_element):
            experiment_id = grid_id * experiments_per_grid_element + run_of_this_grid_element
            # 0: size_range
            # 1: agent_range
            # 2: in_city_rail_range
            # 3: out_city_rail_range
            # 4: city_range
            # 5: earliest_malfunction
            # 6: malfunction_duration
            # 7: number_of_shortest_paths_per_agent
            # 8: max_window_size_from_earliest
            # 9: asp_seed_value
            # 10: weight_route_change
            # 11: weight_lateness_seconds
            current_experiment = ExperimentParameters(
                experiment_id=experiment_id,
                grid_id=grid_id,
                number_of_agents=parameter_set[1],
                speed_data=parameter_ranges_and_speed_data.speed_data,
                width=parameter_set[0],
                height=parameter_set[0],
                flatland_seed_value=12 + run_of_this_grid_element,
                asp_seed_value=parameter_set[9],
                max_num_cities=parameter_set[4],
                grid_mode=False,
                max_rail_between_cities=parameter_set[3],
                max_rail_in_city=parameter_set[2],
                earliest_malfunction=parameter_set[5],
                malfunction_duration=parameter_set[6],
                number_of_shortest_paths_per_agent=parameter_set[7],
                weight_route_change=parameter_set[10],
                weight_lateness_seconds=parameter_set[11],
                max_window_size_from_earliest=parameter_set[8],
            )

            experiment_list.append(current_experiment)
    experiment_agenda = ExperimentAgenda(experiment_name=experiment_name, experiments=experiment_list)
    print("Generated an agenda with {} experiments".format(len(experiment_list)))
    return experiment_agenda


def span_n_grid(collected_parameters: list, open_dimensions: list) -> list:
    """Recursive function to generate all combinations of parameters given the
    open_dimensions.
    Parameters
    ----------
    collected_parameters: list
        The parameter sets filled so far in the recurions, starts out empty
    open_dimensions: list
        Parameter dimensions we have not yet included in the set
    Returns
    -------
    list of parameter sets for ExperimentAgenda
    """
    full_params = []
    if len(open_dimensions) == 0:
        return [collected_parameters]

    for parameter in open_dimensions[0]:
        full_params.extend(span_n_grid(collected_parameters + [parameter], open_dimensions[1:]))

    return full_params


def create_env_pair_for_experiment(params: ExperimentParameters) -> Tuple[RailEnv, RailEnv]:
    """
    Parameters
    ----------
    params: ExperimentParameters
        Parameter set that we pass to the constructor of the RailEenv
    Returns
    -------
    Tuple[RailEnv, RailEnv]
        First env is a static environment where no malfunction occurs
        Second env is an environment with exactly one malfunction
    """

    number_of_agents = params.number_of_agents
    width = params.width
    height = params.height
    flatland_seed_value = params.flatland_seed_value
    max_num_cities = params.max_num_cities
    grid_mode = params.grid_mode
    max_rails_between_cities = params.max_rail_between_cities
    max_rails_in_city = params.max_rail_in_city
    earliest_malfunction = params.earliest_malfunction
    malfunction_duration = params.malfunction_duration
    speed_data = params.speed_data

    # Generate static environment for initial schedule generation
    env_static = create_flatland_environment(number_of_agents=number_of_agents,
                                             width=width,
                                             height=height,
                                             flatland_seed_value=flatland_seed_value,
                                             max_num_cities=max_num_cities,
                                             grid_mode=grid_mode,
                                             max_rails_between_cities=max_rails_between_cities,
                                             max_rails_in_city=max_rails_in_city,
                                             speed_data=speed_data)
    env_static.reset(random_seed=flatland_seed_value)

    # Generate dynamic environment with single malfunction
    env_malfunction = create_flatland_environment_with_malfunction(number_of_agents=number_of_agents,
                                                                   width=width,
                                                                   height=height,
                                                                   flatland_seed_value=flatland_seed_value,
                                                                   max_num_cities=max_num_cities,
                                                                   grid_mode=grid_mode,
                                                                   max_rails_between_cities=max_rails_between_cities,
                                                                   max_rails_in_city=max_rails_in_city,
                                                                   malfunction_duration=malfunction_duration,
                                                                   earliest_malfunction=earliest_malfunction,
                                                                   speed_data=speed_data)
    env_malfunction.reset(random_seed=flatland_seed_value)
    return env_static, env_malfunction


def save_experiment_agenda_and_hash_to_file(experiment_folder_name: str, experiment_agenda: ExperimentAgenda):
    """Save experiment agenda and current git hash to the folder with the
    experiments.
    Parameters
    ----------
    experiment_folder_name: str
        Folder name of experiment where all experiment files and agenda are stored
    experiment_agenda: ExperimentAgenda
        The experiment agenda to save
    """
    file_name = os.path.join(experiment_folder_name, "experiment_agenda.pkl")
    check_create_folder(experiment_folder_name)
    with open(file_name, 'wb') as handle:
        pickle.dump(experiment_agenda, handle, protocol=pickle.HIGHEST_PROTOCOL)

    # write current hash to sha.txt to experiment folder
    _write_sha_txt(experiment_folder_name)


def load_experiment_agenda_from_file(experiment_folder_name: str) -> ExperimentAgenda:
    """Save experiment agenda to the folder with the experiments.
    Parameters
    ----------
    experiment_folder_name: str
        Folder name of experiment where all experiment files and agenda are stored
    experiment_agenda: ExperimentAgenda
        The experiment agenda to save
    """
    file_name = os.path.join(experiment_folder_name, "experiment_agenda.pkl")
    with open(file_name, 'rb') as handle:
        file_data: ExperimentAgenda = pickle.load(handle)
        return file_data


def create_experiment_folder_name(experiment_name: str) -> str:
    datetime_string = datetime.datetime.now().strftime("%Y_%m_%dT%H_%M_%S")
    return "{}_{}".format(experiment_name, datetime_string)


def create_experiment_filename(experiment_folder_name: str, experiment_id: int) -> str:
    filename = "experiment_{:04d}.pkl".format(experiment_id)
    return os.path.join(experiment_folder_name, filename)


def save_experiment_results_to_file(experiment_results: List, file_name: str):
    """Save the data frame with all the result from an experiment into a given
    file.
    Parameters
    ----------
    experiment_results: List of experiment results
       List containing all the experiment results
    file_name: str
        File name containing path and name of file we want to store the experiment results
    Returns
    -------
    """
    check_create_folder(os.path.dirname(file_name))

    with open(file_name, 'wb') as handle:
        pickle.dump(experiment_results, handle, protocol=pickle.HIGHEST_PROTOCOL)


def load_and_expand_experiment_results_from_data_folder(experiment_data_folder_name: str,
                                                        experiment_ids: List[int] = None) -> \
        List[ExperimentResultsAnalysis]:
    """Load results as DataFrame to do further analysis.
    Parameters
    ----------
    experiment_data_folder_name: str
        Folder name of experiment where all experiment files are stored
    experiment_ids
        List of experiment ids which should be loaded, if None all experiments in experiment_folder are loaded
    Returns
    -------
    DataFrame containing the loaded experiment results
    """

    experiment_results_list = []

    files = os.listdir(experiment_data_folder_name)
    rsp_logger.info(f"loading and expanding experiment results from {experiment_data_folder_name}")
    # nicer printing when tdqm print to stderr and we have logging to stdout shown in to the same console (IDE, separated in files)
    newline_and_flush_stdout_and_stderr()
    for file in tqdm.tqdm([file for file in files if 'agenda' not in file]):
        file_name = os.path.join(experiment_data_folder_name, file)
        if not file_name.endswith(".pkl"):
            continue

        # filter experiments according to defined experiment_ids
        exp_id = get_experiment_id_from_filename(file_name)
        if experiment_ids is not None and exp_id not in experiment_ids:
            continue

        with open(file_name, 'rb') as handle:
            file_data = pickle.load(handle)
            experiment_results_list.append(expand_experiment_results_for_analysis(file_data))
    # nicer printing when tdqm print to stderr and we have logging to stdout shown in to the same console (IDE, separated in files)
    newline_and_flush_stdout_and_stderr()
    rsp_logger.info(f" -> loading and expanding experiment results from {experiment_data_folder_name} done")
    return experiment_results_list


def load_without_average(data_folder: str) -> DataFrame:
    """Load all data from the folder, expand and convert to data frame.
    Parameters
    ----------
    data_folder: str
        folder with pkl files.
    Returns
    -------
    DataFrame
    """
    experiment_results_list: List[ExperimentResultsAnalysis] = load_and_expand_experiment_results_from_data_folder(
        data_folder)
    experiment_data: DataFrame = convert_list_of_experiment_results_analysis_to_data_frame(experiment_results_list)
    return experiment_data


def delete_experiment_folder(experiment_folder_name: str):
    """Delete experiment folder.
    Parameters
    ----------
    experiment_folder_name: str
        Folder name of experiment where all experiment files are stored
    Returns
    -------
    """
    shutil.rmtree(experiment_folder_name)<|MERGE_RESOLUTION|>--- conflicted
+++ resolved
@@ -432,51 +432,6 @@
 
     solver = ASPExperimentSolver()
 
-<<<<<<< HEAD
-    if run_experiments_parallel:
-        # use processes in pool only once because of https://github.com/potassco/clingo/issues/203
-        # https://stackoverflow.com/questions/38294608/python-multiprocessing-pool-new-process-for-each-variable
-        pool = multiprocessing.Pool(maxtasksperchild=1)
-        print(f"pool size {pool._processes} / {multiprocessing.cpu_count()} ({os.cpu_count()}) cpus")
-        # nicer printing when tdqm print to stderr and we have logging to stdout shown in to the same console (IDE, separated in files)
-        newline_and_flush_stdout_and_stderr()
-        run_and_save_one_experiment_partial = partial(
-            run_and_save_one_experiment,
-            solver=solver,
-            verbose=verbose,
-            show_results_without_details=show_results_without_details,
-            experiment_base_directory=experiment_base_directory,
-            gen_only=gen_only
-        )
-
-        for _ in tqdm.tqdm(
-                pool.imap_unordered(
-                    run_and_save_one_experiment_partial,
-                    experiment_agenda.experiments
-                ),
-                total=len(experiment_agenda.experiments)):
-            pass
-        # nicer printing when tdqm print to stderr and we have logging to stdout shown in to the same console (IDE, separated in files)
-        newline_and_flush_stdout_and_stderr()
-        _print_log_files_from_experiment_data_directory(experiment_data_directory)
-
-    else:
-        # nicer printing when tdqm print to stderr and we have logging to stdout shown in to the same console (IDE, separated in files)
-        newline_and_flush_stdout_and_stderr()
-        for current_experiment_parameters in tqdm.tqdm(experiment_agenda.experiments):
-            run_and_save_one_experiment(
-                current_experiment_parameters=current_experiment_parameters,
-                solver=solver,
-                verbose=verbose,
-                show_results_without_details=show_results_without_details,
-                experiment_base_directory=experiment_base_directory,
-                rendering=rendering,
-                gen_only=gen_only
-            )
-
-        # nicer printing when tdqm print to stderr and we have logging to stdout shown in to the same console (IDE, separated in files)
-        newline_and_flush_stdout_and_stderr()
-=======
     # use processes in pool only once because of https://github.com/potassco/clingo/issues/203
     # https://stackoverflow.com/questions/38294608/python-multiprocessing-pool-new-process-for-each-variable
     # N.B. even with parallelization degree 1, we want to run each experiment in a new process
@@ -490,7 +445,8 @@
         solver=solver,
         verbose=verbose,
         show_results_without_details=show_results_without_details,
-        experiment_base_directory=experiment_base_directory
+        experiment_base_directory=experiment_base_directory,
+        gen_only=gen_only
     )
 
     for _ in tqdm.tqdm(
@@ -503,7 +459,6 @@
     # nicer printing when tdqm print to stderr and we have logging to stdout shown in to the same console (IDE, separated in files)
     newline_and_flush_stdout_and_stderr()
     _print_log_files_from_experiment_data_directory(experiment_data_directory)
->>>>>>> 0dceaad9
 
     # remove tees
     reset_tee(*tee_orig)
