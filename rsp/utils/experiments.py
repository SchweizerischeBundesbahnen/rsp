"""
This library contains all utility functions to help you run your experiments.

Methods
-------
run_experiment:
    Run a single experiment with a specific solver and ExperimentParameters
run_experiment_agenda:
    Run a number of experiments defined in the ExperimentAgenda
run_specific_experiments_from_research_agenda
    Run only a few experiments fro a defined ExperimentAgenda
create_experiment_agenda
    Create an experiment agenda given ranges for paramters to be probed
span_n_grid
    Helper function to span the n-dimensional grid from parameter ranges
create_env_pair_for_experiment
    Create a pair of environments for the desired research. One environment has no malfunciton, the other one has
    exactly one malfunciton
save_experiment_agenda_to_file
    Save a generated experiment agenda to be used for later reruns
load_experiment_agenda_from_file
    Load a ExperimentAgenda
save_experiment_results_to_file
    Save the results of an experiment or a full experiment agenda
load_experiment_results_to_file
    Load the results form an experiment result file
"""
import datetime
import errno
import os
import pickle
import pprint
from typing import List, Tuple

import numpy as np
import pandas as pd
from flatland.envs.rail_env import RailEnv
from flatland.envs.rail_trainrun_data_structures import TrainrunDict
from pandas import DataFrame

from rsp.utils.data_types import ExperimentAgenda, ExperimentParameters, ParameterRanges, ExperimentResults
from rsp.utils.experiment_env_generators import create_flatland_environment, \
    create_flatland_environment_with_malfunction
from rsp.utils.experiment_solver import AbstractSolver

_pp = pprint.PrettyPrinter(indent=4)

COLUMNS = ['experiment_id',
           'time_full',
           'time_full_after_malfunction',
           'time_delta_after_malfunction',
           'solution_full',
           'solution_full_after_malfunction',
           'solution_delta_after_malfunction',
           'costs_full',
           'costs_full_after_malfunction',
           'costs_delta_after_malfunction',
           'experiment_freeze',
           'malfunction',
           'size',
           'n_agents',
           'max_num_cities',
           'max_rail_between_cities',
           'max_rail_in_city']


def run_experiment(solver: AbstractSolver,
                   experiment_parameters: ExperimentParameters,
<<<<<<< HEAD
                   verbose=False,
                   force_only_one_trial=False) -> List:
=======
                   show_results_without_details: bool = True,
                   verbose: bool = False,
                   debug: bool = False,
                   force_only_one_trial: bool = True) -> Series:
>>>>>>> 3e23ec8c
    """

    Run a single experiment with a given solver and ExperimentParameters
    Parameters
    ----------
    solver: AbstractSolver
        Solver from the class AbstractSolver that should be solving the experiments
    experiment_parameters: ExperimentParameters
        Parameter set of the data form ExperimentParameters

    Returns
    -------
    Returns a DataFram with the experiment results
    """

    # DataFrame to store all results of experiments
    experiment_results = []
    # Run the sequence of experiment
    for trial in range(experiment_parameters.trials_in_experiment if not force_only_one_trial else 1):
        print("Running trial {} for experiment {}".format(trial + 1, experiment_parameters.experiment_id))
        if show_results_without_details:
            print("*** experiment parameters of trial {} for experiment {}".format(trial + 1,
                                                                                   experiment_parameters.experiment_id))
            _pp.pprint(experiment_parameters)

        # Create experiment environments
        static_rail_env, malfunction_rail_env = create_env_pair_for_experiment(experiment_parameters)

        env = malfunction_rail_env
        seed_value = experiment_parameters.seed_value

        # wrap reset params in this function, so we avoid copy-paste errors each time we have to reset the malfunction_rail_env
        def malfunction_env_reset():
            env.reset(False, False, False, seed_value)

        # Run experiments
        # TODO pass k (number of routing alternatives) explicitly
        current_results: ExperimentResults = solver.run_experiment_trial(static_rail_env=static_rail_env,
                                                                         malfunction_rail_env=malfunction_rail_env,
                                                                         malfunction_env_reset=malfunction_env_reset,
                                                                         verbose=verbose,
                                                                         debug=debug
                                                                         )
        # Store results
        time_delta_after_m = current_results.time_delta_after_malfunction
        time_full_after_m = current_results.time_full_after_malfunction
<<<<<<< HEAD

        experiment_results.append({'experiment_id': experiment_parameters.experiment_id,
                             'time_full': current_results.time_full,
                             'time_full_after_malfunction': time_delta_after_m,
                             'time_delta_after_malfunction': time_full_after_m,
                             'solution_full': current_results.solution_full,
                             'solution_full_after_malfunction': current_results.solution_full_after_malfunction,
                             'solution_delta_after_malfunction': current_results.solution_delta_after_malfunction,
                             'costs_full': current_results.costs_full,
                             'costs_full_after_malfunction': current_results.costs_full_after_malfunction,
                             'costs_delta_after_malfunction': current_results.costs_delta_after_malfunction,
                             'delta': current_results.delta,
                             'size': experiment_parameters.width,
                             'n_agents': experiment_parameters.number_of_agents,
                             'max_num_cities': experiment_parameters.max_num_cities,
                             'max_rail_between_cities': experiment_parameters.max_rail_between_cities,
                             'max_rail_in_city': experiment_parameters.max_rail_in_city,
                             })

        if verbose:
            print("*** experiment result of trial {} for experiment {}".format(trial + 1,
                                                                               experiment_parameters.experiment_id))

            _pp.pprint({key: value for key, value in experiment_results[-1].items()
                        if not key.startswith('solution_') and not key == 'delta'})

            # Delta is all train run way points in the re-schedule that are not also in the schedule
            schedule_trainrunwaypoints = current_results.solution_full
            full_reschedule_trainrunwaypoints_dict = current_results.solution_full_after_malfunction
            delta: TrainrunDict = {
                agent_id: sorted(list(
                    set(full_reschedule_trainrunwaypoints_dict[agent_id]).difference(
                        set(schedule_trainrunwaypoints[agent_id]))),
                    key=lambda p: p.scheduled_at)
                for agent_id in schedule_trainrunwaypoints.keys()
            }
            delta_percentage = 100 * sum([len(delta[agent_id]) for agent_id in delta.keys()]) / sum(
                [len(full_reschedule_trainrunwaypoints_dict[agent_id]) for agent_id in
                 full_reschedule_trainrunwaypoints_dict.keys()])

            # Freeze is all train run way points in the schedule that are also in the re-schedule
            freeze: TrainrunDict = \
                {agent_id: sorted(list(
                    set(full_reschedule_trainrunwaypoints_dict[agent_id]).intersection(
                        set(schedule_trainrunwaypoints[agent_id]))),
                    key=lambda p: p.scheduled_at) for agent_id in delta.keys()}
            freeze_percentage = 100 * sum([len(freeze[agent_id]) for agent_id in freeze.keys()]) / sum(
                [len(schedule_trainrunwaypoints[agent_id]) for agent_id in schedule_trainrunwaypoints.keys()])

            print(
                f"**** freeze: {freeze_percentage}% of waypoints in the full schedule are the same in the full re-schedule")
            print(f"**** delta: {delta_percentage}% of waypoints in the re-schedule are the as in the initial schedule")

            all_full_reschedule_trainrunwaypoints = {
                full_reschedule_trainrunwaypoint
                for full_reschedule_trainrunwaypoints in full_reschedule_trainrunwaypoints_dict.values()
                for full_reschedule_trainrunwaypoint in full_reschedule_trainrunwaypoints
            }
            all_delta_reschedule_trainrunwaypoints = {
                full_reschedule_trainrunwaypoint
                for full_reschedule_trainrunwaypoints in current_results.solution_delta_after_malfunction.values()
                for full_reschedule_trainrunwaypoint in full_reschedule_trainrunwaypoints
            }

            full_delta_same_counts = len(
                all_full_reschedule_trainrunwaypoints.intersection(all_delta_reschedule_trainrunwaypoints))
            full_delta_same_percentage = 100 * full_delta_same_counts / len(all_full_reschedule_trainrunwaypoints)
            full_delta_new_counts = len(
                all_delta_reschedule_trainrunwaypoints.difference(all_full_reschedule_trainrunwaypoints))
            full_delta_stale_counts = len(
                all_full_reschedule_trainrunwaypoints.difference(all_delta_reschedule_trainrunwaypoints))
            print(
                f"**** full re-schedule -> delta re-schedule: "
                f"same {full_delta_same_percentage}% ({full_delta_same_counts})"
                f"(+{full_delta_new_counts}, -{full_delta_stale_counts}) waypoints")
            time_rescheduling_improve_perc = 100 * (time_delta_after_m - time_full_after_m) / time_full_after_m
            print(f"**** full re-schedule -> delta re-schedule: "
                  f"time {time_rescheduling_improve_perc:+2.1f}% "
                  f"{time_full_after_m}s -> {time_delta_after_m}s")
=======
        experiment_result_dict = {'experiment_id': experiment_parameters.experiment_id,
                                  'time_full': current_results.time_full,
                                  'time_full_after_malfunction': time_full_after_m,
                                  'time_delta_after_malfunction': time_delta_after_m,
                                  'solution_full': current_results.solution_full,
                                  'solution_full_after_malfunction': current_results.solution_full_after_malfunction,
                                  'solution_delta_after_malfunction': current_results.solution_delta_after_malfunction,
                                  'costs_full': current_results.costs_full,
                                  'costs_full_after_malfunction': current_results.costs_full_after_malfunction,
                                  'costs_delta_after_malfunction': current_results.costs_delta_after_malfunction,
                                  'experiment_freeze': current_results.experiment_freeze,
                                  'malfunction': current_results.malfunction,
                                  'size': experiment_parameters.width,
                                  'n_agents': experiment_parameters.number_of_agents,
                                  'max_num_cities': experiment_parameters.max_num_cities,
                                  'max_rail_between_cities': experiment_parameters.max_rail_between_cities,
                                  'max_rail_in_city': experiment_parameters.max_rail_in_city,
                                  }
        experiment_results = experiment_results.append(experiment_result_dict, ignore_index=True)
        if show_results_without_details:
            print("*** experiment result of trial {} for experiment {}".format(trial + 1,
                                                                               experiment_parameters.experiment_id))

            _pp.pprint({key: experiment_result_dict[key] for key in COLUMNS
                        if not key.startswith('solution_') and not key == 'experiment_freeze'
                        })

            _analyze_times(current_results)
            _analyze_paths(current_results, env)
>>>>>>> 3e23ec8c

    return experiment_results


<<<<<<< HEAD
def run_experiment_agenda(solver: AbstractSolver, experiment_agenda: ExperimentAgenda, verbose: bool = False) -> str:
=======
# TODO print only or add to experiment results?
def _analyze_times(current_results: ExperimentResults):
    time_delta_after_m = current_results.time_delta_after_malfunction
    time_full_after_m = current_results.time_full_after_malfunction
    # Delta is all train run way points in the re-schedule that are not also in the schedule
    schedule_trainrunwaypoints = current_results.solution_full
    full_reschedule_trainrunwaypoints_dict = current_results.solution_full_after_malfunction
    schedule_full_reschedule_delta: TrainrunDict = {
        agent_id: sorted(list(
            set(full_reschedule_trainrunwaypoints_dict[agent_id]).difference(
                set(schedule_trainrunwaypoints[agent_id]))),
            key=lambda p: p.scheduled_at)
        for agent_id in schedule_trainrunwaypoints.keys()
    }
    schedule_full_reschedule_delta_percentage = \
        100 * sum([len(schedule_full_reschedule_delta[agent_id])
                   for agent_id in schedule_full_reschedule_delta.keys()]) / \
        sum([len(full_reschedule_trainrunwaypoints_dict[agent_id])
             for agent_id in full_reschedule_trainrunwaypoints_dict.keys()])
    # Freeze is all train run way points in the schedule that are also in the re-schedule
    schedule_full_reschedule_freeze: TrainrunDict = \
        {agent_id: sorted(list(
            set(full_reschedule_trainrunwaypoints_dict[agent_id]).intersection(
                set(schedule_trainrunwaypoints[agent_id]))),
            key=lambda p: p.scheduled_at) for agent_id in schedule_full_reschedule_delta.keys()}
    schedule_full_reschedule_freeze_percentage = 100 * sum(
        [len(schedule_full_reschedule_freeze[agent_id]) for agent_id in schedule_full_reschedule_freeze.keys()]) / sum(
        [len(schedule_trainrunwaypoints[agent_id]) for agent_id in schedule_trainrunwaypoints.keys()])

    # TODO SIM-151 do we need absolute counts as well as below?
    print(
        f"**** full schedule -> full re-schedule: {schedule_full_reschedule_freeze_percentage}%"
        " of waypoints in the full schedule stay the same in the full re-schedule")
    print(
        f"**** full schedule -> full re-schedule: {schedule_full_reschedule_delta_percentage}% "
        "of waypoints in the full re-schedule are different from the initial full schedule")
    all_full_reschedule_trainrunwaypoints = {
        full_reschedule_trainrunwaypoint
        for full_reschedule_trainrunwaypoints in full_reschedule_trainrunwaypoints_dict.values()
        for full_reschedule_trainrunwaypoint in full_reschedule_trainrunwaypoints
    }
    all_delta_reschedule_trainrunwaypoints = {
        full_reschedule_trainrunwaypoint
        for full_reschedule_trainrunwaypoints in current_results.solution_delta_after_malfunction.values()
        for full_reschedule_trainrunwaypoint in full_reschedule_trainrunwaypoints
    }
    full_delta_same_counts = len(
        all_full_reschedule_trainrunwaypoints.intersection(all_delta_reschedule_trainrunwaypoints))
    full_delta_same_percentage = 100 * full_delta_same_counts / len(all_full_reschedule_trainrunwaypoints)
    full_delta_new_counts = len(
        all_delta_reschedule_trainrunwaypoints.difference(all_full_reschedule_trainrunwaypoints))
    full_delta_stale_counts = len(
        all_full_reschedule_trainrunwaypoints.difference(all_delta_reschedule_trainrunwaypoints))
    print(
        f"**** full re-schedule -> delta re-schedule: "
        f"same {full_delta_same_percentage}% ({full_delta_same_counts})"
        f"(+{full_delta_new_counts}, -{full_delta_stale_counts}) waypoints")
    time_rescheduling_speedup_factor = time_full_after_m / time_delta_after_m
    print(f"**** full re-schedule -> delta re-schedule: "
          f"time speed-up factor {time_rescheduling_speedup_factor:+4.1f} "
          f"{time_full_after_m}s -> {time_delta_after_m}s")


# TODO SIM-151 print only or add to experiment results?
def _analyze_paths(experiment_results: ExperimentResults, env: RailEnv):
    schedule_trainruns = experiment_results.solution_full
    malfunction = experiment_results.malfunction
    agents_path_dict = experiment_results.agent_paths_dict

    print("**** number of remaining route alternatives after malfunction")
    for agent_id, schedule_trainrun in schedule_trainruns.items():
        _analyze_agent_path(agent_id, agents_path_dict, env, malfunction, schedule_trainrun)


def _analyze_agent_path(agent_id, agents_path_dict, env, malfunction, schedule_trainrun):
    # where are we at the malfunction?
    scheduled_already_done = None
    scheduled_remainder = None
    for index, trainrun_waypoint in enumerate(schedule_trainrun):
        if trainrun_waypoint.waypoint.position == env.agents[agent_id].target:
            scheduled_already_done = schedule_trainrun
            # already done
            break
        if trainrun_waypoint.scheduled_at >= malfunction.time_step:
            if trainrun_waypoint.scheduled_at == malfunction.time_step:
                scheduled_already_done = schedule_trainrun[:index + 1]
                scheduled_remainder = schedule_trainrun[index + 1:]
            else:
                scheduled_already_done = schedule_trainrun[:index]
                scheduled_remainder = schedule_trainrun[index:]
            break
    if scheduled_remainder is None:
        # agent has not started yet or is at the target already
        return
    remainder_waypoints_set = set(
        map(lambda trainrun_waypoint: trainrun_waypoint.waypoint, scheduled_remainder))

    nb_paths = 0
    very_verbose = False
    for path_index, agent_path in enumerate(agents_path_dict[agent_id]):
        after_malfunction = False
        reachable_after_malfunction = False
        for waypoint in agent_path:
            after_malfunction = waypoint in remainder_waypoints_set
            reachable_after_malfunction = \
                reachable_after_malfunction or (after_malfunction and waypoint in remainder_waypoints_set)
            if reachable_after_malfunction:
                nb_paths += 1
                break
        if very_verbose:
            print(f"agent {agent_id}: path {path_index} "
                  f"reachable_from_malfunction_point={after_malfunction}")
            print(f"   agent {agent_id}: at malfunction {malfunction}, scheduled_already_done={scheduled_already_done}")
            print(f"   agent {agent_id}: at malfunction {malfunction}, schedule_remainder={scheduled_remainder}")
            print(f"   agent {agent_id}: path {path_index} is {agent_path}")

    print(f"    * agent {agent_id}: {100 * nb_paths / len(agents_path_dict[agent_id]):3.1f}% "
          f"({nb_paths}/{len(agents_path_dict[agent_id])}) paths open after malfunction")


def run_experiment_agenda(solver: AbstractSolver,
                          experiment_agenda: ExperimentAgenda,
                          show_results_without_details: bool = True,
                          verbose: bool = False) -> DataFrame:
>>>>>>> 3e23ec8c
    """
     Run a given experiment_agenda with a suitable solver, return the name of the experiment folder

    Parameters
    ----------
    solver: AbstractSolver
        Solver from the class AbstractSolver that should be solving the experiments
    experiment_agenda: ExperimentAgenda
        List of ExperimentParameters
    verbose: bool
        Print additional information

    Returns
    -------
    Returns the name of the experiment folder
    """
    experiment_folder_name = create_experiment_folder_name(experiment_agenda.experiment_name)

    for current_experiment_parameters in experiment_agenda.experiments:
<<<<<<< HEAD
        experiment_result = run_experiment(solver=solver, experiment_parameters=current_experiment_parameters,
                                           verbose=verbose)
        filename = create_experiment_filename(experiment_folder_name, current_experiment_parameters.experiment_id)
        save_experiment_results_to_file(experiment_result, filename)

    return experiment_folder_name


def run_specific_experiments_from_research_agenda(solver: AbstractSolver, experiment_agenda: ExperimentAgenda,
                                                  experiment_ids: List[int], verbose: bool = False) -> str:
=======
        experiment_results = experiment_results.append(
            run_experiment(solver=solver,
                           experiment_parameters=current_experiment_parameters,
                           verbose=verbose,
                           show_results_without_details=show_results_without_details),
            ignore_index=True)
    return experiment_results


def run_specific_experiments_from_research_agenda(solver: AbstractSolver,
                                                  experiment_agenda: ExperimentAgenda,
                                                  experiment_ids: List[int],
                                                  show_results_without_details: bool = True,
                                                  verbose: bool = False) -> DataFrame:
>>>>>>> 3e23ec8c
    """

    Run a subset of experiments of a given agenda. This is useful when trying to find bugs in code.

    Parameters
    ----------
    solver: AbstractSolver
        AbstractSolver to be used for the experiments
    experiment_agenda: ExperimentAgenda
        Full list of experiments
    experiment_ids: List[int]
        List of experiment IDs we want to run
    verbose: bool
        Print additional information

    Returns
    -------
    Returns the name of the experiment folder

    """
    experiment_folder_name = create_experiment_folder_name(experiment_agenda.experiment_name)

    for current_experiment_parameters in experiment_agenda.experiments:
        if current_experiment_parameters.experiment_id in experiment_ids:
<<<<<<< HEAD
            experiment_result = run_experiment(solver=solver, experiment_parameters=current_experiment_parameters,
                                               verbose=verbose)
            filename = create_experiment_filename(experiment_folder_name, current_experiment_parameters.experiment_id)
            save_experiment_results_to_file(experiment_result, filename)
=======
            experiment_result = run_experiment(solver=solver,
                                               experiment_parameters=current_experiment_parameters,
                                               show_results_without_details=show_results_without_details,
                                               verbose=verbose)
            experiment_results = experiment_results.append(experiment_result, ignore_index=True)
    return experiment_results
>>>>>>> 3e23ec8c

    return experiment_folder_name


def create_experiment_agenda(experiment_name: str, parameter_ranges: ParameterRanges, trials_per_experiment: int = 10) -> ExperimentAgenda:
    """
    Create an experiment agenda given a range of parameters defined as ParameterRanges

    Parameters
    ----------
    experiment_name: str
        Name of the experiment
    parameter_ranges: ParameterRanges
        Ranges of all the parameters we want to vary in our experiments
    trials_per_experiment: int
        Number of trials per parameter set we want to run

    Returns
    -------
    ExperimentAgenda built from the ParameterRanges
    """
    # TODO Check that parameters are correctly filled into ExperimentParameters
    # TODO add malfunction parameters correctly to ExperimentParameters
    number_of_dimensions = len(parameter_ranges)
    parameter_values = [[] for i in range(number_of_dimensions)]

    # Setup experiment parameters
    for dim_idx, dimensions in enumerate(parameter_ranges):
        if dimensions[-1] > 1:
            parameter_values[dim_idx] = np.arange(dimensions[0], dimensions[1],
                                                  np.abs(dimensions[1] - dimensions[0]) / dimensions[-1], dtype=int)
        else:
            parameter_values[dim_idx] = [dimensions[0]]
    full_param_set = span_n_grid([], parameter_values)
    experiment_list = []
    for param_id, parameter_set in enumerate(full_param_set):
        current_experiment = ExperimentParameters(experiment_id=param_id,
                                                  trials_in_experiment=trials_per_experiment,
                                                  number_of_agents=parameter_set[1],
                                                  width=parameter_set[0],
                                                  height=parameter_set[0],
                                                  seed_value=12,
                                                  max_num_cities=parameter_set[4],
                                                  grid_mode=True,
                                                  max_rail_between_cities=parameter_set[3],
                                                  max_rail_in_city=parameter_set[2],
                                                  earliest_malfunction=parameter_set[5],
                                                  malfunction_duration=parameter_set[6])
        experiment_list.append(current_experiment)
    experiment_agenda = ExperimentAgenda(experiment_name=experiment_name, experiments=experiment_list)
    print("Generated an agenda with {} experiments".format(len(experiment_list)))
    return experiment_agenda


def span_n_grid(collected_parameters: list, open_dimensions: list) -> list:
    """
    Recursive function to generate all combinations of parameters given the open_dimensions

    Parameters
    ----------
    collected_parameters: list
        The parameter sets filled so far in the recurions, starts out empty
    open_dimensions: list
        Parameter dimensions we have not yet included in the set

    Returns
    -------
    list of parameter sets for ExperimentAgenda

    """
    full_params = []
    if len(open_dimensions) == 0:
        return [collected_parameters]

    for parameter in open_dimensions[0]:
        full_params.extend(span_n_grid(collected_parameters + [parameter], open_dimensions[1:]))

    return full_params


def create_env_pair_for_experiment(params: ExperimentParameters) -> Tuple[RailEnv, RailEnv]:
    """
    Parameters
    ----------
    params: ExperimentParameters
        Parameter set that we pass to the constructor of the RailEenv

    Returns
    -------
    Tuple[RailEnv, RailEnv]
        First env is a static environment where no malfunction occurs
        Second env is an environment with exactly one malfunction
    """

    number_of_agents = params.number_of_agents
    width = params.width
    height = params.height
    seed_value = params.seed_value
    max_num_cities = params.max_num_cities
    grid_mode = params.grid_mode
    max_rails_between_cities = params.max_rail_between_cities
    max_rails_in_city = params.max_rail_in_city
    earliest_malfunction = params.earliest_malfunction
    malfunction_duration = params.malfunction_duration

    # Generate static environment for initial schedule generation
    env_static = create_flatland_environment(number_of_agents, width, height, seed_value, max_num_cities, grid_mode,
                                             max_rails_between_cities, max_rails_in_city)
    env_static.reset(random_seed=seed_value)

    # Generate dynamic environment with single malfunction
    env_malfunction = create_flatland_environment_with_malfunction(number_of_agents, width, height, seed_value,
                                                                   max_num_cities, grid_mode, max_rails_between_cities,
                                                                   max_rails_in_city, earliest_malfunction,
                                                                   malfunction_duration)
    env_malfunction.reset(random_seed=seed_value)
    return env_static, env_malfunction


def save_experiment_agenda_to_file(experiment_agenda: ExperimentAgenda, file_name: str):
    """
    Save a generated experiment agenda into a file for later use

    Parameters
    ----------
    experiment_agenda: ExperimentAgenda
        The experiment agenda we want to save
    file_name: str
        File name containing path and name of file we want to store the experiment agenda
    Returns
    -------

    """
    pass


def load_experiment_agenda_from_file(file_name: str) -> ExperimentAgenda:
    """
    Load agenda from file in order to rerun experiments.

    Parameters
    ----------
    file_name: str
        File name containing path to file that we want to load
    Returns
    -------
    ExperimentAgenda loaded from file
    """
    pass


def create_experiment_folder_name(experiment_name: str) -> str:
    datetime_string = datetime.datetime.now().strftime("%Y_%m_%dT%H_%M_%S")
    return"{}_{}".format(experiment_name, datetime_string)


def create_experiment_filename(experiment_folder_name: str, experiment_id: int) -> str:
    filename = "experiment_{}.json".format(experiment_id)
    return os.path.join(experiment_folder_name, filename)


def save_experiment_results_to_file(experiment_results: List, file_name: str):
    """
    Save the data frame with all the result from an experiment into a given file

    Parameters
    ----------
    experiment_results: List of experiment results
       List containing all the experiment results
    file_name: str
        File name containing path and name of file we want to store the experiment results

    Returns
    -------

    """
    if not os.path.exists(os.path.dirname(file_name)):
        try:
            os.makedirs(os.path.dirname(file_name))
        except OSError as exc:  # Guard against race condition
            if exc.errno != errno.EEXIST:
                raise exc

    with open(file_name, 'wb') as handle:
        pickle.dump(experiment_results, handle, protocol=pickle.HIGHEST_PROTOCOL)


def load_experiment_results_from_file(file_name: str) -> List:
    """
    Load results as List to do further analysis

    Parameters
    ----------
    file_name: str
        File name containing path to file that we want to load

    Returns
    -------
    List containing the loaded experiment results
    """
    with open(file_name, 'rb') as handle:
        experiment_results = pickle.load(handle)
    return experiment_results


def load_experiment_results_from_folder(experiment_folder_name: str) -> DataFrame:
    """
    Load results as DataFrame to do further analysis

    Parameters
    ----------
    experiment_folder_name: str
        Folder name of experiment where all experiment files are stored

    Returns
    -------
    DataFrame containing the loaded experiment results
    """

    experiment_results = pd.DataFrame(columns=COLUMNS)

    files = os.listdir(experiment_folder_name)
    for file in files:
        file_name = os.path.join(experiment_folder_name, file)
        file_data = load_experiment_results_from_file(file_name)
        experiment_results = experiment_results.append(file_data, ignore_index=True)

    return experiment_results<|MERGE_RESOLUTION|>--- conflicted
+++ resolved
@@ -66,15 +66,10 @@
 
 def run_experiment(solver: AbstractSolver,
                    experiment_parameters: ExperimentParameters,
-<<<<<<< HEAD
-                   verbose=False,
-                   force_only_one_trial=False) -> List:
-=======
                    show_results_without_details: bool = True,
                    verbose: bool = False,
                    debug: bool = False,
-                   force_only_one_trial: bool = True) -> Series:
->>>>>>> 3e23ec8c
+                   force_only_one_trial: bool = True) -> List:
     """
 
     Run a single experiment with a given solver and ExperimentParameters
@@ -121,7 +116,6 @@
         # Store results
         time_delta_after_m = current_results.time_delta_after_malfunction
         time_full_after_m = current_results.time_full_after_malfunction
-<<<<<<< HEAD
 
         experiment_results.append({'experiment_id': experiment_parameters.experiment_id,
                              'time_full': current_results.time_full,
@@ -133,7 +127,8 @@
                              'costs_full': current_results.costs_full,
                              'costs_full_after_malfunction': current_results.costs_full_after_malfunction,
                              'costs_delta_after_malfunction': current_results.costs_delta_after_malfunction,
-                             'delta': current_results.delta,
+                             'experiment_freeze': current_results.experiment_freeze,
+                             'malfunction': current_results.malfunction,
                              'size': experiment_parameters.width,
                              'n_agents': experiment_parameters.number_of_agents,
                              'max_num_cities': experiment_parameters.max_num_cities,
@@ -141,86 +136,6 @@
                              'max_rail_in_city': experiment_parameters.max_rail_in_city,
                              })
 
-        if verbose:
-            print("*** experiment result of trial {} for experiment {}".format(trial + 1,
-                                                                               experiment_parameters.experiment_id))
-
-            _pp.pprint({key: value for key, value in experiment_results[-1].items()
-                        if not key.startswith('solution_') and not key == 'delta'})
-
-            # Delta is all train run way points in the re-schedule that are not also in the schedule
-            schedule_trainrunwaypoints = current_results.solution_full
-            full_reschedule_trainrunwaypoints_dict = current_results.solution_full_after_malfunction
-            delta: TrainrunDict = {
-                agent_id: sorted(list(
-                    set(full_reschedule_trainrunwaypoints_dict[agent_id]).difference(
-                        set(schedule_trainrunwaypoints[agent_id]))),
-                    key=lambda p: p.scheduled_at)
-                for agent_id in schedule_trainrunwaypoints.keys()
-            }
-            delta_percentage = 100 * sum([len(delta[agent_id]) for agent_id in delta.keys()]) / sum(
-                [len(full_reschedule_trainrunwaypoints_dict[agent_id]) for agent_id in
-                 full_reschedule_trainrunwaypoints_dict.keys()])
-
-            # Freeze is all train run way points in the schedule that are also in the re-schedule
-            freeze: TrainrunDict = \
-                {agent_id: sorted(list(
-                    set(full_reschedule_trainrunwaypoints_dict[agent_id]).intersection(
-                        set(schedule_trainrunwaypoints[agent_id]))),
-                    key=lambda p: p.scheduled_at) for agent_id in delta.keys()}
-            freeze_percentage = 100 * sum([len(freeze[agent_id]) for agent_id in freeze.keys()]) / sum(
-                [len(schedule_trainrunwaypoints[agent_id]) for agent_id in schedule_trainrunwaypoints.keys()])
-
-            print(
-                f"**** freeze: {freeze_percentage}% of waypoints in the full schedule are the same in the full re-schedule")
-            print(f"**** delta: {delta_percentage}% of waypoints in the re-schedule are the as in the initial schedule")
-
-            all_full_reschedule_trainrunwaypoints = {
-                full_reschedule_trainrunwaypoint
-                for full_reschedule_trainrunwaypoints in full_reschedule_trainrunwaypoints_dict.values()
-                for full_reschedule_trainrunwaypoint in full_reschedule_trainrunwaypoints
-            }
-            all_delta_reschedule_trainrunwaypoints = {
-                full_reschedule_trainrunwaypoint
-                for full_reschedule_trainrunwaypoints in current_results.solution_delta_after_malfunction.values()
-                for full_reschedule_trainrunwaypoint in full_reschedule_trainrunwaypoints
-            }
-
-            full_delta_same_counts = len(
-                all_full_reschedule_trainrunwaypoints.intersection(all_delta_reschedule_trainrunwaypoints))
-            full_delta_same_percentage = 100 * full_delta_same_counts / len(all_full_reschedule_trainrunwaypoints)
-            full_delta_new_counts = len(
-                all_delta_reschedule_trainrunwaypoints.difference(all_full_reschedule_trainrunwaypoints))
-            full_delta_stale_counts = len(
-                all_full_reschedule_trainrunwaypoints.difference(all_delta_reschedule_trainrunwaypoints))
-            print(
-                f"**** full re-schedule -> delta re-schedule: "
-                f"same {full_delta_same_percentage}% ({full_delta_same_counts})"
-                f"(+{full_delta_new_counts}, -{full_delta_stale_counts}) waypoints")
-            time_rescheduling_improve_perc = 100 * (time_delta_after_m - time_full_after_m) / time_full_after_m
-            print(f"**** full re-schedule -> delta re-schedule: "
-                  f"time {time_rescheduling_improve_perc:+2.1f}% "
-                  f"{time_full_after_m}s -> {time_delta_after_m}s")
-=======
-        experiment_result_dict = {'experiment_id': experiment_parameters.experiment_id,
-                                  'time_full': current_results.time_full,
-                                  'time_full_after_malfunction': time_full_after_m,
-                                  'time_delta_after_malfunction': time_delta_after_m,
-                                  'solution_full': current_results.solution_full,
-                                  'solution_full_after_malfunction': current_results.solution_full_after_malfunction,
-                                  'solution_delta_after_malfunction': current_results.solution_delta_after_malfunction,
-                                  'costs_full': current_results.costs_full,
-                                  'costs_full_after_malfunction': current_results.costs_full_after_malfunction,
-                                  'costs_delta_after_malfunction': current_results.costs_delta_after_malfunction,
-                                  'experiment_freeze': current_results.experiment_freeze,
-                                  'malfunction': current_results.malfunction,
-                                  'size': experiment_parameters.width,
-                                  'n_agents': experiment_parameters.number_of_agents,
-                                  'max_num_cities': experiment_parameters.max_num_cities,
-                                  'max_rail_between_cities': experiment_parameters.max_rail_between_cities,
-                                  'max_rail_in_city': experiment_parameters.max_rail_in_city,
-                                  }
-        experiment_results = experiment_results.append(experiment_result_dict, ignore_index=True)
         if show_results_without_details:
             print("*** experiment result of trial {} for experiment {}".format(trial + 1,
                                                                                experiment_parameters.experiment_id))
@@ -231,14 +146,10 @@
 
             _analyze_times(current_results)
             _analyze_paths(current_results, env)
->>>>>>> 3e23ec8c
 
     return experiment_results
 
 
-<<<<<<< HEAD
-def run_experiment_agenda(solver: AbstractSolver, experiment_agenda: ExperimentAgenda, verbose: bool = False) -> str:
-=======
 # TODO print only or add to experiment results?
 def _analyze_times(current_results: ExperimentResults):
     time_delta_after_m = current_results.time_delta_after_malfunction
@@ -359,11 +270,10 @@
           f"({nb_paths}/{len(agents_path_dict[agent_id])}) paths open after malfunction")
 
 
-def run_experiment_agenda(solver: AbstractSolver,
-                          experiment_agenda: ExperimentAgenda,
+def run_experiment_agenda(solver: AbstractSolver, 
+                          experiment_agenda: ExperimentAgenda, 
                           show_results_without_details: bool = True,
-                          verbose: bool = False) -> DataFrame:
->>>>>>> 3e23ec8c
+                          verbose: bool = False) -> str:
     """
      Run a given experiment_agenda with a suitable solver, return the name of the experiment folder
 
@@ -383,33 +293,21 @@
     experiment_folder_name = create_experiment_folder_name(experiment_agenda.experiment_name)
 
     for current_experiment_parameters in experiment_agenda.experiments:
-<<<<<<< HEAD
-        experiment_result = run_experiment(solver=solver, experiment_parameters=current_experiment_parameters,
-                                           verbose=verbose)
+        experiment_result = run_experiment(solver=solver, 
+                                           experiment_parameters=current_experiment_parameters,
+                                           verbose=verbose,
+                                           show_results_without_details=show_results_without_details)
         filename = create_experiment_filename(experiment_folder_name, current_experiment_parameters.experiment_id)
         save_experiment_results_to_file(experiment_result, filename)
 
     return experiment_folder_name
 
 
-def run_specific_experiments_from_research_agenda(solver: AbstractSolver, experiment_agenda: ExperimentAgenda,
-                                                  experiment_ids: List[int], verbose: bool = False) -> str:
-=======
-        experiment_results = experiment_results.append(
-            run_experiment(solver=solver,
-                           experiment_parameters=current_experiment_parameters,
-                           verbose=verbose,
-                           show_results_without_details=show_results_without_details),
-            ignore_index=True)
-    return experiment_results
-
-
-def run_specific_experiments_from_research_agenda(solver: AbstractSolver,
+def run_specific_experiments_from_research_agenda(solver: AbstractSolver, 
                                                   experiment_agenda: ExperimentAgenda,
-                                                  experiment_ids: List[int],
+                                                  experiment_ids: List[int], 
                                                   show_results_without_details: bool = True,
-                                                  verbose: bool = False) -> DataFrame:
->>>>>>> 3e23ec8c
+                                                  verbose: bool = False) -> str:
     """
 
     Run a subset of experiments of a given agenda. This is useful when trying to find bugs in code.
@@ -434,19 +332,12 @@
 
     for current_experiment_parameters in experiment_agenda.experiments:
         if current_experiment_parameters.experiment_id in experiment_ids:
-<<<<<<< HEAD
-            experiment_result = run_experiment(solver=solver, experiment_parameters=current_experiment_parameters,
+            experiment_result = run_experiment(solver=solver, 
+                                               experiment_parameters=current_experiment_parameters,
+                                               show_results_without_details=show_results_without_details,
                                                verbose=verbose)
             filename = create_experiment_filename(experiment_folder_name, current_experiment_parameters.experiment_id)
             save_experiment_results_to_file(experiment_result, filename)
-=======
-            experiment_result = run_experiment(solver=solver,
-                                               experiment_parameters=current_experiment_parameters,
-                                               show_results_without_details=show_results_without_details,
-                                               verbose=verbose)
-            experiment_results = experiment_results.append(experiment_result, ignore_index=True)
-    return experiment_results
->>>>>>> 3e23ec8c
 
     return experiment_folder_name
 
