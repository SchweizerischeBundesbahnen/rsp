"""This library contains all utility functions to help you run your
experiments.
Methods
-------
run_experiment:
    Run a single experiment with a specific solver and ExperimentParameters
run_experiment_agenda:
    Run a number of experiments defined in the ExperimentAgenda
run_specific_experiments_from_research_agenda
    Run only a few experiments fro a defined ExperimentAgenda
create_experiment_agenda
    Create an experiment agenda given ranges for paramters to be probed
span_n_grid
    Helper function to span the n-dimensional grid from parameter ranges
create_env_pair_for_experiment
    Create a pair of environments for the desired research. One environment has no malfunciton, the other one has
    exactly one malfunciton
save_experiment_agenda_and_hash_to_file
    Save a generated experiment agenda to be used for later reruns
load_experiment_agenda_from_file
    Load a ExperimentAgenda
save_experiment_results_to_file
    Save the results of an experiment or a full experiment agenda
load_experiment_results_to_file
    Load the results form an experiment result file
"""
import datetime
import logging
import multiprocessing
import os
import pickle
import platform
import pprint
import shutil
import sys
import threading
import time
import traceback
from functools import partial
from typing import Dict
from typing import List
from typing import Optional
from typing import Tuple

import numpy as np
import tqdm as tqdm
from flatland.envs.rail_env import RailEnv
from flatland.envs.rail_env_shortest_paths import get_k_shortest_paths
from flatland.envs.rail_trainrun_data_structures import TrainrunDict
from pandas import DataFrame

from rsp.experiment_solvers.asp.asp_helper import _print_stats
from rsp.experiment_solvers.data_types import ExperimentMalfunction
from rsp.experiment_solvers.data_types import ScheduleAndMalfunction
from rsp.experiment_solvers.experiment_solver import asp_reschedule_wrapper
from rsp.experiment_solvers.experiment_solver import asp_schedule_wrapper
from rsp.logger import add_file_handler_to_rsp_logger
from rsp.logger import remove_file_handler_from_rsp_logger
from rsp.logger import rsp_logger
from rsp.schedule_problem_description.analysis.rescheduling_verification_utils import plausibility_check_experiment_results
from rsp.schedule_problem_description.analysis.route_dag_analysis import visualize_route_dag_constraints_simple_wrapper
from rsp.schedule_problem_description.data_types_and_utils import _get_topology_from_agents_path_dict
from rsp.schedule_problem_description.data_types_and_utils import apply_weight_route_change
from rsp.schedule_problem_description.data_types_and_utils import get_paths_in_route_dag
from rsp.schedule_problem_description.data_types_and_utils import get_sources_for_topo
from rsp.schedule_problem_description.data_types_and_utils import ScheduleProblemDescription
from rsp.schedule_problem_description.route_dag_constraints.route_dag_generator_reschedule_full import get_schedule_problem_for_full_rescheduling
from rsp.schedule_problem_description.route_dag_constraints.route_dag_generator_reschedule_perfect_oracle import perfect_oracle
from rsp.schedule_problem_description.route_dag_constraints.route_dag_generator_schedule import _get_route_dag_constraints_for_scheduling
from rsp.utils.data_types import convert_list_of_experiment_results_analysis_to_data_frame
from rsp.utils.data_types import expand_experiment_results_for_analysis
from rsp.utils.data_types import ExperimentAgenda
from rsp.utils.data_types import ExperimentParameters
from rsp.utils.data_types import ExperimentResults
from rsp.utils.data_types import ExperimentResultsAnalysis
from rsp.utils.data_types import ParameterRangesAndSpeedData
from rsp.utils.experiment_env_generators import create_flatland_environment
from rsp.utils.file_utils import check_create_folder
from rsp.utils.file_utils import get_experiment_id_from_filename
from rsp.utils.file_utils import newline_and_flush_stdout_and_stderr
from rsp.utils.psutil_helpers import current_process_stats_human_readable
from rsp.utils.psutil_helpers import virtual_memory_human_readable

#  B008 Do not perform function calls in argument defaults.
#  The call is performed only once at function definition time.
#  All calls to your function will reuse the result of that definition-time function call.
#  If this is intended, ass ign the function call to a module-level variable and use that variable as a default value.
AVAILABLE_CPUS = os.cpu_count()

_pp = pprint.PrettyPrinter(indent=4)

EXPERIMENT_AGENDA_SUBDIRECTORY_NAME = "agenda"
EXPERIMENT_DATA_SUBDIRECTORY_NAME = "data"
EXPERIMENT_ANALYSIS_SUBDIRECTORY_NAME = "analysis"
EXPERIMENT_POTASSCO_SUBDIRECTORY_NAME = "potassco"


def save_schedule_and_malfunction(schedule_and_malfunction: ScheduleAndMalfunction,
                                  experiment_agenda_directory: str,
                                  experiment_id: int):
    """Persist `ScheduleAndMalfunction` to a file.
    Parameters
    ----------
    schedule_and_malfunction
    experiment_agenda_directory
    experiment_id
    """
    schedule_and_malfunction_file_name = os.path.join(experiment_agenda_directory,
                                                      f"experiment_{experiment_id:03d}_schedule_and_malfunction.pkl")
    check_create_folder(experiment_agenda_directory)
    with open(schedule_and_malfunction_file_name, 'wb') as handle:
        pickle.dump(schedule_and_malfunction, handle, protocol=pickle.HIGHEST_PROTOCOL)


def exists_schedule_and_malfunction(experiment_agenda_directory: str, experiment_id: int) -> bool:
    """Does a persisted `ScheduleAndMalfunction` exist?
    Parameters
    ----------
    experiment_agenda_directory
    experiment_id
    Returns
    -------
    """
    schedule_and_malfunction_file_name = os.path.join(experiment_agenda_directory,
                                                      f"experiment_{experiment_id:03d}_schedule_and_malfunction.pkl")
    return os.path.isfile(schedule_and_malfunction_file_name)


def load_schedule_and_malfunction(experiment_agenda_directory: str, experiment_id: int, re_save: bool = False) -> ScheduleAndMalfunction:
    """Load a persisted `ScheduleAndMalfunction` from a file.
    Parameters
    ----------
    experiment_agenda_directory
    experiment_id
    re_save
        activate temporarily if module path used in pickle has changed,
        use together with wrapper file for the old module https://stackoverflow.com/questions/13398462/unpickling-python-objects-with-a-changed-module-path


    Returns
    -------
    """
    schedule_and_malfunction_file_name = os.path.join(experiment_agenda_directory,
                                                      f"experiment_{experiment_id:03d}_schedule_and_malfunction.pkl")

    with open(schedule_and_malfunction_file_name, 'rb') as handle:
        file_data: ScheduleAndMalfunction = pickle.load(handle)

    # used if module path used in pickle has changed
    # use with wrapper file https://stackoverflow.com/questions/13398462/unpickling-python-objects-with-a-changed-module-path
    if re_save:
        with open(schedule_and_malfunction_file_name, 'wb') as handle:
            pickle.dump(ScheduleAndMalfunction(**file_data._asdict()), handle, protocol=pickle.HIGHEST_PROTOCOL)
    return file_data


def run_experiment(
        experiment_parameters: ExperimentParameters,
        experiment_base_directory: str,
        show_results_without_details: bool = True,
        verbose: bool = False,
        debug: bool = False,
        gen_only: bool = False,
) -> ExperimentResults:
    """
    Run a single experiment with a given solver and ExperimentParameters
    Parameters
    ----------
    experiment_base_directory
    experiment_parameters: ExperimentParameters
        Parameter set of the data form ExperimentParameters
    Returns
    -------
    Returns a DataFrame with the experiment results
    """
    experiment_agenda_directory = f'{experiment_base_directory}/{EXPERIMENT_AGENDA_SUBDIRECTORY_NAME}'
    check_create_folder(experiment_agenda_directory)

    start_datetime_str = datetime.datetime.now().strftime("%H:%M:%S")
    if show_results_without_details:
        rsp_logger.info(
            "Running experiment {} under pid {} at {}".format(experiment_parameters.experiment_id, os.getpid(),
                                                              start_datetime_str))
    start_time = time.time()

    if show_results_without_details:
        rsp_logger.info("*** experiment parameters for experiment {}. {}"
                        .format(experiment_parameters.experiment_id,
                                _pp.pformat(experiment_parameters)))

    # A.2: load or re-generate?
    # we want to be able to reuse the same schedule and malfunction to be able to compare
    # identical re-scheduling problems between runs and to debug them
    # if the data already exists, load it and do not re-generate it
    if experiment_agenda_directory is not None and exists_schedule_and_malfunction(
            experiment_agenda_directory=experiment_agenda_directory,
            experiment_id=experiment_parameters.experiment_id):
        rsp_logger.info(f"load_schedule_and_malfunction for {experiment_parameters.experiment_id}")
        schedule_and_malfunction = load_schedule_and_malfunction(
            experiment_agenda_directory=experiment_agenda_directory,
            experiment_id=experiment_parameters.experiment_id)

        if debug:
            _render_route_dags_from_data(experiment_base_directory=experiment_base_directory,
                                         experiment_id=experiment_parameters.experiment_id)
            _visualize_route_dag_constraints_for_schedule_and_malfunction(
                schedule_and_malfunction=schedule_and_malfunction)

    else:
        rsp_logger.info(f"create_schedule_and_malfunction for {experiment_parameters.experiment_id}")

        schedule_and_malfunction = gen_schedule_and_malfunction_from_experiment_parameters(
            debug=debug,
            experiment_parameters=experiment_parameters,
            verbose=verbose)
        if experiment_agenda_directory is not None:
            save_schedule_and_malfunction(
                schedule_and_malfunction=schedule_and_malfunction,
                experiment_agenda_directory=experiment_agenda_directory,
                experiment_id=experiment_parameters.experiment_id)

        elapsed_time = (time.time() - start_time)
        _print_stats(schedule_and_malfunction.schedule_experiment_result.solver_statistics)
        solver_time_full = schedule_and_malfunction.schedule_experiment_result.solver_statistics["summary"]["times"][
            "total"]
        rsp_logger.info("Generating schedule {}: took {:5.3f}s (sched: {:5.3f}s = {:5.2f}%".format(
            experiment_parameters.experiment_id,
            elapsed_time, solver_time_full,
            solver_time_full / elapsed_time * 100))

    if gen_only:
        return ExperimentResults(
            experiment_parameters=experiment_parameters,
            malfunction=schedule_and_malfunction.experiment_malfunction,
            problem_full=schedule_and_malfunction.schedule_problem_description,
            problem_full_after_malfunction=None,
            problem_delta_after_malfunction=None,
            results_full=schedule_and_malfunction.schedule_experiment_result,
            results_full_after_malfunction=None,
            results_delta_after_malfunction=None
        )

    # B2: full and delta re-scheduling
    experiment_results: ExperimentResults = run_experiment_from_schedule_and_malfunction(
        schedule_and_malfunction=schedule_and_malfunction,
        experiment_parameters=experiment_parameters,
        verbose=verbose,
        debug=debug
    )
    if experiment_results is None:
        print(f"No malfunction for experiment {experiment_parameters.experiment_id}")
        return []

    if show_results_without_details:
        elapsed_time = (time.time() - start_time)
        end_datetime_str = datetime.datetime.now().strftime("%H:%M:%S")
        s = (
            "Running experiment {}: took {:5.3f}s ({}--{}) (sched:  {} / re-sched full:  {} / re-sched delta:  {} / ").format(
            experiment_parameters.experiment_id,
            elapsed_time,
            start_datetime_str,
            end_datetime_str,
            _get_asp_solver_details_from_statistics(elapsed_time=elapsed_time,
                                                    statistics=experiment_results.results_full.solver_statistics),
            _get_asp_solver_details_from_statistics(elapsed_time=elapsed_time,
                                                    statistics=experiment_results.results_full_after_malfunction.solver_statistics),
            _get_asp_solver_details_from_statistics(elapsed_time=elapsed_time,
                                                    statistics=experiment_results.results_delta_after_malfunction.solver_statistics),
        )
        solver_time_full = experiment_results.results_full.solver_statistics["summary"]["times"]["total"]
        solver_time_full_after_malfunction = \
            experiment_results.results_full_after_malfunction.solver_statistics["summary"]["times"]["total"]
        solver_time_delta_after_malfunction = \
            experiment_results.results_delta_after_malfunction.solver_statistics["summary"]["times"]["total"]
        elapsed_overhead_time = (
                elapsed_time - solver_time_full -
                solver_time_full_after_malfunction -
                solver_time_delta_after_malfunction)
        s += "remaining: {:5.3f}s = {:5.2f}%)  in thread {}".format(
            elapsed_overhead_time,
            elapsed_overhead_time / elapsed_time * 100,
            threading.get_ident())
        rsp_logger.info(s)

        rsp_logger.info(virtual_memory_human_readable())
        rsp_logger.info(current_process_stats_human_readable())

    # TODO SIM-324 pull out validation steps
    plausibility_check_experiment_results(experiment_results=experiment_results)
    return experiment_results


def run_experiment_from_schedule_and_malfunction(
        schedule_and_malfunction: ScheduleAndMalfunction,
        experiment_parameters: ExperimentParameters,
        verbose: bool = False,
        debug: bool = False,
        visualize_route_dag_constraing: bool = False
) -> ExperimentResults:
    """B2. Runs the main part of the experiment: re-scheduling full and delta.

    Parameters
    ----------
    schedule_and_malfunction
    experiment_parameters
    verbose
    debug
    visualize_route_dag_constraing

    Returns
    -------
    ExperimentResults
    """
    rsp_logger.info(f"start re-schedule full and delta for experiment {experiment_parameters.experiment_id}")
    schedule_problem, schedule_result, malfunction = schedule_and_malfunction
    schedule_trainruns: TrainrunDict = schedule_result.trainruns_dict

    # --------------------------------------------------------------------------------------
    # 2. Re-schedule Full
    # --------------------------------------------------------------------------------------
    rsp_logger.info("2. reschedule full")
    reduced_topo_dict = schedule_problem.topo_dict
    full_reschedule_problem: ScheduleProblemDescription = get_schedule_problem_for_full_rescheduling(
        malfunction=malfunction,
        schedule_trainruns=schedule_trainruns,
        minimum_travel_time_dict=schedule_problem.minimum_travel_time_dict,
        latest_arrival=schedule_problem.max_episode_steps + malfunction.malfunction_duration,
        max_window_size_from_earliest=experiment_parameters.max_window_size_from_earliest,
        topo_dict=reduced_topo_dict
    )
    full_reschedule_problem = apply_weight_route_change(
        schedule_problem=full_reschedule_problem,
        weight_route_change=experiment_parameters.weight_route_change,
        weight_lateness_seconds=experiment_parameters.weight_lateness_seconds
    )

    # activate visualize_route_dag_constraing for debugging
    if visualize_route_dag_constraing:
        for agent_id in schedule_trainruns:
            visualize_route_dag_constraints_simple_wrapper(
                schedule_problem_description=full_reschedule_problem,
                trainrun_dict=None,
                experiment_malfunction=malfunction,
                agent_id=agent_id,
                file_name=f"rescheduling_neu_agent_{agent_id}.pdf",
            )

    full_reschedule_result = asp_reschedule_wrapper(
        reschedule_problem_description=full_reschedule_problem,
        debug=debug,
        asp_seed_value=experiment_parameters.asp_seed_value
    )

    full_reschedule_trainruns = full_reschedule_result.trainruns_dict

    if verbose:
        print(f"  **** full re-schedule_solution=\n{full_reschedule_trainruns}")

    # --------------------------------------------------------------------------------------
    # 3. Re-Schedule Delta
    # --------------------------------------------------------------------------------------
    rsp_logger.info("3. reschedule delta")
    delta_reschedule_problem = perfect_oracle(
        full_reschedule_trainrun_waypoints_dict=full_reschedule_trainruns,
        malfunction=malfunction,
        max_episode_steps=schedule_problem.max_episode_steps + malfunction.malfunction_duration,
        schedule_topo_dict=reduced_topo_dict,
        schedule_trainrun_dict=schedule_trainruns,
        minimum_travel_time_dict=schedule_problem.minimum_travel_time_dict,
        max_window_size_from_earliest=experiment_parameters.max_window_size_from_earliest
    )
    delta_reschedule_problem = apply_weight_route_change(
        schedule_problem=delta_reschedule_problem,
        weight_route_change=experiment_parameters.weight_route_change,
        weight_lateness_seconds=experiment_parameters.weight_lateness_seconds
    )
    delta_reschedule_result = asp_reschedule_wrapper(
        reschedule_problem_description=delta_reschedule_problem,
        debug=debug,
        asp_seed_value=experiment_parameters.asp_seed_value
    )

    if verbose:
        print(f"  **** delta re-schedule solution")
        print(delta_reschedule_result.trainruns_dict)

    # --------------------------------------------------------------------------------------
    # 4. Result
    # --------------------------------------------------------------------------------------
    current_results = ExperimentResults(
        experiment_parameters=experiment_parameters,
        malfunction=malfunction,
        problem_full=schedule_problem,
        problem_full_after_malfunction=full_reschedule_problem,
        problem_delta_after_malfunction=delta_reschedule_problem,
        results_full=schedule_result,
        results_full_after_malfunction=full_reschedule_result,
        results_delta_after_malfunction=delta_reschedule_result
    )
    rsp_logger.info(f"done re-schedule full and delta for experiment {experiment_parameters.experiment_id}")
    return current_results


def _visualize_route_dag_constraints_for_schedule_and_malfunction(schedule_and_malfunction: ScheduleAndMalfunction):
    for agent_id in schedule_and_malfunction.schedule_experiment_result.trainruns_dict:
        visualize_route_dag_constraints_simple_wrapper(
            schedule_problem_description=schedule_and_malfunction.schedule_problem_description,
            trainrun_dict=None,
            experiment_malfunction=schedule_and_malfunction.experiment_malfunction,
            agent_id=agent_id,
            file_name=f"schedule_alt_agent_{agent_id}.pdf"
        )


def _render_route_dags_from_data(experiment_base_directory: str, experiment_id: int):
    results_before: ExperimentResultsAnalysis = load_and_expand_experiment_results_from_data_folder(
        experiment_data_folder_name=experiment_base_directory + "/data",
        experiment_ids=[experiment_id]
    )[0]
    problem_full_after_malfunction: ScheduleProblemDescription = results_before.problem_full_after_malfunction
    for agent_id in problem_full_after_malfunction.route_dag_constraints_dict:
        visualize_route_dag_constraints_simple_wrapper(
            schedule_problem_description=problem_full_after_malfunction.schedule_problem_description,
            trainrun_dict=None,
            experiment_malfunction=problem_full_after_malfunction.experiment_malfunction,
            agent_id=agent_id,
            file_name=f"reschedule_alt_agent_{agent_id}.pdf"
        )


def _get_asp_solver_details_from_statistics(elapsed_time: float, statistics: Dict):
    return "{:5.3f}s = {:5.2f}%  ({:5.3f}s (Solving: {}s 1st Model: {}s Unsat: {}s)".format(
        statistics["summary"]["times"]["total"],
        statistics["summary"]["times"]["total"] / elapsed_time * 100,
        statistics["summary"]["times"]["total"],
        statistics["summary"]["times"]["solve"],
        statistics["summary"]["times"]["sat"],
        statistics["summary"]["times"]["unsat"],
    )


def gen_schedule_and_malfunction_from_experiment_parameters(
        experiment_parameters: ExperimentParameters,
        verbose: bool = False,
        debug: bool = False

):
    """A.2 Create schedule and malfunction from experiment parameters.

    Parameters
    ----------
    experiment_parameters
    verbose
    debug

    Returns
    -------
    """

    schedule_problem, rail_env = create_schedule_full_problem_description_from_experiment_parameters(
        experiment_parameters=experiment_parameters
    )

<<<<<<< HEAD
    # TODO SIM-566 pull out switch out if ckua stuff not remove
    SWITCH_CKUA = False
    if SWITCH_CKUA:
        # TODO SIM-566 fix local import if ckua stuff not removed; if we have not setup PYTHONPATH correctly, pipeline fails.
        from rsp.flatland_controller.ckua_schedule_generator import ckua_generate_schedule
        trainrun_dict, elapsed_time = ckua_generate_schedule(
            env=rail_env,
            random_seed=experiment_parameters.flatland_seed_value,
            rendering=False,
            show=False
        )
        verify_trainrun_dict_for_schedule_problem(
            schedule_problem=schedule_problem,
            trainrun_dict=trainrun_dict,
            expected_route_dag_constraints=schedule_problem.route_dag_constraints_dict
        )
        schedule_result = SchedulingExperimentResult(
            total_reward=-np.inf,
            solve_time=-np.inf,
            optimization_costs=-np.inf,
            build_problem_time=-np.inf,
            nb_conflicts=-np.inf,
            trainruns_dict=trainrun_dict,
            route_dag_constraints=schedule_problem.route_dag_constraints_dict,
            solver_statistics=fake_solver_statistics(elapsed_time),
            solver_result={},
            solver_configuration={},
            solver_seed=experiment_parameters.asp_seed_value,
            solver_program=None
        )
    else:
        schedule_result: SchedulingExperimentResult = asp_schedule_wrapper(
            schedule_problem_description=schedule_problem,
            asp_seed_value=experiment_parameters.asp_seed_value,
            debug=debug,
            no_optimize=True
        )
=======
    schedule_result = asp_schedule_wrapper(
        schedule_problem_description=schedule_problem,
        asp_seed_value=experiment_parameters.asp_seed_value,
        debug=debug
    )
>>>>>>> 0dae6602
    malfunction = gen_malfunction(
        earliest_malfunction=experiment_parameters.earliest_malfunction,
        malfunction_duration=experiment_parameters.malfunction_duration,
        schedule_trainruns=schedule_result.trainruns_dict
    )
    schedule_and_malfunction = ScheduleAndMalfunction(schedule_problem, schedule_result, malfunction)
    return schedule_and_malfunction


def gen_malfunction(
        earliest_malfunction: int,
        malfunction_duration: int,
        schedule_trainruns: TrainrunDict,
        # TODO SIM-516 agent_id=0 hard-coded?
        malfunction_agent_id: int = 0,
) -> ExperimentMalfunction:
    """A.2.2. Create malfunction.

    Parameters
    ----------
    earliest_malfunction
    malfunction_duration
    malfunction_agent_id
    schedule_trainruns

    Returns
    -------
    """
    # --------------------------------------------------------------------------------------
    # 1. Generate malfuntion
    # --------------------------------------------------------------------------------------
    # The malfunction is chosen to start relative to the start time of the malfunction_agent_id
    # This relative malfunction time makes it easier to run malfunciton-time variation experiments
    malfunction_start = min(schedule_trainruns[malfunction_agent_id][0].scheduled_at + earliest_malfunction,
                            schedule_trainruns[malfunction_agent_id][-1].scheduled_at)
    malfunction = ExperimentMalfunction(
        time_step=malfunction_start,
        malfunction_duration=malfunction_duration,
        agent_id=malfunction_agent_id
    )
    return malfunction


def _write_sha_txt(folder_name: str):
    """
    Write the current commit hash to a file "sha.txt" in the given folder
    Parameters
    ----------
    folder_name
    """
    import git
    repo = git.Repo(search_parent_directories=True)
    sha = repo.head.object.hexsha
    out_file = os.path.join(folder_name, 'sha.txt')
    rsp_logger.info(f"writing {sha} to {out_file}")
    with open(out_file, 'w') as out:
        out.write(sha)


def run_and_save_one_experiment(current_experiment_parameters: ExperimentParameters,
                                verbose: bool,
                                show_results_without_details: bool,
                                experiment_base_directory: str,
                                gen_only: bool = False,
                                with_file_handler_to_rsp_logger: bool = False
                                ):
    """B. Run and save one experiment from experiment parameters.
    Parameters
    ----------
    current_experiment_parameters
    verbose
    show_results_without_details
    experiment_base_directory
    gen_only
    """

    experiment_data_directory = f'{experiment_base_directory}/{EXPERIMENT_DATA_SUBDIRECTORY_NAME}'

    # add logging file handler in this thread
    if with_file_handler_to_rsp_logger:
        stdout_log_file = os.path.join(experiment_data_directory, f"log.txt")
        stderr_log_file = os.path.join(experiment_data_directory, f"err.txt")
        stdout_log_fh = add_file_handler_to_rsp_logger(stdout_log_file, logging.INFO)
        stderr_log_fh = add_file_handler_to_rsp_logger(stderr_log_file, logging.ERROR)

    rsp_logger.info(f"start experiment {current_experiment_parameters.experiment_id}")
    try:

        check_create_folder(experiment_data_directory)

        filename = create_experiment_filename(experiment_data_directory, current_experiment_parameters.experiment_id)
        experiment_results: ExperimentResults = run_experiment(
            experiment_parameters=current_experiment_parameters,
            verbose=verbose,
            experiment_base_directory=experiment_base_directory,
            show_results_without_details=show_results_without_details,
            gen_only=gen_only)
        save_experiment_results_to_file(experiment_results, filename)
        return os.getpid()
    except Exception as e:
        rsp_logger.error("XXX failed " + filename + " " + str(e))
        traceback.print_exc(file=sys.stderr)
        return os.getpid()
    finally:
        if with_file_handler_to_rsp_logger:
            remove_file_handler_from_rsp_logger(stdout_log_fh)
            remove_file_handler_from_rsp_logger(stderr_log_fh)
        rsp_logger.info(f"end experiment {current_experiment_parameters.experiment_id}")


def run_experiment_agenda(experiment_agenda: ExperimentAgenda,
                          parameter_ranges_and_speed_data: ParameterRangesAndSpeedData = None,
                          experiment_ids: Optional[List[int]] = None,
                          copy_agenda_from_base_directory: Optional[str] = None,
                          run_experiments_parallel: int = AVAILABLE_CPUS // 2,
                          # take only half of avilable cpus so the machine stays responsive
                          show_results_without_details: bool = True,
                          verbose: bool = False,
                          gen_only: bool = False,
                          with_file_handler_to_rsp_logger: bool = False
                          ) -> (str, str):
    """Run B. a subset of experiments of a given agenda. This is useful when
    trying to find bugs in code.
    Parameters
    ----------
    parameter_ranges_and_speed_data: ParameterRangesAndSpeedData
        Initial parameters used to create the agenda
    experiment_agenda: ExperimentAgenda
        Full list of experiments
    experiment_ids: Optional[List[int]]
        List of experiment IDs we want to run
    run_experiments_parallel: in
        run experiments in parallel
    show_results_without_details: bool
        Print results
    verbose: bool
        Print additional information
    copy_agenda_from_base_directory: bool
        copy schedule and malfunction data from this directory to the experiments folder if given
    rendering: bool
    Returns
    -------
    Returns the name of the experiment base and data folders
    """
    experiment_base_directory = create_experiment_folder_name(experiment_agenda.experiment_name)
    experiment_data_directory = f'{experiment_base_directory}/{EXPERIMENT_DATA_SUBDIRECTORY_NAME}'
    experiment_agenda_directory = f'{experiment_base_directory}/{EXPERIMENT_AGENDA_SUBDIRECTORY_NAME}'

    check_create_folder(experiment_base_directory)
    check_create_folder(experiment_data_directory)
    check_create_folder(experiment_agenda_directory)

    if run_experiments_parallel <= 1:
        rsp_logger.warn(
            "Using only one process in pool might cause pool to stall sometimes. Use more than one process in pool?")

    # tee stdout to log file
    if with_file_handler_to_rsp_logger:
        stdout_log_file = os.path.join(experiment_data_directory, "log.txt")
        stderr_log_file = os.path.join(experiment_data_directory, "err.txt")
        stdout_log_fh = add_file_handler_to_rsp_logger(stdout_log_file, logging.INFO)
        stderr_log_fh = add_file_handler_to_rsp_logger(stderr_log_file, logging.ERROR)
    try:

        if copy_agenda_from_base_directory is not None:
            _copy_agenda_from_base_directory(copy_agenda_from_base_directory, experiment_agenda_directory)

        if experiment_ids is not None:
            filter_experiment_agenda_partial = partial(filter_experiment_agenda, experiment_ids=experiment_ids)
            experiments_filtered = filter(filter_experiment_agenda_partial, experiment_agenda.experiments)
            experiment_agenda = ExperimentAgenda(
                experiment_name=experiment_agenda.experiment_name,
                experiments=list(experiments_filtered)
            )

        save_experiment_agenda_and_hash_to_file(experiment_agenda_directory, experiment_agenda)
        save_parameter_ranges_and_speed_data(parameter_ranges_and_speed_data=parameter_ranges_and_speed_data,
                                             experiment_agenda_folder_name=experiment_agenda_directory)

        rsp_logger.info(f"============================================================================================================")
        rsp_logger.info(f"RUNNING AGENDA {experiment_agenda.experiment_name} -> {experiment_base_directory}")
        rsp_logger.info(f"============================================================================================================")
        for file_name in ["rsp/utils/global_constants.py"]:
            with open(file_name, "r") as content:
                rsp_logger.info(f"{file_name}: {content.read()}")
        rsp_logger.info(f"============================================================================================================")

        # use processes in pool only once because of https://github.com/potassco/clingo/issues/203
        # https://stackoverflow.com/questions/38294608/python-multiprocessing-pool-new-process-for-each-variable
        # N.B. even with parallelization degree 1, we want to run each experiment in a new process
        #      in order to get around https://github.com/potassco/clingo/issues/203
        pool = multiprocessing.Pool(
            processes=run_experiments_parallel,
            maxtasksperchild=1)
        rsp_logger.info(f"pool size {pool._processes} / {multiprocessing.cpu_count()} ({os.cpu_count()}) cpus on {platform.node()}")
        # nicer printing when tdqm print to stderr and we have logging to stdout shown in to the same console (IDE, separated in files)
        newline_and_flush_stdout_and_stderr()
        # Save agenda, initial parameter ranges and speed data
        save_experiment_agenda_and_hash_to_file(experiment_agenda_directory, experiment_agenda)
        save_parameter_ranges_and_speed_data(parameter_ranges_and_speed_data=parameter_ranges_and_speed_data,
                                             experiment_agenda_folder_name=experiment_agenda_directory)
        # use processes in pool only once because of https://github.com/potassco/clingo/issues/203
        # https://stackoverflow.com/questions/38294608/python-multiprocessing-pool-new-process-for-each-variable
        # N.B. even with parallelization degree 1, we want to run each experiment in a new process
        #      in order to get around https://github.com/potassco/clingo/issues/203
        pool = multiprocessing.Pool(
            processes=run_experiments_parallel,
            maxtasksperchild=1)
        rsp_logger.info(f"pool size {pool._processes} / {multiprocessing.cpu_count()} ({os.cpu_count()}) cpus on {platform.node()}")
        # nicer printing when tdqm print to stderr and we have logging to stdout shown in to the same console (IDE, separated in files)
        newline_and_flush_stdout_and_stderr()
        run_and_save_one_experiment_partial = partial(
            run_and_save_one_experiment,
            verbose=verbose,
            show_results_without_details=show_results_without_details,
            experiment_base_directory=experiment_base_directory,
            gen_only=gen_only,
            with_file_handler_to_rsp_logger=with_file_handler_to_rsp_logger
        )

        for pid_done in tqdm.tqdm(
                pool.imap_unordered(
                    run_and_save_one_experiment_partial,
                    experiment_agenda.experiments
                ),
                total=len(experiment_agenda.experiments)):
            # unsafe use of inner API
            procs = [f"{str(proc)}={proc.pid}" for proc in pool._pool]
            rsp_logger.info(f'pid {pid_done} done. Pool: {procs}')

        # nicer printing when tdqm print to stderr and we have logging to stdout shown in to the same console (IDE)
        newline_and_flush_stdout_and_stderr()
        if with_file_handler_to_rsp_logger:
            _print_error_summary(experiment_data_directory)
    finally:
        if with_file_handler_to_rsp_logger:
            remove_file_handler_from_rsp_logger(stdout_log_fh)
            remove_file_handler_from_rsp_logger(stderr_log_fh)

    return experiment_base_directory, experiment_data_directory


def _print_error_summary(experiment_data_directory):
    rsp_logger.info(f"loading and expanding experiment results from {experiment_data_directory}")

    print(f"=========================================================")
    print(f"ERROR SUMMARY")
    print(f"=========================================================")
    with open(os.path.join(experiment_data_directory, "err.txt"), "r") as file_in:
        content = file_in.read()
        print(content)
    print(f"=========================================================")
    print(f"END OF ERROR SUMMARY")
    print(f"=========================================================")
    print("\n\n\n\n")


def _copy_agenda_from_base_directory(copy_agenda_from_base_directory: str, experiment_agenda_directory: str):
    """
    Copy agenda and schedule for re-use.
    Parameters
    ----------
    copy_agenda_from_base_directory
        base directory to copy from
    experiment_agenda_directory
        agenda subdirectory to copy to
    """
    copy_agenda_from_agenda_directory = os.path.join(copy_agenda_from_base_directory,
                                                     EXPERIMENT_AGENDA_SUBDIRECTORY_NAME)
    print(os.path.abspath(os.curdir))
    files = os.listdir(copy_agenda_from_agenda_directory)
    rsp_logger.info(f"Copying agenda, schedule and malfunctions {copy_agenda_from_agenda_directory} "
                    f"-> {experiment_agenda_directory}")
    for file in [file for file in files]:
        shutil.copy2(os.path.join(copy_agenda_from_agenda_directory, file), experiment_agenda_directory)


def filter_experiment_agenda(current_experiment_parameters, experiment_ids) -> bool:
    return current_experiment_parameters.experiment_id in experiment_ids


def create_experiment_agenda(experiment_name: str,
                             parameter_ranges_and_speed_data: ParameterRangesAndSpeedData,
                             flatland_seed: int = 12,
                             experiments_per_grid_element: int = 10,
                             debug: bool = False) -> ExperimentAgenda:
    """Create an experiment agenda given a range of parameters defined as
    ParameterRanges.
    Parameters
    ----------
    flatland_seed
    experiment_name: str
        Name of the experiment
    parameter_ranges: ParameterRanges
        Ranges of all the parameters we want to vary in our experiments
    experiments_per_grid_element: int
        Number of runs with different seed per parameter set we want to run
    speed_data
        Dictionary containing all the desired speeds in the environment
    Returns
    -------
    ExperimentAgenda built from the ParameterRanges
    """
    parameter_ranges = parameter_ranges_and_speed_data.parameter_ranges
    number_of_dimensions = len(parameter_ranges)
    parameter_values = [[] for _ in range(number_of_dimensions)]

    # Setup experiment parameters
    for dim_idx, dimensions in enumerate(parameter_ranges):
        if dimensions[-1] > 1:
            if debug:
                print(f"{dimensions[0]} {dimensions[1]} {np.abs(dimensions[1] - dimensions[0]) / dimensions[-1]}")
            parameter_values[dim_idx] = np.arange(dimensions[0], dimensions[1],
                                                  np.abs(dimensions[1] - dimensions[0]) / dimensions[-1], dtype=int)
        else:
            parameter_values[dim_idx] = [dimensions[0]]
    full_param_set = span_n_grid([], parameter_values)
    experiment_list = []
    for grid_id, parameter_set in enumerate(full_param_set):
        for run_of_this_grid_element in range(experiments_per_grid_element):
            experiment_id = grid_id * experiments_per_grid_element + run_of_this_grid_element
            # 0: size_range
            # 1: agent_range
            # 2: in_city_rail_range
            # 3: out_city_rail_range
            # 4: city_range
            # 5: earliest_malfunction
            # 6: malfunction_duration
            # 7: number_of_shortest_paths_per_agent
            # 8: max_window_size_from_earliest
            # 9: asp_seed_value
            # 10: weight_route_change
            # 11: weight_lateness_seconds
            current_experiment = ExperimentParameters(
                experiment_id=experiment_id,
                grid_id=grid_id,
                number_of_agents=parameter_set[1],
                speed_data=parameter_ranges_and_speed_data.speed_data,
                width=parameter_set[0],
                height=parameter_set[0],
                flatland_seed_value=flatland_seed + run_of_this_grid_element,
                asp_seed_value=parameter_set[9],
                max_num_cities=parameter_set[4],
                # Do we need to have this true?
                grid_mode=False,
                max_rail_between_cities=parameter_set[3],
                max_rail_in_city=parameter_set[2],
                earliest_malfunction=parameter_set[5],
                malfunction_duration=parameter_set[6],
                number_of_shortest_paths_per_agent=parameter_set[7],
                weight_route_change=parameter_set[10],
                weight_lateness_seconds=parameter_set[11],
                max_window_size_from_earliest=parameter_set[8],
            )

            experiment_list.append(current_experiment)
    experiment_agenda = ExperimentAgenda(experiment_name=experiment_name, experiments=experiment_list)
    rsp_logger.info("Generated an agenda with {} experiments".format(len(experiment_list)))
    return experiment_agenda


def span_n_grid(collected_parameters: list, open_dimensions: list) -> list:
    """Recursive function to generate all combinations of parameters given the
    open_dimensions.
    Parameters
    ----------
    collected_parameters: list
        The parameter sets filled so far in the recurions, starts out empty
    open_dimensions: list
        Parameter dimensions we have not yet included in the set
    Returns
    -------
    list of parameter sets for ExperimentAgenda
    """
    full_params = []
    if len(open_dimensions) == 0:
        return [collected_parameters]

    for parameter in open_dimensions[0]:
        full_params.extend(span_n_grid(collected_parameters + [parameter], open_dimensions[1:]))

    return full_params


def create_env_from_experiment_parameters(params: ExperimentParameters) -> RailEnv:
    """
    Parameters
    ----------
    params: ExperimentParameters
        Parameter set that we pass to the constructor of the RailEenv
    Returns
    -------
    RailEnv
        Static environment where no malfunction occurs
    """

    number_of_agents = params.number_of_agents
    width = params.width
    height = params.height
    flatland_seed_value = params.flatland_seed_value
    max_num_cities = params.max_num_cities
    grid_mode = params.grid_mode
    max_rails_between_cities = params.max_rail_between_cities
    max_rails_in_city = params.max_rail_in_city
    speed_data = params.speed_data

    # Generate static environment for initial schedule generation
    env_static = create_flatland_environment(number_of_agents=number_of_agents,
                                             width=width,
                                             height=height,
                                             flatland_seed_value=flatland_seed_value,
                                             max_num_cities=max_num_cities,
                                             grid_mode=grid_mode,
                                             max_rails_between_cities=max_rails_between_cities,
                                             max_rails_in_city=max_rails_in_city,
                                             speed_data=speed_data)
    return env_static


def create_schedule_full_problem_description_from_experiment_parameters(
        experiment_parameters: ExperimentParameters
) -> Tuple[ScheduleProblemDescription, RailEnv]:
    env = create_env_from_experiment_parameters(params=experiment_parameters)
    np.random.seed(experiment_parameters.flatland_seed_value)
    schedule_problem_description = _create_schedule_problem_description_from_rail_env(env, k=experiment_parameters.number_of_shortest_paths_per_agent)

    return schedule_problem_description, env


def _create_schedule_problem_description_from_rail_env(env: RailEnv, k: int) -> ScheduleProblemDescription:
    agents_paths_dict = {
        # TODO https://gitlab.aicrowd.com/flatland/flatland/issues/302: add method to FLATland to create of k shortest paths for all agents
        i: get_k_shortest_paths(env,
                                agent.initial_position,
                                agent.initial_direction,
                                agent.target,
                                k)
        for i, agent in enumerate(env.agents)
    }
    minimum_travel_time_dict = {agent.handle: int(np.ceil(1 / agent.speed_data['speed']))
                                for agent in env.agents}
    topo_dict = _get_topology_from_agents_path_dict(agents_paths_dict)
    # TODO should we set max_episode_steps in agenda and take if from there?

    avg_path_len = sum([len(get_paths_in_route_dag(topo)[0]) for topo in topo_dict.values()])
    rsp_logger.info(f"average length of shortest path is {avg_path_len}")

    max_episode_steps = env._max_episode_steps
    schedule_problem_description = ScheduleProblemDescription(
        route_dag_constraints_dict={
            agent_id: _get_route_dag_constraints_for_scheduling(
                minimum_travel_time=minimum_travel_time_dict[agent_id],
                topo=topo_dict[agent_id],
                source_waypoint=next(get_sources_for_topo(topo_dict[agent_id])),
                latest_arrival=max_episode_steps)
            for agent_id, topo in topo_dict.items()},
        minimum_travel_time_dict=minimum_travel_time_dict,
        topo_dict=topo_dict,
        max_episode_steps=max_episode_steps,
        route_section_penalties={agent_id: {} for agent_id in topo_dict.keys()},
        weight_lateness_seconds=1
    )
    return schedule_problem_description


def save_experiment_agenda_and_hash_to_file(experiment_agenda_folder_name: str, experiment_agenda: ExperimentAgenda):
    """Save experiment agenda and current git hash to the folder with the
    experiments.
    Parameters
    ----------
    experiment_agenda_folder_name: str
        Folder name of experiment where all experiment files and agenda are stored
    experiment_agenda: ExperimentAgenda
        The experiment agenda to save
    """
    file_name = os.path.join(experiment_agenda_folder_name, "experiment_agenda.pkl")
    check_create_folder(experiment_agenda_folder_name)
    with open(file_name, 'wb') as handle:
        pickle.dump(experiment_agenda, handle, protocol=pickle.HIGHEST_PROTOCOL)

    # write current hash to sha.txt to experiment folder
    _write_sha_txt(experiment_agenda_folder_name)


def load_experiment_agenda_from_file(experiment_folder_name: str) -> ExperimentAgenda:
    """Save experiment agenda to the folder with the experiments.
    Parameters
    ----------
    experiment_folder_name: str
        Folder name of experiment where all experiment files and agenda are stored
    """
    file_name = os.path.join(experiment_folder_name, "experiment_agenda.pkl")
    with open(file_name, 'rb') as handle:
        file_data: ExperimentAgenda = pickle.load(handle)
        return file_data


def save_parameter_ranges_and_speed_data(experiment_agenda_folder_name: str, parameter_ranges_and_speed_data: ParameterRangesAndSpeedData):
    """
    Save experiment parameters and speed data to allow for easier modification after reloading
    Parameters
    ----------
    experiment_agenda_folder_name
        Folder to store parameter ranges and speed data
    parameter_ranges_and_speed_data
        Data to store

    Returns
    -------

    """
    if parameter_ranges_and_speed_data is None:
        return

    file_name = os.path.join(experiment_agenda_folder_name, "parameter_ranges_and_speed_data.pkl")
    check_create_folder(experiment_agenda_folder_name)
    with open(file_name, 'wb') as handle:
        pickle.dump(parameter_ranges_and_speed_data, handle, protocol=pickle.HIGHEST_PROTOCOL)


def load_parameter_ranges_and_speed_data(experiment_folder_name: str) -> ParameterRangesAndSpeedData:
    """
    Load experiment parameters and speed data to allow simpler modificaion
    Parameters
    ----------
    experiment_folder_name

    Returns
    -------
    Patameterranges and speed data of saved experiment
    """
    file_name = os.path.join(experiment_folder_name, "parameter_ranges_and_speed_data.pkl")
    if os.path.exists(file_name):
        with open(file_name, 'rb') as handle:
            file_data: ParameterRangesAndSpeedData = pickle.load(handle)
            return file_data
    else:
        return None


def create_experiment_folder_name(experiment_name: str) -> str:
    datetime_string = datetime.datetime.now().strftime("%Y_%m_%dT%H_%M_%S")
    return "{}_{}".format(experiment_name, datetime_string)


def create_experiment_filename(experiment_data_folder_name: str, experiment_id: int) -> str:
    datetime_string = datetime.datetime.now().strftime("%Y_%m_%dT%H_%M_%S")
    filename = "experiment_{:04d}_{}.pkl".format(experiment_id, datetime_string)
    return os.path.join(experiment_data_folder_name, filename)


def save_experiment_results_to_file(experiment_results: ExperimentResults, file_name: str):
    """Save the data frame with all the result from an experiment into a given
    file.
    Parameters
    ----------
    experiment_results: List of experiment results
       List containing all the experiment results
    file_name: str
        File name containing path and name of file we want to store the experiment results
    Returns
    -------
    """
    check_create_folder(os.path.dirname(file_name))

    with open(file_name, 'wb') as handle:
        pickle.dump(experiment_results, handle, protocol=pickle.HIGHEST_PROTOCOL)


def load_and_expand_experiment_results_from_data_folder(experiment_data_folder_name: str,
                                                        experiment_ids: List[int] = None,
                                                        nonify_problem_and_results: bool = False,
                                                        re_save: bool = False
                                                        ) -> \
        List[ExperimentResultsAnalysis]:
    """Load results as DataFrame to do further analysis.
    Parameters
    ----------
    experiment_data_folder_name: str
        Folder name of experiment where all experiment files are stored
    experiment_ids
        List of experiment ids which should be loaded, if None all experiments in experiment_folder are loaded
    nonify_problem_and_results
        in order to save space, set results_* and problem_* fields to None. This may cause not all code to work any more.
        TODO SIM-418 cleanup of this workaround: what would be a good compromise between typing and memory usage?
    re_save
        activate temporarily if module path used in pickle has changed,
        use together with wrapper file for the old module https://stackoverflow.com/questions/13398462/unpickling-python-objects-with-a-changed-module-path
    Returns
    -------
    DataFrame containing the loaded experiment results
    """

    experiment_results_list = []

    files = os.listdir(experiment_data_folder_name)
    rsp_logger.info(f"loading and expanding experiment results from {experiment_data_folder_name}")
    # nicer printing when tdqm print to stderr and we have logging to stdout shown in to the same console (IDE, separated in files)
    newline_and_flush_stdout_and_stderr()
    for file in tqdm.tqdm([file for file in files if 'agenda' not in file]):
        file_name = os.path.join(experiment_data_folder_name, file)
        if not file_name.endswith(".pkl"):
            continue

        # filter experiments according to defined experiment_ids
        exp_id = get_experiment_id_from_filename(file_name)
        if experiment_ids is not None and exp_id not in experiment_ids:
            continue
        with open(file_name, 'rb') as handle:
            file_data: ExperimentResults = pickle.load(handle)
        if re_save:
            with open(file_name, 'wb') as handle:
                file_data = ExperimentResults(**file_data._asdict())
                pickle.dump(file_data, handle, protocol=pickle.HIGHEST_PROTOCOL)
        experiment_results_list.append(expand_experiment_results_for_analysis(
            file_data,
            nonify_problem_and_results=nonify_problem_and_results))
    # nicer printing when tdqm print to stderr and we have logging to stdout shown in to the same console (IDE, separated in files)
    newline_and_flush_stdout_and_stderr()
    rsp_logger.info(f" -> loading and expanding experiment results from {experiment_data_folder_name} done")
    return experiment_results_list


def load_experiment_result_without_expanding(
        experiment_data_folder_name: str,
        experiment_id: int,
        re_save: bool = False
) -> Tuple[ExperimentResults, str]:
    """

    Parameters
    ----------
    experiment_data_folder_name
    experiment_id
    re_save
        activate temporarily if module path used in pickle has changed,
        use together with wrapper file for the old module https://stackoverflow.com/questions/13398462/unpickling-python-objects-with-a-changed-module-path


    Returns
    -------

    """
    files = os.listdir(experiment_data_folder_name)
    rsp_logger.info(f"loading experiment results from {experiment_data_folder_name}")
    # nicer printing when tdqm print to stderr and we have logging to stdout shown in to the same console (IDE, separated in files)
    for file in tqdm.tqdm([file for file in files if 'agenda' not in file]):
        file_name = os.path.join(experiment_data_folder_name, file)
        if not file_name.endswith(".pkl"):
            continue

        # filter experiments according to defined experiment_ids
        exp_id = get_experiment_id_from_filename(file_name)
        if exp_id != experiment_id:
            continue
        with open(file_name, 'rb') as handle:
            experiment_result: ExperimentResults = pickle.load(handle)
        if re_save:
            with open(file_name, 'wb') as handle:
                pickle.dump(ExperimentResults(**experiment_result._asdict()), handle, protocol=pickle.HIGHEST_PROTOCOL)
        return experiment_result, file_name


def load_without_average(data_folder: str) -> DataFrame:
    """Load all data from the folder, expand and convert to data frame.
    Parameters
    ----------
    data_folder: str
        folder with pkl files.
    Returns
    -------
    DataFrame
    """
    experiment_results_list: List[ExperimentResultsAnalysis] = load_and_expand_experiment_results_from_data_folder(
        data_folder)
    experiment_data: DataFrame = convert_list_of_experiment_results_analysis_to_data_frame(experiment_results_list)
    return experiment_data


def delete_experiment_folder(experiment_folder_name: str):
    """Delete experiment folder.
    Parameters
    ----------
    experiment_folder_name: str
        Folder name of experiment where all experiment files are stored
    Returns
    -------
    """
    shutil.rmtree(experiment_folder_name)


# -----------------------
# Agenda tweaking methods
# -----------------------

def tweak_name(
        agenda_null: ExperimentAgenda,
        alt_index: Optional[int],
        experiment_name: str) -> ExperimentAgenda:
    """Produce a new `ExperimentAgenda` under a "tweaked" name.

    Parameters
    ----------
    agenda_null
    alt_index
    experiment_name

    Returns
    -------
    """
    suffix = _make_suffix(alt_index)
    return ExperimentAgenda(
        experiment_name=f"{experiment_name}_{suffix}",
        experiments=agenda_null.experiments
    )


def _make_suffix(alt_index: Optional[int]) -> str:
    """Make suffix for experiment name: either "null" if `alt_index` is `None`,
    else `alt{alt_index:03d}`

    Parameters
    ----------
    alt_index

    Returns
    -------
    """
    suffix = "null"
    if alt_index is not None:
        suffix = f"alt{alt_index:03d}"
    return suffix


def folder_to_name(foldername: str) -> str:
    """Returns a foldername as string to be able to use for naming in other
    methods.

    Parameters
    ----------
    foldername
        full folder path name

    Returns
    -------
        sub-folder name
    """
    # Extract name of experiment folder
    name_only = ''
    for char in foldername:
        if char in ['.']:
            name_only += ''
        elif char in ['/']:
            name_only += '_'
        elif char in ['-']:
            name_only += '_'
        else:
            name_only += char
    return name_only<|MERGE_RESOLUTION|>--- conflicted
+++ resolved
@@ -52,6 +52,7 @@
 from rsp.experiment_solvers.asp.asp_helper import _print_stats
 from rsp.experiment_solvers.data_types import ExperimentMalfunction
 from rsp.experiment_solvers.data_types import ScheduleAndMalfunction
+from rsp.experiment_solvers.data_types import SchedulingExperimentResult
 from rsp.experiment_solvers.experiment_solver import asp_reschedule_wrapper
 from rsp.experiment_solvers.experiment_solver import asp_schedule_wrapper
 from rsp.logger import add_file_handler_to_rsp_logger
@@ -461,51 +462,13 @@
         experiment_parameters=experiment_parameters
     )
 
-<<<<<<< HEAD
-    # TODO SIM-566 pull out switch out if ckua stuff not remove
-    SWITCH_CKUA = False
-    if SWITCH_CKUA:
-        # TODO SIM-566 fix local import if ckua stuff not removed; if we have not setup PYTHONPATH correctly, pipeline fails.
-        from rsp.flatland_controller.ckua_schedule_generator import ckua_generate_schedule
-        trainrun_dict, elapsed_time = ckua_generate_schedule(
-            env=rail_env,
-            random_seed=experiment_parameters.flatland_seed_value,
-            rendering=False,
-            show=False
-        )
-        verify_trainrun_dict_for_schedule_problem(
-            schedule_problem=schedule_problem,
-            trainrun_dict=trainrun_dict,
-            expected_route_dag_constraints=schedule_problem.route_dag_constraints_dict
-        )
-        schedule_result = SchedulingExperimentResult(
-            total_reward=-np.inf,
-            solve_time=-np.inf,
-            optimization_costs=-np.inf,
-            build_problem_time=-np.inf,
-            nb_conflicts=-np.inf,
-            trainruns_dict=trainrun_dict,
-            route_dag_constraints=schedule_problem.route_dag_constraints_dict,
-            solver_statistics=fake_solver_statistics(elapsed_time),
-            solver_result={},
-            solver_configuration={},
-            solver_seed=experiment_parameters.asp_seed_value,
-            solver_program=None
-        )
-    else:
-        schedule_result: SchedulingExperimentResult = asp_schedule_wrapper(
-            schedule_problem_description=schedule_problem,
-            asp_seed_value=experiment_parameters.asp_seed_value,
-            debug=debug,
-            no_optimize=True
-        )
-=======
-    schedule_result = asp_schedule_wrapper(
+    schedule_result: SchedulingExperimentResult = asp_schedule_wrapper(
         schedule_problem_description=schedule_problem,
         asp_seed_value=experiment_parameters.asp_seed_value,
-        debug=debug
-    )
->>>>>>> 0dae6602
+        debug=debug,
+        no_optimize=True
+    )
+
     malfunction = gen_malfunction(
         earliest_malfunction=experiment_parameters.earliest_malfunction,
         malfunction_duration=experiment_parameters.malfunction_duration,
