"""This library contains all utility functions to help you run your
experiments.

Methods
-------
run_experiment:
    Run a single experiment with a specific solver and ExperimentParameters
run_experiment_agenda:
    Run a number of experiments defined in the ExperimentAgenda
run_specific_experiments_from_research_agenda
    Run only a few experiments fro a defined ExperimentAgenda
create_experiment_agenda
    Create an experiment agenda given ranges for paramters to be probed
span_n_grid
    Helper function to span the n-dimensional grid from parameter ranges
create_env_pair_for_experiment
    Create a pair of environments for the desired research. One environment has no malfunciton, the other one has
    exactly one malfunciton
save_experiment_agenda_to_file
    Save a generated experiment agenda to be used for later reruns
load_experiment_agenda_from_file
    Load a ExperimentAgenda
save_experiment_results_to_file
    Save the results of an experiment or a full experiment agenda
load_experiment_results_to_file
    Load the results form an experiment result file
"""
import datetime
import errno
import multiprocessing
import os
import pickle
import pprint
import shutil
from functools import partial
from typing import List
from typing import Tuple

import numpy as np
import pandas as pd
import time
from flatland.envs.rail_env import RailEnv
from flatland.envs.rail_trainrun_data_structures import TrainrunDict
from pandas import DataFrame

from rsp.utils.data_types import ExperimentAgenda
from rsp.utils.data_types import ExperimentParameters
from rsp.utils.data_types import ExperimentResults
from rsp.utils.data_types import ParameterRanges
from rsp.utils.data_types import SpeedData
from rsp.utils.experiment_env_generators import create_flatland_environment
from rsp.utils.experiment_env_generators import create_flatland_environment_with_malfunction
from rsp.utils.experiment_solver import AbstractSolver

_pp = pprint.PrettyPrinter(indent=4)

COLUMNS = ['experiment_id',
           'time_full',
           'time_full_after_malfunction',
           'time_delta_after_malfunction',
           'solution_full',
           'solution_full_after_malfunction',
           'solution_delta_after_malfunction',
           'costs_full',
           'costs_full_after_malfunction',
           'costs_delta_after_malfunction',
           'experiment_freeze',
           'malfunction',
           'size',
           'n_agents',
           'max_num_cities',
           'max_rail_between_cities',
           'max_rail_in_city']


def run_experiment(solver: AbstractSolver,
                   experiment_parameters: ExperimentParameters,
                   show_results_without_details: bool = True,
                   rendering: bool = False,
                   verbose: bool = False,
                   debug: bool = False,

                   ) -> List:
    """

    Run a single experiment with a given solver and ExperimentParameters
    Parameters
    ----------
    solver: AbstractSolver
        Solver from the class AbstractSolver that should be solving the experiments
    experiment_parameters: ExperimentParameters
        Parameter set of the data form ExperimentParameters

    Returns
    -------
    Returns a DataFrame with the experiment results
    """

    # DataFrame to store all results of experiments
    experiment_results = []
    # Run the sequence of experiment
    for trial in range(experiment_parameters.trials_in_experiment):
        print("Running trial {} for experiment {}".format(trial + 1, experiment_parameters.experiment_id))
        start_trial = time.time()
        if show_results_without_details:
            print("*** experiment parameters of trial {} for experiment {}".format(trial + 1,
                                                                                   experiment_parameters.experiment_id))
            _pp.pprint(experiment_parameters)

        # Create experiment environments
        static_rail_env, malfunction_rail_env = create_env_pair_for_experiment(experiment_parameters, trial)

        env = malfunction_rail_env
        if rendering:
            from flatland.utils.rendertools import RenderTool, AgentRenderVariant
            env_renderer = RenderTool(env, gl="PILSVG",
                                      agent_render_variant=AgentRenderVariant.ONE_STEP_BEHIND,
                                      show_debug=False,
                                      screen_height=600,  # Adjust these parameters to fit your resolution
                                      screen_width=800)
            env_renderer.reset()
            env_renderer.render_env(show=True, show_observations=False, show_predictions=False)

        seed_value = experiment_parameters.seed_value

        # wrap reset params in this function, so we avoid copy-paste errors each time we have to reset the malfunction_rail_env
        def malfunction_env_reset():
            env.reset(False, False, False, seed_value)

        # Run experiments
        # TODO pass k (number of routing alternatives) explicitly
        current_results: ExperimentResults = solver.run_experiment_trial(static_rail_env=static_rail_env,
                                                                         malfunction_rail_env=malfunction_rail_env,
                                                                         malfunction_env_reset=malfunction_env_reset,
                                                                         verbose=verbose,
                                                                         debug=debug
                                                                         )
        if current_results is None:
            print(f"No malfunction for experiment {experiment_parameters.experiment_id}")
            return []
        # Store results
        time_delta_after_m = current_results.time_delta_after_malfunction
        time_full_after_m = current_results.time_full_after_malfunction

        experiment_results.append({'experiment_id': experiment_parameters.experiment_id,
                                   'time_full': current_results.time_full,
                                   'time_full_after_malfunction': time_full_after_m,
                                   'time_delta_after_malfunction': time_delta_after_m,
                                   'solution_full': current_results.solution_full,
                                   'solution_full_after_malfunction': current_results.solution_full_after_malfunction,
                                   'solution_delta_after_malfunction': current_results.solution_delta_after_malfunction,
                                   'costs_full': current_results.costs_full,
                                   'costs_full_after_malfunction': current_results.costs_full_after_malfunction,
                                   'costs_delta_after_malfunction': current_results.costs_delta_after_malfunction,
                                   'experiment_freeze': current_results.experiment_freeze,
                                   'malfunction': current_results.malfunction,
                                   'size': experiment_parameters.width,
                                   'n_agents': experiment_parameters.number_of_agents,
                                   'max_num_cities': experiment_parameters.max_num_cities,
                                   'max_rail_between_cities': experiment_parameters.max_rail_between_cities,
                                   'max_rail_in_city': experiment_parameters.max_rail_in_city})

        # TODO SIM-239 move to analysis toolkit!
        if show_results_without_details:
            print("*** experiment result of trial {} for experiment {}".format(trial + 1,
                                                                               experiment_parameters.experiment_id))

            _pp.pprint({key: experiment_results[-1][key] for key in COLUMNS
                        if not key.startswith('solution_') and not key == 'experiment_freeze'
                        })

            _analyze_times(current_results)
            _analyze_paths(current_results, env)
        if rendering:
            from flatland.utils.rendertools import RenderTool, AgentRenderVariant
            env_renderer.close_window()
        trial_time = (time.time() - start_trial)
        print("Running trial {} for experiment {}: took {:5.3f}ms"
              .format(trial + 1, experiment_parameters.experiment_id, trial_time))
    return experiment_results


# TODO SIM-151 print only or add to experiment results?
def _analyze_times(current_results: ExperimentResults):
    time_delta_after_m = current_results.time_delta_after_malfunction
    time_full_after_m = current_results.time_full_after_malfunction
    # Delta is all train run way points in the re-schedule that are not also in the schedule
    schedule_trainrunwaypoints = current_results.solution_full
    full_reschedule_trainrunwaypoints_dict = current_results.solution_full_after_malfunction
    schedule_full_reschedule_delta: TrainrunDict = {
        agent_id: sorted(list(
            set(full_reschedule_trainrunwaypoints_dict[agent_id]).difference(
                set(schedule_trainrunwaypoints[agent_id]))),
            key=lambda p: p.scheduled_at)
        for agent_id in schedule_trainrunwaypoints.keys()
    }
    schedule_full_reschedule_delta_percentage = \
        100 * sum([len(schedule_full_reschedule_delta[agent_id])
                   for agent_id in schedule_full_reschedule_delta.keys()]) / \
        sum([len(full_reschedule_trainrunwaypoints_dict[agent_id])
             for agent_id in full_reschedule_trainrunwaypoints_dict.keys()])
    # Freeze is all train run way points in the schedule that are also in the re-schedule
    schedule_full_reschedule_freeze: TrainrunDict = \
        {agent_id: sorted(list(
            set(full_reschedule_trainrunwaypoints_dict[agent_id]).intersection(
                set(schedule_trainrunwaypoints[agent_id]))),
            key=lambda p: p.scheduled_at) for agent_id in schedule_full_reschedule_delta.keys()}
    schedule_full_reschedule_freeze_percentage = 100 * sum(
        [len(schedule_full_reschedule_freeze[agent_id]) for agent_id in schedule_full_reschedule_freeze.keys()]) / sum(
        [len(schedule_trainrunwaypoints[agent_id]) for agent_id in schedule_trainrunwaypoints.keys()])

    # TODO SIM-151 do we need absolute counts as well as below?
    print(
        f"**** full schedule -> full re-schedule: {schedule_full_reschedule_freeze_percentage}%"
        " of waypoints in the full schedule stay the same in the full re-schedule")
    print(
        f"**** full schedule -> full re-schedule: {schedule_full_reschedule_delta_percentage}% "
        "of waypoints in the full re-schedule are different from the initial full schedule")
    all_full_reschedule_trainrunwaypoints = {
        full_reschedule_trainrunwaypoint
        for full_reschedule_trainrunwaypoints in full_reschedule_trainrunwaypoints_dict.values()
        for full_reschedule_trainrunwaypoint in full_reschedule_trainrunwaypoints
    }
    all_delta_reschedule_trainrunwaypoints = {
        full_reschedule_trainrunwaypoint
        for full_reschedule_trainrunwaypoints in current_results.solution_delta_after_malfunction.values()
        for full_reschedule_trainrunwaypoint in full_reschedule_trainrunwaypoints
    }
    full_delta_same_counts = len(
        all_full_reschedule_trainrunwaypoints.intersection(all_delta_reschedule_trainrunwaypoints))
    full_delta_same_percentage = 100 * full_delta_same_counts / len(all_full_reschedule_trainrunwaypoints)
    full_delta_new_counts = len(
        all_delta_reschedule_trainrunwaypoints.difference(all_full_reschedule_trainrunwaypoints))
    full_delta_stale_counts = len(
        all_full_reschedule_trainrunwaypoints.difference(all_delta_reschedule_trainrunwaypoints))
    print(
        f"**** full re-schedule -> delta re-schedule: "
        f"same {full_delta_same_percentage}% ({full_delta_same_counts})"
        f"(+{full_delta_new_counts}, -{full_delta_stale_counts}) waypoints")
    time_rescheduling_speedup_factor = time_delta_after_m / time_full_after_m
    print(f"**** full re-schedule -> delta re-schedule: "
          f"time speed-up factor {time_rescheduling_speedup_factor:4.1f} "
          f"{time_full_after_m}s -> {time_delta_after_m}s")


# TODO SIM-151 print only or add to experiment results?
def _analyze_paths(experiment_results: ExperimentResults, env: RailEnv):
    schedule_trainruns = experiment_results.solution_full
    malfunction = experiment_results.malfunction
    agents_path_dict = experiment_results.agent_paths_dict

    print("**** number of remaining route alternatives after malfunction")
    for agent_id, schedule_trainrun in schedule_trainruns.items():
        _analyze_agent_path(agent_id, agents_path_dict, env, malfunction, schedule_trainrun)


def _analyze_agent_path(agent_id, agents_path_dict, env, malfunction, schedule_trainrun):
    # where are we at the malfunction?
    scheduled_already_done = None
    scheduled_remainder = None
    for index, trainrun_waypoint in enumerate(schedule_trainrun):
        if trainrun_waypoint.waypoint.position == env.agents[agent_id].target:
            scheduled_already_done = schedule_trainrun
            # already done
            break
        if trainrun_waypoint.scheduled_at >= malfunction.time_step:
            if trainrun_waypoint.scheduled_at == malfunction.time_step:
                scheduled_already_done = schedule_trainrun[:index + 1]
                scheduled_remainder = schedule_trainrun[index + 1:]
            else:
                scheduled_already_done = schedule_trainrun[:index]
                scheduled_remainder = schedule_trainrun[index:]
            break
    if scheduled_remainder is None:
        # agent has not started yet or is at the target already
        return
    remainder_waypoints_set = set(
        map(lambda trainrun_waypoint: trainrun_waypoint.waypoint, scheduled_remainder))

    nb_paths = 0
    very_verbose = False
    for path_index, agent_path in enumerate(agents_path_dict[agent_id]):
        after_malfunction = False
        reachable_after_malfunction = False
        for waypoint in agent_path:
            after_malfunction = waypoint in remainder_waypoints_set
            reachable_after_malfunction = \
                reachable_after_malfunction or (after_malfunction and waypoint in remainder_waypoints_set)
            if reachable_after_malfunction:
                nb_paths += 1
                break
        if very_verbose:
            print(f"agent {agent_id}: path {path_index} "
                  f"reachable_from_malfunction_point={after_malfunction}")
            print(f"   agent {agent_id}: at malfunction {malfunction}, scheduled_already_done={scheduled_already_done}")
            print(f"   agent {agent_id}: at malfunction {malfunction}, schedule_remainder={scheduled_remainder}")
            print(f"   agent {agent_id}: path {path_index} is {agent_path}")


def run_experiment_agenda(solver: AbstractSolver,
                          experiment_agenda: ExperimentAgenda,
                          run_experiments_parallel: bool = True,
                          show_results_without_details: bool = True,
                          verbose: bool = False) -> str:
    """Run a given experiment_agenda with a suitable solver, return the name of
    the experiment folder.

    Parameters
    ----------
    solver: AbstractSolver
        Solver from the class AbstractSolver that should be solving the experiments

    experiment_agenda: ExperimentAgenda
        List of ExperimentParameters
    run_experiments_parallel: bool
        run experiments in parallel
    show_results_without_details: bool
        Print results
    verbose: bool
        Print additional information

    Returns
    -------
    Returns the name of the experiment folder
    """
    experiment_folder_name = create_experiment_folder_name(experiment_agenda.experiment_name)
    save_experiment_agenda_to_file(experiment_folder_name, experiment_agenda)

    if run_experiments_parallel:
        pool = multiprocessing.Pool()
        run_and_save_one_experiment_partial = partial(run_and_save_one_experiment,
                                                      solver=solver,
                                                      verbose=verbose,
                                                      show_results_without_details=show_results_without_details,
                                                      experiment_folder_name=experiment_folder_name)
        pool.map(run_and_save_one_experiment_partial, experiment_agenda.experiments)
    else:
        for current_experiment_parameters in experiment_agenda.experiments:
            run_and_save_one_experiment(current_experiment_parameters, solver, verbose, show_results_without_details,
                                        experiment_folder_name)

    return experiment_folder_name


def run_and_save_one_experiment(current_experiment_parameters,
                                solver,
                                verbose,
                                show_results_without_details,
                                experiment_folder_name,
                                rendering: bool = False, ):
    try:
        filename = create_experiment_filename(experiment_folder_name, current_experiment_parameters.experiment_id)
        experiment_result = run_experiment(solver=solver,
                                           experiment_parameters=current_experiment_parameters,
                                           rendering=rendering,
                                           verbose=verbose,
                                           show_results_without_details=show_results_without_details)
        save_experiment_results_to_file(experiment_result, filename)
    except Exception as e:
        print(f"XXX experiment {current_experiment_parameters.experiment_id} failed: {e}")


def run_specific_experiments_from_research_agenda(solver: AbstractSolver,
                                                  experiment_agenda: ExperimentAgenda,
                                                  experiment_ids: List[int],
                                                  run_experiments_parallel: bool = True,
                                                  show_results_without_details: bool = True,
                                                  rendering: bool = False,
                                                  verbose: bool = False) -> str:
    """Run a subset of experiments of a given agenda. This is useful when
    trying to find bugs in code.

    Parameters
    ----------
    solver: AbstractSolver
        AbstractSolver to be used for the experiments
    experiment_agenda: ExperimentAgenda
        Full list of experiments
    experiment_ids: List[int]
        List of experiment IDs we want to run
    run_experiments_parallel: bool
        run experiments in parallel
    show_results_without_details: bool
        Print results
    verbose: bool
        Print additional information

    Returns
    -------
    Returns the name of the experiment folder
    """
    experiment_folder_name = create_experiment_folder_name(experiment_agenda.experiment_name)

    filter_experiment_agenda_partial = partial(filter_experiment_agenda, experiment_ids=experiment_ids)
    experiment_agenda_filtered = filter(filter_experiment_agenda_partial, experiment_agenda.experiments)
    save_experiment_agenda_to_file(experiment_folder_name, experiment_agenda_filtered)

    if run_experiments_parallel:
        pool = multiprocessing.Pool()
        run_and_save_one_experiment_partial = partial(run_and_save_one_experiment,
                                                      solver=solver,
                                                      verbose=verbose,
                                                      show_results_without_details=show_results_without_details,
                                                      experiment_folder_name=experiment_folder_name
                                                      )
        pool.map(run_and_save_one_experiment_partial, experiment_agenda_filtered)
    else:
        for current_experiment_parameters in experiment_agenda_filtered:
            run_and_save_one_experiment(current_experiment_parameters,
                                        solver,
                                        verbose,
                                        show_results_without_details,
                                        experiment_folder_name,
                                        rendering=rendering)

    return experiment_folder_name


def filter_experiment_agenda(current_experiment_parameters, experiment_ids) -> bool:
    return current_experiment_parameters.experiment_id in experiment_ids


def create_experiment_agenda(experiment_name: str,
                             parameter_ranges: ParameterRanges,
                             speed_data: SpeedData,
<<<<<<< HEAD
                             trials_per_experiment: int = 10,
                             vary_malfunction: int = 1,
                             vary_malfunction_step: int = 20
                             ) -> ExperimentAgenda:
    """
    Create an experiment agenda given a range of parameters defined as ParameterRanges
=======
                             trials_per_experiment: int = 10) -> ExperimentAgenda:
    """Create an experiment agenda given a range of parameters defined as
    ParameterRanges.
>>>>>>> 9f95a8fa

    Parameters
    ----------

    experiment_name: str
        Name of the experiment
    parameter_ranges: ParameterRanges
        Ranges of all the parameters we want to vary in our experiments

    trials_per_experiment: int
        Number of trials per parameter set we want to run

    speed_data
        Dictionary containing all the desired speeds in the environment

    vary_malfunction
        Deprecated. Use malfunction range instead.
        Run the same experiment `vary_malfunction` times with ids <experiment_id>_<0...var_malfunction-1>

    vary_malfunction_step
        Deprecated. Use malfunction range instead.
        If the same experiment is run multiple times (`vary_malfunction > 1`), the earliest malfunction is set to
        `parameter_set[5] + i * vary_malfunction_step` at the `i`th iteration.

    Returns
    -------
    ExperimentAgenda built from the ParameterRanges

    """
    number_of_dimensions = len(parameter_ranges)
    parameter_values = [[] for i in range(number_of_dimensions)]

    # Setup experiment parameters
    for dim_idx, dimensions in enumerate(parameter_ranges):
        if dimensions[-1] > 1:
            parameter_values[dim_idx] = np.arange(dimensions[0], dimensions[1],
                                                  np.abs(dimensions[1] - dimensions[0]) / dimensions[-1], dtype=int)
        else:
            parameter_values[dim_idx] = [dimensions[0]]
    full_param_set = span_n_grid([], parameter_values)
    experiment_list = []
    for param_id, parameter_set in enumerate(full_param_set):
        for i in range(vary_malfunction):
            earliest_malfunction = parameter_set[5] + i * vary_malfunction_step
            experiment_id = param_id
            if vary_malfunction > 1:
                experiment_id = f"{param_id}_{earliest_malfunction}"
            current_experiment = ExperimentParameters(experiment_id=experiment_id,
                                                      trials_in_experiment=trials_per_experiment,
                                                      number_of_agents=parameter_set[1],
                                                      speed_data=speed_data,
                                                      width=parameter_set[0],
                                                      height=parameter_set[0],
                                                      seed_value=12,
                                                      max_num_cities=parameter_set[4],
                                                      grid_mode=False,
                                                      max_rail_between_cities=parameter_set[3],
                                                      max_rail_in_city=parameter_set[2],
                                                      earliest_malfunction=earliest_malfunction,
                                                      malfunction_duration=parameter_set[6])
            experiment_list.append(current_experiment)
    experiment_agenda = ExperimentAgenda(experiment_name=experiment_name, experiments=experiment_list)
    print("Generated an agenda with {} experiments".format(len(experiment_list)))
    return experiment_agenda


def span_n_grid(collected_parameters: list, open_dimensions: list) -> list:
    """Recursive function to generate all combinations of parameters given the
    open_dimensions.

    Parameters
    ----------
    collected_parameters: list
        The parameter sets filled so far in the recurions, starts out empty
    open_dimensions: list
        Parameter dimensions we have not yet included in the set

    Returns
    -------
    list of parameter sets for ExperimentAgenda
    """
    full_params = []
    if len(open_dimensions) == 0:
        return [collected_parameters]

    for parameter in open_dimensions[0]:
        full_params.extend(span_n_grid(collected_parameters + [parameter], open_dimensions[1:]))

    return full_params


def create_env_pair_for_experiment(params: ExperimentParameters, trial: int = 0) -> Tuple[RailEnv, RailEnv]:
    """
    Parameters
    ----------
    params: ExperimentParameters
        Parameter set that we pass to the constructor of the RailEenv

    Returns
    -------
    Tuple[RailEnv, RailEnv]
        First env is a static environment where no malfunction occurs
        Second env is an environment with exactly one malfunction
    """

    number_of_agents = params.number_of_agents
    width = params.width
    height = params.height
    seed_value = params.seed_value
    max_num_cities = params.max_num_cities
    grid_mode = params.grid_mode
    max_rails_between_cities = params.max_rail_between_cities
    max_rails_in_city = params.max_rail_in_city
    earliest_malfunction = params.earliest_malfunction
    malfunction_duration = params.malfunction_duration
    speed_data = params.speed_data

    # Generate static environment for initial schedule generation
    env_static = create_flatland_environment(number_of_agents=number_of_agents,
                                             width=width,
                                             height=height,
                                             seed_value=seed_value + trial,
                                             max_num_cities=max_num_cities,
                                             grid_mode=grid_mode,
                                             max_rails_between_cities=max_rails_between_cities,
                                             max_rails_in_city=max_rails_in_city,
                                             speed_data=speed_data)
    env_static.reset(random_seed=seed_value)

    # Generate dynamic environment with single malfunction
    env_malfunction = create_flatland_environment_with_malfunction(number_of_agents=number_of_agents,
                                                                   width=width,
                                                                   height=height,
                                                                   seed_value=seed_value + trial,
                                                                   max_num_cities=max_num_cities,
                                                                   grid_mode=grid_mode,
                                                                   max_rails_between_cities=max_rails_between_cities,
                                                                   max_rails_in_city=max_rails_in_city,
                                                                   malfunction_duration=malfunction_duration,
                                                                   earliest_malfunction=earliest_malfunction,
                                                                   speed_data=speed_data)
    env_malfunction.reset(random_seed=seed_value)
    return env_static, env_malfunction


def save_experiment_agenda_to_file(experiment_folder_name: str, experiment_agenda: ExperimentAgenda):
    """Save experiment agenda to the folder with the experiments.

    Parameters
    ----------
    experiment_folder_name: str
        Folder name of experiment where all experiment files and agenda are stored
    experiment_agenda: ExperimentAgenda
        The experiment agenda to save
    """
    file_name = os.path.join(experiment_folder_name, "experiment_agenda.pkl")
    if not os.path.exists(os.path.dirname(file_name)):
        try:
            os.makedirs(os.path.dirname(file_name))
        except OSError as exc:  # Guard against race condition
            if exc.errno != errno.EEXIST:
                raise exc
    with open(file_name, 'wb') as handle:
        pickle.dump(experiment_agenda, handle, protocol=pickle.HIGHEST_PROTOCOL)


def load_experiment_agenda_from_file(experiment_folder_name: str) -> ExperimentAgenda:
    """Save experiment agenda to the folder with the experiments.

    Parameters
    ----------
    experiment_folder_name: str
        Folder name of experiment where all experiment files and agenda are stored
    experiment_agenda: ExperimentAgenda
        The experiment agenda to save
    """
    file_name = os.path.join(experiment_folder_name, "experiment_agenda.pkl")
    with open(file_name, 'rb') as handle:
        file_data: ExperimentAgenda = pickle.load(handle)
        return file_data


def create_experiment_folder_name(experiment_name: str) -> str:
    datetime_string = datetime.datetime.now().strftime("%Y_%m_%dT%H_%M_%S")
    return "{}_{}".format(experiment_name, datetime_string)


def create_experiment_filename(experiment_folder_name: str, experiment_id: int) -> str:
    filename = "experiment_{}.pkl".format(experiment_id)
    return os.path.join(experiment_folder_name, filename)


def save_experiment_results_to_file(experiment_results: List, file_name: str):
    """Save the data frame with all the result from an experiment into a given
    file.

    Parameters
    ----------
    experiment_results: List of experiment results
       List containing all the experiment results
    file_name: str
        File name containing path and name of file we want to store the experiment results

    Returns
    -------
    """
    if not os.path.exists(os.path.dirname(file_name)):
        try:
            os.makedirs(os.path.dirname(file_name))
        except OSError as exc:  # Guard against race condition
            if exc.errno != errno.EEXIST:
                raise exc

    with open(file_name, 'wb') as handle:
        pickle.dump(experiment_results, handle, protocol=pickle.HIGHEST_PROTOCOL)


def load_experiment_results_from_file(file_name: str) -> List:
    """Load results as List to do further analysis.

    Parameters
    ----------
    file_name: str
        File name containing path to file that we want to load

    Returns
    -------
    List containing the loaded experiment results
    """
    experiment_results = pd.DataFrame(columns=COLUMNS)

    with open(file_name, 'rb') as handle:
        file_data = pickle.load(handle)
    experiment_results = experiment_results.append(file_data, ignore_index=True)
    return experiment_results


def load_experiment_results_from_folder(experiment_folder_name: str) -> DataFrame:
    """Load results as DataFrame to do further analysis.

    Parameters
    ----------
    experiment_folder_name: str
        Folder name of experiment where all experiment files are stored

    Returns
    -------
    DataFrame containing the loaded experiment results
    """

    experiment_results = pd.DataFrame(columns=COLUMNS)

    files = os.listdir(experiment_folder_name)
    for file in [file for file in files if 'agenda' not in file]:
        file_name = os.path.join(experiment_folder_name, file)
        with open(file_name, 'rb') as handle:
            file_data = pickle.load(handle)
        experiment_results = experiment_results.append(file_data, ignore_index=True)

    return experiment_results


def delete_experiment_folder(experiment_folder_name: str):
    """Delete experiment folder.

    Parameters
    ----------
    experiment_folder_name: str
        Folder name of experiment where all experiment files are stored

    Returns
    -------
    """
    shutil.rmtree(experiment_folder_name)<|MERGE_RESOLUTION|>--- conflicted
+++ resolved
@@ -423,18 +423,12 @@
 def create_experiment_agenda(experiment_name: str,
                              parameter_ranges: ParameterRanges,
                              speed_data: SpeedData,
-<<<<<<< HEAD
                              trials_per_experiment: int = 10,
                              vary_malfunction: int = 1,
                              vary_malfunction_step: int = 20
                              ) -> ExperimentAgenda:
     """
     Create an experiment agenda given a range of parameters defined as ParameterRanges
-=======
-                             trials_per_experiment: int = 10) -> ExperimentAgenda:
-    """Create an experiment agenda given a range of parameters defined as
-    ParameterRanges.
->>>>>>> 9f95a8fa
 
     Parameters
     ----------
