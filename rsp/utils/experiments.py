"""This library contains all utility functions to help you run your
experiments.

Methods
-------
run_experiment:
    Run a single experiment with a specific solver and ExperimentParameters
run_experiment_agenda:
    Run a number of experiments defined in the ExperimentAgenda
run_specific_experiments_from_research_agenda
    Run only a few experiments fro a defined ExperimentAgenda
create_experiment_agenda
    Create an experiment agenda given ranges for paramters to be probed
span_n_grid
    Helper function to span the n-dimensional grid from parameter ranges
create_env_pair_for_experiment
    Create a pair of environments for the desired research. One environment has no malfunciton, the other one has
    exactly one malfunciton
save_experiment_agenda_to_file
    Save a generated experiment agenda to be used for later reruns
load_experiment_agenda_from_file
    Load a ExperimentAgenda
save_experiment_results_to_file
    Save the results of an experiment or a full experiment agenda
load_experiment_results_to_file
    Load the results form an experiment result file
"""
import datetime
import errno
import multiprocessing
import os
import pickle
import pprint
import shutil
<<<<<<< HEAD
import time
=======
import sys
import traceback
>>>>>>> 22e0b24c
from functools import partial
from typing import List
from typing import Tuple

import numpy as np
import pandas as pd
from flatland.envs.rail_env import RailEnv
from pandas import DataFrame

from rsp.rescheduling.rescheduling_analysis_utils import _analyze_paths
from rsp.rescheduling.rescheduling_analysis_utils import _analyze_times
from rsp.utils.data_types import COLUMNS
from rsp.utils.data_types import convert_experiment_results_to_data_frame
from rsp.utils.data_types import ExperimentAgenda
from rsp.utils.data_types import ExperimentParameters
from rsp.utils.data_types import ExperimentResults
from rsp.utils.data_types import ParameterRanges
from rsp.utils.data_types import SpeedData
from rsp.utils.experiment_env_generators import create_flatland_environment
from rsp.utils.experiment_env_generators import create_flatland_environment_with_malfunction
from rsp.utils.experiment_solver import AbstractSolver

_pp = pprint.PrettyPrinter(indent=4)


def run_experiment(solver: AbstractSolver,
                   experiment_parameters: ExperimentParameters,
                   show_results_without_details: bool = True,
                   rendering: bool = False,
                   verbose: bool = False,
                   debug: bool = False,
                   ) -> List[dict]:
    """

    Run a single experiment with a given solver and ExperimentParameters
    Parameters
    ----------
    solver: AbstractSolver
        Solver from the class AbstractSolver that should be solving the experiments
    experiment_parameters: ExperimentParameters
        Parameter set of the data form ExperimentParameters

    Returns
    -------
    Returns a DataFrame with the experiment results
    """

    # DataFrame to store all results of experiments
    data_frame = []
    # Run the sequence of experiment
    for trial in range(experiment_parameters.trials_in_experiment):
        print("Running trial {} for experiment {}".format(trial + 1, experiment_parameters.experiment_id))
        start_trial = time.time()
        if show_results_without_details:
            print("*** experiment parameters of trial {} for experiment {}".format(trial + 1,
                                                                                   experiment_parameters.experiment_id))
            _pp.pprint(experiment_parameters)

        # Create experiment environments
        static_rail_env, malfunction_rail_env = create_env_pair_for_experiment(experiment_parameters, trial)

        env = malfunction_rail_env
        if rendering:
            from flatland.utils.rendertools import RenderTool, AgentRenderVariant
            env_renderer = RenderTool(env, gl="PILSVG",
                                      agent_render_variant=AgentRenderVariant.ONE_STEP_BEHIND,
                                      show_debug=False,
                                      screen_height=600,  # Adjust these parameters to fit your resolution
                                      screen_width=800)
            env_renderer.reset()
            env_renderer.render_env(show=True, show_observations=False, show_predictions=False)

        seed_value = experiment_parameters.seed_value

        # wrap reset params in this function, so we avoid copy-paste errors each time we have to reset the malfunction_rail_env
        def malfunction_env_reset():
            env.reset(False, False, False, seed_value)

        # Run experiments
        # TODO pass k (number of routing alternatives) explicitly
        current_results: ExperimentResults = solver.run_experiment_trial(static_rail_env=static_rail_env,
                                                                         malfunction_rail_env=malfunction_rail_env,
                                                                         malfunction_env_reset=malfunction_env_reset,
                                                                         verbose=verbose,
                                                                         debug=debug
                                                                         )
        if current_results is None:
            print(f"No malfunction for experiment {experiment_parameters.experiment_id}")
            return []
        # Store results
        data_frame.append(
            convert_experiment_results_to_data_frame(
                experiment_results=current_results,
                experiment_parameters=experiment_parameters
            )
        )

        if show_results_without_details:
            print("*** experiment result of trial {} for experiment {}".format(trial + 1,
                                                                               experiment_parameters.experiment_id))

            _pp.pprint({key: data_frame[-1][key] for key in COLUMNS
                        if not key.startswith('solution_') and 'experiment_freeze' not in key
                        })

            _analyze_times(current_results)
            _analyze_paths(current_results)
        if rendering:
            from flatland.utils.rendertools import RenderTool, AgentRenderVariant
            env_renderer.close_window()
        trial_time = (time.time() - start_trial)
        print("Running trial {} for experiment {}: took {:5.3f}ms"
              .format(trial + 1, experiment_parameters.experiment_id, trial_time))
    return data_frame


<<<<<<< HEAD
# TODO SIM-151 print only or add to experiment results?
def _analyze_times(current_results: ExperimentResults):
    time_delta_after_m = current_results.time_delta_after_malfunction
    time_full_after_m = current_results.time_full_after_malfunction
    # Delta is all train run way points in the re-schedule that are not also in the schedule
    schedule_trainrunwaypoints = current_results.solution_full
    full_reschedule_trainrunwaypoints_dict = current_results.solution_full_after_malfunction
    schedule_full_reschedule_delta: TrainrunDict = {
        agent_id: sorted(list(
            set(full_reschedule_trainrunwaypoints_dict[agent_id]).difference(
                set(schedule_trainrunwaypoints[agent_id]))),
            key=lambda p: p.scheduled_at)
        for agent_id in schedule_trainrunwaypoints.keys()
    }
    schedule_full_reschedule_delta_percentage = \
        100 * sum([len(schedule_full_reschedule_delta[agent_id])
                   for agent_id in schedule_full_reschedule_delta.keys()]) / \
        sum([len(full_reschedule_trainrunwaypoints_dict[agent_id])
             for agent_id in full_reschedule_trainrunwaypoints_dict.keys()])
    # Freeze is all train run way points in the schedule that are also in the re-schedule
    schedule_full_reschedule_freeze: TrainrunDict = \
        {agent_id: sorted(list(
            set(full_reschedule_trainrunwaypoints_dict[agent_id]).intersection(
                set(schedule_trainrunwaypoints[agent_id]))),
            key=lambda p: p.scheduled_at) for agent_id in schedule_full_reschedule_delta.keys()}
    schedule_full_reschedule_freeze_percentage = 100 * sum(
        [len(schedule_full_reschedule_freeze[agent_id]) for agent_id in schedule_full_reschedule_freeze.keys()]) / sum(
        [len(schedule_trainrunwaypoints[agent_id]) for agent_id in schedule_trainrunwaypoints.keys()])

    # TODO SIM-151 do we need absolute counts as well as below?
    print(
        f"**** full schedule -> full re-schedule: {schedule_full_reschedule_freeze_percentage}%"
        " of waypoints in the full schedule stay the same in the full re-schedule")
    print(
        f"**** full schedule -> full re-schedule: {schedule_full_reschedule_delta_percentage}% "
        "of waypoints in the full re-schedule are different from the initial full schedule")
    all_full_reschedule_trainrunwaypoints = {
        full_reschedule_trainrunwaypoint
        for full_reschedule_trainrunwaypoints in full_reschedule_trainrunwaypoints_dict.values()
        for full_reschedule_trainrunwaypoint in full_reschedule_trainrunwaypoints
    }
    all_delta_reschedule_trainrunwaypoints = {
        full_reschedule_trainrunwaypoint
        for full_reschedule_trainrunwaypoints in current_results.solution_delta_after_malfunction.values()
        for full_reschedule_trainrunwaypoint in full_reschedule_trainrunwaypoints
    }
    full_delta_same_counts = len(
        all_full_reschedule_trainrunwaypoints.intersection(all_delta_reschedule_trainrunwaypoints))
    full_delta_same_percentage = 100 * full_delta_same_counts / len(all_full_reschedule_trainrunwaypoints)
    full_delta_new_counts = len(
        all_delta_reschedule_trainrunwaypoints.difference(all_full_reschedule_trainrunwaypoints))
    full_delta_stale_counts = len(
        all_full_reschedule_trainrunwaypoints.difference(all_delta_reschedule_trainrunwaypoints))
    print(
        f"**** full re-schedule -> delta re-schedule: "
        f"same {full_delta_same_percentage}% ({full_delta_same_counts})"
        f"(+{full_delta_new_counts}, -{full_delta_stale_counts}) waypoints")
    time_rescheduling_speedup_factor = time_delta_after_m / time_full_after_m
    print(f"**** full re-schedule -> delta re-schedule: "
          f"time speed-up factor {time_rescheduling_speedup_factor:4.1f} "
          f"{time_full_after_m}s -> {time_delta_after_m}s")


# TODO SIM-151 print only or add to experiment results?
def _analyze_paths(experiment_results: ExperimentResults, env: RailEnv):
    schedule_trainruns = experiment_results.solution_full
    malfunction = experiment_results.malfunction
    agents_path_dict = experiment_results.agents_paths_dict

    print("**** number of remaining route alternatives after malfunction")
    for agent_id, schedule_trainrun in schedule_trainruns.items():
        _analyze_agent_path(agent_id, agents_path_dict, env, malfunction, schedule_trainrun)


def _analyze_agent_path(agent_id, agents_path_dict, env, malfunction, schedule_trainrun):
    # where are we at the malfunction?
    scheduled_already_done = None
    scheduled_remainder = None
    for index, trainrun_waypoint in enumerate(schedule_trainrun):
        if trainrun_waypoint.waypoint.position == env.agents[agent_id].target:
            scheduled_already_done = schedule_trainrun
            # already done
            break
        if trainrun_waypoint.scheduled_at >= malfunction.time_step:
            if trainrun_waypoint.scheduled_at == malfunction.time_step:
                scheduled_already_done = schedule_trainrun[:index + 1]
                scheduled_remainder = schedule_trainrun[index + 1:]
            else:
                scheduled_already_done = schedule_trainrun[:index]
                scheduled_remainder = schedule_trainrun[index:]
            break
    if scheduled_remainder is None:
        # agent has not started yet or is at the target already
        return
    remainder_waypoints_set = set(
        map(lambda trainrun_waypoint: trainrun_waypoint.waypoint, scheduled_remainder))

    nb_paths = 0
    very_verbose = False
    for path_index, agent_path in enumerate(agents_path_dict[agent_id]):
        after_malfunction = False
        reachable_after_malfunction = False
        for waypoint in agent_path:
            after_malfunction = waypoint in remainder_waypoints_set
            reachable_after_malfunction = \
                reachable_after_malfunction or (after_malfunction and waypoint in remainder_waypoints_set)
            if reachable_after_malfunction:
                nb_paths += 1
                break
        if very_verbose:
            print(f"agent {agent_id}: path {path_index} "
                  f"reachable_from_malfunction_point={after_malfunction}")
            print(f"   agent {agent_id}: at malfunction {malfunction}, scheduled_already_done={scheduled_already_done}")
            print(f"   agent {agent_id}: at malfunction {malfunction}, schedule_remainder={scheduled_remainder}")
            print(f"   agent {agent_id}: path {path_index} is {agent_path}")


=======
>>>>>>> 22e0b24c
def run_experiment_agenda(solver: AbstractSolver,
                          experiment_agenda: ExperimentAgenda,
                          run_experiments_parallel: bool = True,
                          show_results_without_details: bool = True,
                          verbose: bool = False) -> str:
    """Run a given experiment_agenda with a suitable solver, return the name of
    the experiment folder.

    Parameters
    ----------
    solver: AbstractSolver
        Solver from the class AbstractSolver that should be solving the experiments

    experiment_agenda: ExperimentAgenda
        List of ExperimentParameters
    run_experiments_parallel: bool
        run experiments in parallel
    show_results_without_details: bool
        Print results
    verbose: bool
        Print additional information

    Returns
    -------
    Returns the name of the experiment folder
    """
    experiment_folder_name = create_experiment_folder_name(experiment_agenda.experiment_name)
    save_experiment_agenda_to_file(experiment_folder_name, experiment_agenda)

    if run_experiments_parallel:
        pool = multiprocessing.Pool()
        run_and_save_one_experiment_partial = partial(run_and_save_one_experiment,
                                                      solver=solver,
                                                      verbose=verbose,
                                                      show_results_without_details=show_results_without_details,
                                                      experiment_folder_name=experiment_folder_name)
        pool.map(run_and_save_one_experiment_partial, experiment_agenda.experiments)
    else:
        for current_experiment_parameters in experiment_agenda.experiments:
            run_and_save_one_experiment(current_experiment_parameters, solver, verbose, show_results_without_details,
                                        experiment_folder_name)

    return experiment_folder_name


def run_and_save_one_experiment(current_experiment_parameters,
                                solver,
                                verbose,
                                show_results_without_details,
                                experiment_folder_name,
                                rendering: bool = False, ):
    try:
        filename = create_experiment_filename(experiment_folder_name, current_experiment_parameters.experiment_id)
        experiment_result = run_experiment(solver=solver,
                                           experiment_parameters=current_experiment_parameters,
                                           rendering=rendering,
                                           verbose=verbose,
                                           show_results_without_details=show_results_without_details)
        save_experiment_results_to_file(experiment_result, filename)
    except Exception as e:
<<<<<<< HEAD
        print(f"XXX experiment {current_experiment_parameters.experiment_id} failed: {e}")
=======
        print("XXX failed " + filename + " " + str(e))
        traceback.print_exc(file=sys.stdout)
>>>>>>> 22e0b24c


def run_specific_experiments_from_research_agenda(solver: AbstractSolver,
                                                  experiment_agenda: ExperimentAgenda,
                                                  experiment_ids: List[int],
                                                  run_experiments_parallel: bool = True,
                                                  show_results_without_details: bool = True,
                                                  rendering: bool = False,
                                                  verbose: bool = False) -> str:
    """Run a subset of experiments of a given agenda. This is useful when
    trying to find bugs in code.

    Parameters
    ----------
    solver: AbstractSolver
        AbstractSolver to be used for the experiments
    experiment_agenda: ExperimentAgenda
        Full list of experiments
    experiment_ids: List[int]
        List of experiment IDs we want to run
    run_experiments_parallel: bool
        run experiments in parallel
    show_results_without_details: bool
        Print results
    verbose: bool
        Print additional information

    Returns
    -------
    Returns the name of the experiment folder
    """
    experiment_folder_name = create_experiment_folder_name(experiment_agenda.experiment_name)

    filter_experiment_agenda_partial = partial(filter_experiment_agenda, experiment_ids=experiment_ids)
    experiments_filtered = filter(filter_experiment_agenda_partial, experiment_agenda.experiments)
    experiment_agenda_filtered = ExperimentAgenda(
        experiment_name=experiment_agenda.experiment_name,
        experiments=list(experiments_filtered)
    )
    save_experiment_agenda_to_file(experiment_folder_name, experiment_agenda_filtered)

    if run_experiments_parallel:
        pool = multiprocessing.Pool()
        run_and_save_one_experiment_partial = partial(run_and_save_one_experiment,
                                                      solver=solver,
                                                      verbose=verbose,
                                                      show_results_without_details=show_results_without_details,
                                                      experiment_folder_name=experiment_folder_name
                                                      )
        pool.map(run_and_save_one_experiment_partial, experiment_agenda_filtered.experiments)
    else:
        for current_experiment_parameters in experiment_agenda_filtered.experiments:
            run_and_save_one_experiment(current_experiment_parameters,
                                        solver,
                                        verbose,
                                        show_results_without_details,
                                        experiment_folder_name,
                                        rendering=rendering)

    return experiment_folder_name


def filter_experiment_agenda(current_experiment_parameters, experiment_ids) -> bool:
    return current_experiment_parameters.experiment_id in experiment_ids


def create_experiment_agenda(experiment_name: str,
                             parameter_ranges: ParameterRanges,
                             speed_data: SpeedData,
                             trials_per_experiment: int = 10,
                             vary_malfunction: int = 1,
                             vary_malfunction_step: int = 20
                             ) -> ExperimentAgenda:
    """Create an experiment agenda given a range of parameters defined as
    ParameterRanges.

    Parameters
    ----------

    experiment_name: str
        Name of the experiment
    parameter_ranges: ParameterRanges
        Ranges of all the parameters we want to vary in our experiments

    trials_per_experiment: int
        Number of trials per parameter set we want to run

    speed_data
        Dictionary containing all the desired speeds in the environment

    vary_malfunction
        Deprecated. Use malfunction range instead.
        Run the same experiment `vary_malfunction` times with ids <experiment_id>_<0...var_malfunction-1>

    vary_malfunction_step
        Deprecated. Use malfunction range instead.
        If the same experiment is run multiple times (`vary_malfunction > 1`), the earliest malfunction is set to
        `parameter_set[5] + i * vary_malfunction_step` at the `i`th iteration.

    Returns
    -------
    ExperimentAgenda built from the ParameterRanges
    """
    number_of_dimensions = len(parameter_ranges)
    parameter_values = [[] for i in range(number_of_dimensions)]

    # Setup experiment parameters
    for dim_idx, dimensions in enumerate(parameter_ranges):
        if dimensions[-1] > 1:
            parameter_values[dim_idx] = np.arange(dimensions[0], dimensions[1],
                                                  np.abs(dimensions[1] - dimensions[0]) / dimensions[-1], dtype=int)
        else:
            parameter_values[dim_idx] = [dimensions[0]]
    full_param_set = span_n_grid([], parameter_values)
    experiment_list = []
    for param_id, parameter_set in enumerate(full_param_set):
        for i in range(vary_malfunction):
            earliest_malfunction = parameter_set[5] + i * vary_malfunction_step
            experiment_id = param_id
            if vary_malfunction > 1:
                experiment_id = f"{param_id}_{earliest_malfunction}"
            current_experiment = ExperimentParameters(experiment_id=experiment_id,
                                                      trials_in_experiment=trials_per_experiment,
                                                      number_of_agents=parameter_set[1],
                                                      speed_data=speed_data,
                                                      width=parameter_set[0],
                                                      height=parameter_set[0],
                                                      seed_value=12,
                                                      max_num_cities=parameter_set[4],
                                                      grid_mode=False,
                                                      max_rail_between_cities=parameter_set[3],
                                                      max_rail_in_city=parameter_set[2],
                                                      earliest_malfunction=earliest_malfunction,
                                                      malfunction_duration=parameter_set[6],
                                                      number_of_shortest_paths_per_agent=parameter_set[7])
            experiment_list.append(current_experiment)
    experiment_agenda = ExperimentAgenda(experiment_name=experiment_name, experiments=experiment_list)
    print("Generated an agenda with {} experiments".format(len(experiment_list)))
    return experiment_agenda


def span_n_grid(collected_parameters: list, open_dimensions: list) -> list:
    """Recursive function to generate all combinations of parameters given the
    open_dimensions.

    Parameters
    ----------
    collected_parameters: list
        The parameter sets filled so far in the recurions, starts out empty
    open_dimensions: list
        Parameter dimensions we have not yet included in the set

    Returns
    -------
    list of parameter sets for ExperimentAgenda
    """
    full_params = []
    if len(open_dimensions) == 0:
        return [collected_parameters]

    for parameter in open_dimensions[0]:
        full_params.extend(span_n_grid(collected_parameters + [parameter], open_dimensions[1:]))

    return full_params


def create_env_pair_for_experiment(params: ExperimentParameters, trial: int = 0) -> Tuple[RailEnv, RailEnv]:
    """
    Parameters
    ----------
    params: ExperimentParameters
        Parameter set that we pass to the constructor of the RailEenv

    Returns
    -------
    Tuple[RailEnv, RailEnv]
        First env is a static environment where no malfunction occurs
        Second env is an environment with exactly one malfunction
    """

    number_of_agents = params.number_of_agents
    width = params.width
    height = params.height
    seed_value = params.seed_value
    max_num_cities = params.max_num_cities
    grid_mode = params.grid_mode
    max_rails_between_cities = params.max_rail_between_cities
    max_rails_in_city = params.max_rail_in_city
    earliest_malfunction = params.earliest_malfunction
    malfunction_duration = params.malfunction_duration
    speed_data = params.speed_data

    # Generate static environment for initial schedule generation
    env_static = create_flatland_environment(number_of_agents=number_of_agents,
                                             width=width,
                                             height=height,
                                             seed_value=seed_value + trial,
                                             max_num_cities=max_num_cities,
                                             grid_mode=grid_mode,
                                             max_rails_between_cities=max_rails_between_cities,
                                             max_rails_in_city=max_rails_in_city,
                                             speed_data=speed_data)
    env_static.reset(random_seed=seed_value)

    # Generate dynamic environment with single malfunction
    env_malfunction = create_flatland_environment_with_malfunction(number_of_agents=number_of_agents,
                                                                   width=width,
                                                                   height=height,
                                                                   seed_value=seed_value + trial,
                                                                   max_num_cities=max_num_cities,
                                                                   grid_mode=grid_mode,
                                                                   max_rails_between_cities=max_rails_between_cities,
                                                                   max_rails_in_city=max_rails_in_city,
                                                                   malfunction_duration=malfunction_duration,
                                                                   earliest_malfunction=earliest_malfunction,
                                                                   speed_data=speed_data)
    env_malfunction.reset(random_seed=seed_value)
    return env_static, env_malfunction


def save_experiment_agenda_to_file(experiment_folder_name: str, experiment_agenda: ExperimentAgenda):
    """Save experiment agenda to the folder with the experiments.

    Parameters
    ----------
    experiment_folder_name: str
        Folder name of experiment where all experiment files and agenda are stored
    experiment_agenda: ExperimentAgenda
        The experiment agenda to save
    """
    file_name = os.path.join(experiment_folder_name, "experiment_agenda.pkl")
    if not os.path.exists(os.path.dirname(file_name)):
        try:
            os.makedirs(os.path.dirname(file_name))
        except OSError as exc:  # Guard against race condition
            if exc.errno != errno.EEXIST:
                raise exc
    with open(file_name, 'wb') as handle:
        pickle.dump(experiment_agenda, handle, protocol=pickle.HIGHEST_PROTOCOL)


def load_experiment_agenda_from_file(experiment_folder_name: str) -> ExperimentAgenda:
    """Save experiment agenda to the folder with the experiments.

    Parameters
    ----------
    experiment_folder_name: str
        Folder name of experiment where all experiment files and agenda are stored
    experiment_agenda: ExperimentAgenda
        The experiment agenda to save
    """
    file_name = os.path.join(experiment_folder_name, "experiment_agenda.pkl")
    with open(file_name, 'rb') as handle:
        file_data: ExperimentAgenda = pickle.load(handle)
        return file_data


def create_experiment_folder_name(experiment_name: str) -> str:
    datetime_string = datetime.datetime.now().strftime("%Y_%m_%dT%H_%M_%S")
    return "{}_{}".format(experiment_name, datetime_string)


def create_experiment_filename(experiment_folder_name: str, experiment_id: int) -> str:
    filename = "experiment_{}.pkl".format(experiment_id)
    return os.path.join(experiment_folder_name, filename)


def save_experiment_results_to_file(experiment_results: List, file_name: str):
    """Save the data frame with all the result from an experiment into a given
    file.

    Parameters
    ----------
    experiment_results: List of experiment results
       List containing all the experiment results
    file_name: str
        File name containing path and name of file we want to store the experiment results

    Returns
    -------
    """
    if not os.path.exists(os.path.dirname(file_name)):
        try:
            os.makedirs(os.path.dirname(file_name))
        except OSError as exc:  # Guard against race condition
            if exc.errno != errno.EEXIST:
                raise exc

    with open(file_name, 'wb') as handle:
        pickle.dump(experiment_results, handle, protocol=pickle.HIGHEST_PROTOCOL)


def load_experiment_results_from_file(file_name: str) -> List:
    """Load results as List to do further analysis.

    Parameters
    ----------
    file_name: str
        File name containing path to file that we want to load

    Returns
    -------
    List containing the loaded experiment results
    """
    experiment_results = pd.DataFrame(columns=COLUMNS)

    with open(file_name, 'rb') as handle:
        file_data = pickle.load(handle)
    experiment_results = experiment_results.append(file_data, ignore_index=True)
    return experiment_results


def load_experiment_results_from_folder(experiment_folder_name: str) -> DataFrame:
    """Load results as DataFrame to do further analysis.

    Parameters
    ----------
    experiment_folder_name: str
        Folder name of experiment where all experiment files are stored

    Returns
    -------
    DataFrame containing the loaded experiment results
    """

    experiment_results = pd.DataFrame(columns=COLUMNS)

    files = os.listdir(experiment_folder_name)
    for file in [file for file in files if 'agenda' not in file]:
        file_name = os.path.join(experiment_folder_name, file)
        if file_name.endswith('experiment_agenda.pkl'):
            continue
        with open(file_name, 'rb') as handle:
            file_data = pickle.load(handle)
        experiment_results = experiment_results.append(file_data, ignore_index=True)

    return experiment_results


def delete_experiment_folder(experiment_folder_name: str):
    """Delete experiment folder.

    Parameters
    ----------
    experiment_folder_name: str
        Folder name of experiment where all experiment files are stored

    Returns
    -------
    """
    shutil.rmtree(experiment_folder_name)<|MERGE_RESOLUTION|>--- conflicted
+++ resolved
@@ -32,12 +32,9 @@
 import pickle
 import pprint
 import shutil
-<<<<<<< HEAD
+import sys
 import time
-=======
-import sys
 import traceback
->>>>>>> 22e0b24c
 from functools import partial
 from typing import List
 from typing import Tuple
@@ -154,126 +151,6 @@
     return data_frame
 
 
-<<<<<<< HEAD
-# TODO SIM-151 print only or add to experiment results?
-def _analyze_times(current_results: ExperimentResults):
-    time_delta_after_m = current_results.time_delta_after_malfunction
-    time_full_after_m = current_results.time_full_after_malfunction
-    # Delta is all train run way points in the re-schedule that are not also in the schedule
-    schedule_trainrunwaypoints = current_results.solution_full
-    full_reschedule_trainrunwaypoints_dict = current_results.solution_full_after_malfunction
-    schedule_full_reschedule_delta: TrainrunDict = {
-        agent_id: sorted(list(
-            set(full_reschedule_trainrunwaypoints_dict[agent_id]).difference(
-                set(schedule_trainrunwaypoints[agent_id]))),
-            key=lambda p: p.scheduled_at)
-        for agent_id in schedule_trainrunwaypoints.keys()
-    }
-    schedule_full_reschedule_delta_percentage = \
-        100 * sum([len(schedule_full_reschedule_delta[agent_id])
-                   for agent_id in schedule_full_reschedule_delta.keys()]) / \
-        sum([len(full_reschedule_trainrunwaypoints_dict[agent_id])
-             for agent_id in full_reschedule_trainrunwaypoints_dict.keys()])
-    # Freeze is all train run way points in the schedule that are also in the re-schedule
-    schedule_full_reschedule_freeze: TrainrunDict = \
-        {agent_id: sorted(list(
-            set(full_reschedule_trainrunwaypoints_dict[agent_id]).intersection(
-                set(schedule_trainrunwaypoints[agent_id]))),
-            key=lambda p: p.scheduled_at) for agent_id in schedule_full_reschedule_delta.keys()}
-    schedule_full_reschedule_freeze_percentage = 100 * sum(
-        [len(schedule_full_reschedule_freeze[agent_id]) for agent_id in schedule_full_reschedule_freeze.keys()]) / sum(
-        [len(schedule_trainrunwaypoints[agent_id]) for agent_id in schedule_trainrunwaypoints.keys()])
-
-    # TODO SIM-151 do we need absolute counts as well as below?
-    print(
-        f"**** full schedule -> full re-schedule: {schedule_full_reschedule_freeze_percentage}%"
-        " of waypoints in the full schedule stay the same in the full re-schedule")
-    print(
-        f"**** full schedule -> full re-schedule: {schedule_full_reschedule_delta_percentage}% "
-        "of waypoints in the full re-schedule are different from the initial full schedule")
-    all_full_reschedule_trainrunwaypoints = {
-        full_reschedule_trainrunwaypoint
-        for full_reschedule_trainrunwaypoints in full_reschedule_trainrunwaypoints_dict.values()
-        for full_reschedule_trainrunwaypoint in full_reschedule_trainrunwaypoints
-    }
-    all_delta_reschedule_trainrunwaypoints = {
-        full_reschedule_trainrunwaypoint
-        for full_reschedule_trainrunwaypoints in current_results.solution_delta_after_malfunction.values()
-        for full_reschedule_trainrunwaypoint in full_reschedule_trainrunwaypoints
-    }
-    full_delta_same_counts = len(
-        all_full_reschedule_trainrunwaypoints.intersection(all_delta_reschedule_trainrunwaypoints))
-    full_delta_same_percentage = 100 * full_delta_same_counts / len(all_full_reschedule_trainrunwaypoints)
-    full_delta_new_counts = len(
-        all_delta_reschedule_trainrunwaypoints.difference(all_full_reschedule_trainrunwaypoints))
-    full_delta_stale_counts = len(
-        all_full_reschedule_trainrunwaypoints.difference(all_delta_reschedule_trainrunwaypoints))
-    print(
-        f"**** full re-schedule -> delta re-schedule: "
-        f"same {full_delta_same_percentage}% ({full_delta_same_counts})"
-        f"(+{full_delta_new_counts}, -{full_delta_stale_counts}) waypoints")
-    time_rescheduling_speedup_factor = time_delta_after_m / time_full_after_m
-    print(f"**** full re-schedule -> delta re-schedule: "
-          f"time speed-up factor {time_rescheduling_speedup_factor:4.1f} "
-          f"{time_full_after_m}s -> {time_delta_after_m}s")
-
-
-# TODO SIM-151 print only or add to experiment results?
-def _analyze_paths(experiment_results: ExperimentResults, env: RailEnv):
-    schedule_trainruns = experiment_results.solution_full
-    malfunction = experiment_results.malfunction
-    agents_path_dict = experiment_results.agents_paths_dict
-
-    print("**** number of remaining route alternatives after malfunction")
-    for agent_id, schedule_trainrun in schedule_trainruns.items():
-        _analyze_agent_path(agent_id, agents_path_dict, env, malfunction, schedule_trainrun)
-
-
-def _analyze_agent_path(agent_id, agents_path_dict, env, malfunction, schedule_trainrun):
-    # where are we at the malfunction?
-    scheduled_already_done = None
-    scheduled_remainder = None
-    for index, trainrun_waypoint in enumerate(schedule_trainrun):
-        if trainrun_waypoint.waypoint.position == env.agents[agent_id].target:
-            scheduled_already_done = schedule_trainrun
-            # already done
-            break
-        if trainrun_waypoint.scheduled_at >= malfunction.time_step:
-            if trainrun_waypoint.scheduled_at == malfunction.time_step:
-                scheduled_already_done = schedule_trainrun[:index + 1]
-                scheduled_remainder = schedule_trainrun[index + 1:]
-            else:
-                scheduled_already_done = schedule_trainrun[:index]
-                scheduled_remainder = schedule_trainrun[index:]
-            break
-    if scheduled_remainder is None:
-        # agent has not started yet or is at the target already
-        return
-    remainder_waypoints_set = set(
-        map(lambda trainrun_waypoint: trainrun_waypoint.waypoint, scheduled_remainder))
-
-    nb_paths = 0
-    very_verbose = False
-    for path_index, agent_path in enumerate(agents_path_dict[agent_id]):
-        after_malfunction = False
-        reachable_after_malfunction = False
-        for waypoint in agent_path:
-            after_malfunction = waypoint in remainder_waypoints_set
-            reachable_after_malfunction = \
-                reachable_after_malfunction or (after_malfunction and waypoint in remainder_waypoints_set)
-            if reachable_after_malfunction:
-                nb_paths += 1
-                break
-        if very_verbose:
-            print(f"agent {agent_id}: path {path_index} "
-                  f"reachable_from_malfunction_point={after_malfunction}")
-            print(f"   agent {agent_id}: at malfunction {malfunction}, scheduled_already_done={scheduled_already_done}")
-            print(f"   agent {agent_id}: at malfunction {malfunction}, schedule_remainder={scheduled_remainder}")
-            print(f"   agent {agent_id}: path {path_index} is {agent_path}")
-
-
-=======
->>>>>>> 22e0b24c
 def run_experiment_agenda(solver: AbstractSolver,
                           experiment_agenda: ExperimentAgenda,
                           run_experiments_parallel: bool = True,
@@ -334,12 +211,8 @@
                                            show_results_without_details=show_results_without_details)
         save_experiment_results_to_file(experiment_result, filename)
     except Exception as e:
-<<<<<<< HEAD
-        print(f"XXX experiment {current_experiment_parameters.experiment_id} failed: {e}")
-=======
         print("XXX failed " + filename + " " + str(e))
         traceback.print_exc(file=sys.stdout)
->>>>>>> 22e0b24c
 
 
 def run_specific_experiments_from_research_agenda(solver: AbstractSolver,
