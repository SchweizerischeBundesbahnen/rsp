"""This library contains all utility functions to help you run your
experiments.
Methods
-------
run_experiment:
    Run a single experiment with a specific solver and ExperimentParameters
run_experiment_agenda:
    Run a number of experiments defined in the ExperimentAgenda
run_specific_experiments_from_research_agenda
    Run only a few experiments fro a defined ExperimentAgenda
create_experiment_agenda
    Create an experiment agenda given ranges for paramters to be probed
span_n_grid
    Helper function to span the n-dimensional grid from parameter ranges
create_env_pair_for_experiment
    Create a pair of environments for the desired research. One environment has no malfunciton, the other one has
    exactly one malfunciton
save_experiment_agenda_and_hash_to_file
    Save a generated experiment agenda to be used for later reruns
load_experiment_agenda_from_file
    Load a ExperimentAgenda
save_experiment_results_to_file
    Save the results of an experiment or a full experiment agenda
load_experiment_results_to_file
    Load the results form an experiment result file
"""
import datetime
import logging
import multiprocessing
import os
import pickle
import platform
import pprint
import shutil
import sys
import threading
import time
import traceback
from functools import partial
from typing import Dict
from typing import List
from typing import Optional
from typing import Tuple

import numpy as np
import tqdm as tqdm
from flatland.envs.rail_env import RailEnv
from flatland.envs.rail_env_shortest_paths import get_k_shortest_paths
from flatland.envs.rail_trainrun_data_structures import TrainrunDict
from pandas import DataFrame

from rsp.experiment_solvers.asp.asp_helper import _print_stats
from rsp.experiment_solvers.data_types import ExperimentMalfunction
from rsp.experiment_solvers.data_types import fake_solver_statistics
from rsp.experiment_solvers.data_types import ScheduleAndMalfunction
from rsp.experiment_solvers.data_types import SchedulingExperimentResult
from rsp.experiment_solvers.experiment_solver import asp_reschedule_wrapper
from rsp.experiment_solvers.experiment_solver import asp_schedule_wrapper
from rsp.experiment_solvers.trainrun_utils import verify_trainrun_dict_for_schedule_problem
from rsp.logger import add_file_handler_to_rsp_logger
from rsp.logger import remove_file_handler_from_rsp_logger
from rsp.logger import rsp_logger
from rsp.schedule_problem_description.analysis.rescheduling_verification_utils import plausibility_check_experiment_results
from rsp.schedule_problem_description.analysis.route_dag_analysis import visualize_route_dag_constraints_simple_wrapper
from rsp.schedule_problem_description.data_types_and_utils import _get_topology_from_agents_path_dict
from rsp.schedule_problem_description.data_types_and_utils import apply_weight_route_change
from rsp.schedule_problem_description.data_types_and_utils import get_sources_for_topo
from rsp.schedule_problem_description.data_types_and_utils import ScheduleProblemDescription
from rsp.schedule_problem_description.route_dag_constraints.route_dag_generator_reschedule_full import get_schedule_problem_for_full_rescheduling
from rsp.schedule_problem_description.route_dag_constraints.route_dag_generator_reschedule_perfect_oracle import perfect_oracle
from rsp.schedule_problem_description.route_dag_constraints.route_dag_generator_schedule import _get_route_dag_constraints_for_scheduling
from rsp.utils.data_types import convert_list_of_experiment_results_analysis_to_data_frame
from rsp.utils.data_types import expand_experiment_results_for_analysis
from rsp.utils.data_types import ExperimentAgenda
from rsp.utils.data_types import ExperimentParameters
from rsp.utils.data_types import ExperimentResults
from rsp.utils.data_types import ExperimentResultsAnalysis
from rsp.utils.data_types import ParameterRangesAndSpeedData
from rsp.utils.experiment_env_generators import create_flatland_environment
from rsp.utils.file_utils import check_create_folder
from rsp.utils.file_utils import get_experiment_id_from_filename
from rsp.utils.file_utils import newline_and_flush_stdout_and_stderr
from rsp.utils.psutil_helpers import current_process_stats_human_readable
from rsp.utils.psutil_helpers import virtual_memory_human_readable

#  B008 Do not perform function calls in argument defaults.
#  The call is performed only once at function definition time.
#  All calls to your function will reuse the result of that definition-time function call.
#  If this is intended, ass ign the function call to a module-level variable and use that variable as a default value.
AVAILABLE_CPUS = os.cpu_count()

_pp = pprint.PrettyPrinter(indent=4)

EXPERIMENT_AGENDA_SUBDIRECTORY_NAME = "agenda"
EXPERIMENT_DATA_SUBDIRECTORY_NAME = "data"
EXPERIMENT_ANALYSIS_SUBDIRECTORY_NAME = "analysis"
EXPERIMENT_POTASSCO_SUBDIRECTORY_NAME = "potassco"


def save_schedule_and_malfunction(schedule_and_malfunction: ScheduleAndMalfunction,
                                  experiment_agenda_directory: str,
                                  experiment_id: int):
    """Persist `ScheduleAndMalfunction` to a file.
    Parameters
    ----------
    schedule_and_malfunction
    experiment_agenda_directory
    experiment_id
    """
    schedule_and_malfunction_file_name = os.path.join(experiment_agenda_directory,
                                                      f"experiment_{experiment_id:03d}_schedule_and_malfunction.pkl")
    check_create_folder(experiment_agenda_directory)
    with open(schedule_and_malfunction_file_name, 'wb') as handle:
        pickle.dump(schedule_and_malfunction, handle, protocol=pickle.HIGHEST_PROTOCOL)


def exists_schedule_and_malfunction(experiment_agenda_directory: str, experiment_id: int) -> bool:
    """Does a persisted `ScheduleAndMalfunction` exist?
    Parameters
    ----------
    experiment_agenda_directory
    experiment_id
    Returns
    -------
    """
    schedule_and_malfunction_file_name = os.path.join(experiment_agenda_directory,
                                                      f"experiment_{experiment_id:03d}_schedule_and_malfunction.pkl")
    return os.path.isfile(schedule_and_malfunction_file_name)


def load_schedule_and_malfunction(experiment_agenda_directory: str, experiment_id: int, re_save: bool = False) -> ScheduleAndMalfunction:
    """Load a persisted `ScheduleAndMalfunction` from a file.
    Parameters
    ----------
    experiment_agenda_directory
    experiment_id
    re_save
        activate temporarily if module path used in pickle has changed,
        use together with wrapper file for the old module https://stackoverflow.com/questions/13398462/unpickling-python-objects-with-a-changed-module-path


    Returns
    -------
    """
    schedule_and_malfunction_file_name = os.path.join(experiment_agenda_directory,
                                                      f"experiment_{experiment_id:03d}_schedule_and_malfunction.pkl")

    with open(schedule_and_malfunction_file_name, 'rb') as handle:
        file_data: ScheduleAndMalfunction = pickle.load(handle)

    # used if module path used in pickle has changed
    # use with wrapper file https://stackoverflow.com/questions/13398462/unpickling-python-objects-with-a-changed-module-path
    if re_save:
        with open(schedule_and_malfunction_file_name, 'wb') as handle:
            pickle.dump(ScheduleAndMalfunction(**file_data._asdict()), handle, protocol=pickle.HIGHEST_PROTOCOL)
    return file_data


def run_experiment(
        experiment_parameters: ExperimentParameters,
        experiment_base_directory: str,
        show_results_without_details: bool = True,
        verbose: bool = False,
        debug: bool = False,
        gen_only: bool = False,
) -> ExperimentResults:
    """
    Run a single experiment with a given solver and ExperimentParameters
    Parameters
    ----------
    experiment_base_directory
    experiment_parameters: ExperimentParameters
        Parameter set of the data form ExperimentParameters
    Returns
    -------
    Returns a DataFrame with the experiment results
    """
    experiment_agenda_directory = f'{experiment_base_directory}/{EXPERIMENT_AGENDA_SUBDIRECTORY_NAME}'
    check_create_folder(experiment_agenda_directory)

    start_datetime_str = datetime.datetime.now().strftime("%H:%M:%S")
    if show_results_without_details:
        rsp_logger.info(
            "Running experiment {} under pid {} at {}".format(experiment_parameters.experiment_id, os.getpid(),
                                                              start_datetime_str))
    start_time = time.time()

    if show_results_without_details:
        rsp_logger.info("*** experiment parameters for experiment {}. {}"
                        .format(experiment_parameters.experiment_id,
                                _pp.pformat(experiment_parameters)))

    # A.2: load or re-generate?
    # we want to be able to reuse the same schedule and malfunction to be able to compare
    # identical re-scheduling problems between runs and to debug them
    # if the data already exists, load it and do not re-generate it
    if experiment_agenda_directory is not None and exists_schedule_and_malfunction(
            experiment_agenda_directory=experiment_agenda_directory,
            experiment_id=experiment_parameters.experiment_id):
        rsp_logger.info(f"load_schedule_and_malfunction for {experiment_parameters.experiment_id}")
        schedule_and_malfunction = load_schedule_and_malfunction(
            experiment_agenda_directory=experiment_agenda_directory,
            experiment_id=experiment_parameters.experiment_id)

        if debug:
            _render_route_dags_from_data(experiment_base_directory=experiment_base_directory,
                                         experiment_id=experiment_parameters.experiment_id)
            _visualize_route_dag_constraints_for_schedule_and_malfunction(
                schedule_and_malfunction=schedule_and_malfunction)

    else:
        rsp_logger.info(f"create_schedule_and_malfunction for {experiment_parameters.experiment_id}")

        schedule_and_malfunction = gen_schedule_and_malfunction_from_experiment_parameters(
            debug=debug,
            experiment_parameters=experiment_parameters,
            verbose=verbose)
        if experiment_agenda_directory is not None:
            save_schedule_and_malfunction(
                schedule_and_malfunction=schedule_and_malfunction,
                experiment_agenda_directory=experiment_agenda_directory,
                experiment_id=experiment_parameters.experiment_id)
    if gen_only:
        elapsed_time = (time.time() - start_time)
        _print_stats(schedule_and_malfunction.schedule_experiment_result.solver_statistics)
        solver_time_full = schedule_and_malfunction.schedule_experiment_result.solver_statistics["summary"]["times"][
            "total"]
        rsp_logger.info("Generating schedule {}: took {:5.3f}s (sched: {:5.3f}s = {:5.2f}%".format(
            experiment_parameters.experiment_id,
            elapsed_time, solver_time_full,
            solver_time_full / elapsed_time * 100))
        return ExperimentResults(
            experiment_parameters=experiment_parameters,
            malfunction=schedule_and_malfunction.experiment_malfunction,
            problem_full=schedule_and_malfunction.schedule_problem_description,
            problem_full_after_malfunction=None,
            problem_delta_after_malfunction=None,
            results_full=schedule_and_malfunction.schedule_experiment_result,
            results_full_after_malfunction=None,
            results_delta_after_malfunction=None
        )

    # B2: full and delta re-scheduling
    experiment_results: ExperimentResults = run_experiment_from_schedule_and_malfunction(
        schedule_and_malfunction=schedule_and_malfunction,
        experiment_parameters=experiment_parameters,
        verbose=verbose,
        debug=debug
    )
    if experiment_results is None:
        print(f"No malfunction for experiment {experiment_parameters.experiment_id}")
        return []

    if show_results_without_details:
        elapsed_time = (time.time() - start_time)
        end_datetime_str = datetime.datetime.now().strftime("%H:%M:%S")
        s = (
            "Running experiment {}: took {:5.3f}s ({}--{}) (sched:  {} / re-sched full:  {} / re-sched delta:  {} / ").format(
            experiment_parameters.experiment_id,
            elapsed_time,
            start_datetime_str,
            end_datetime_str,
            _get_asp_solver_details_from_statistics(elapsed_time=elapsed_time,
                                                    statistics=experiment_results.results_full.solver_statistics),
            _get_asp_solver_details_from_statistics(elapsed_time=elapsed_time,
                                                    statistics=experiment_results.results_full_after_malfunction.solver_statistics),
            _get_asp_solver_details_from_statistics(elapsed_time=elapsed_time,
                                                    statistics=experiment_results.results_delta_after_malfunction.solver_statistics),
        )
        solver_time_full = experiment_results.results_full.solver_statistics["summary"]["times"]["total"]
        solver_time_full_after_malfunction = \
            experiment_results.results_full_after_malfunction.solver_statistics["summary"]["times"]["total"]
        solver_time_delta_after_malfunction = \
            experiment_results.results_delta_after_malfunction.solver_statistics["summary"]["times"]["total"]
        elapsed_overhead_time = (
                elapsed_time - solver_time_full -
                solver_time_full_after_malfunction -
                solver_time_delta_after_malfunction)
        s += "remaining: {:5.3f}s = {:5.2f}%)  in thread {}".format(
            elapsed_overhead_time,
            elapsed_overhead_time / elapsed_time * 100,
            threading.get_ident())
        rsp_logger.info(s)

        rsp_logger.info(virtual_memory_human_readable())
        rsp_logger.info(current_process_stats_human_readable())

    # TODO SIM-324 pull out validation steps
    plausibility_check_experiment_results(experiment_results=experiment_results)
    return experiment_results


def run_experiment_from_schedule_and_malfunction(
        schedule_and_malfunction: ScheduleAndMalfunction,
        experiment_parameters: ExperimentParameters,
        verbose: bool = False,
        debug: bool = False,
        visualize_route_dag_constraing: bool = False
) -> ExperimentResults:
    """B2. Runs the main part of the experiment: re-scheduling full and delta.

    Parameters
    ----------
    schedule_and_malfunction
    experiment_parameters
    verbose
    debug
    visualize_route_dag_constraing

    Returns
    -------
    ExperimentResults
    """
    rsp_logger.info(f"start re-schedule full and delta for experiment {experiment_parameters.experiment_id}")
    schedule_problem, schedule_result, malfunction = schedule_and_malfunction
    schedule_trainruns: TrainrunDict = schedule_result.trainruns_dict

    # --------------------------------------------------------------------------------------
    # 2. Re-schedule Full
    # --------------------------------------------------------------------------------------
    rsp_logger.info("2. reschedule full")
    reduced_topo_dict = schedule_problem.topo_dict
    full_reschedule_problem: ScheduleProblemDescription = get_schedule_problem_for_full_rescheduling(
        malfunction=malfunction,
        schedule_trainruns=schedule_trainruns,
        minimum_travel_time_dict=schedule_problem.minimum_travel_time_dict,
        latest_arrival=schedule_problem.max_episode_steps + malfunction.malfunction_duration,
        max_window_size_from_earliest=experiment_parameters.max_window_size_from_earliest,
        topo_dict=reduced_topo_dict
    )
    full_reschedule_problem = apply_weight_route_change(
        schedule_problem=full_reschedule_problem,
        weight_route_change=experiment_parameters.weight_route_change,
        weight_lateness_seconds=experiment_parameters.weight_lateness_seconds
    )

    # activate visualize_route_dag_constraing for debugging
    if visualize_route_dag_constraing:
        for agent_id in schedule_trainruns:
            visualize_route_dag_constraints_simple_wrapper(
                schedule_problem_description=full_reschedule_problem,
                trainrun_dict=None,
                experiment_malfunction=malfunction,
                agent_id=agent_id,
                file_name=f"rescheduling_neu_agent_{agent_id}.pdf",
            )

    full_reschedule_result = asp_reschedule_wrapper(
        reschedule_problem_description=full_reschedule_problem,
        debug=debug,
        asp_seed_value=experiment_parameters.asp_seed_value
    )

    full_reschedule_trainruns = full_reschedule_result.trainruns_dict

    if verbose:
        print(f"  **** full re-schedule_solution=\n{full_reschedule_trainruns}")

    # --------------------------------------------------------------------------------------
    # 3. Re-Schedule Delta
    # --------------------------------------------------------------------------------------
    rsp_logger.info("3. reschedule delta")
    delta_reschedule_problem = perfect_oracle(
        full_reschedule_trainrun_waypoints_dict=full_reschedule_trainruns,
        malfunction=malfunction,
        max_episode_steps=schedule_problem.max_episode_steps + malfunction.malfunction_duration,
        schedule_topo_dict=reduced_topo_dict,
        schedule_trainrun_dict=schedule_trainruns,
        minimum_travel_time_dict=schedule_problem.minimum_travel_time_dict,
        max_window_size_from_earliest=experiment_parameters.max_window_size_from_earliest
    )
    delta_reschedule_problem = apply_weight_route_change(
        schedule_problem=delta_reschedule_problem,
        weight_route_change=experiment_parameters.weight_route_change,
        weight_lateness_seconds=experiment_parameters.weight_lateness_seconds
    )
    delta_reschedule_result = asp_reschedule_wrapper(
        reschedule_problem_description=delta_reschedule_problem,
        debug=debug,
        asp_seed_value=experiment_parameters.asp_seed_value
    )

    if verbose:
        print(f"  **** delta re-schedule solution")
        print(delta_reschedule_result.trainruns_dict)

    # --------------------------------------------------------------------------------------
    # 4. Result
    # --------------------------------------------------------------------------------------
    current_results = ExperimentResults(
        experiment_parameters=experiment_parameters,
        malfunction=malfunction,
        problem_full=schedule_problem,
        problem_full_after_malfunction=full_reschedule_problem,
        problem_delta_after_malfunction=delta_reschedule_problem,
        results_full=schedule_result,
        results_full_after_malfunction=full_reschedule_result,
        results_delta_after_malfunction=delta_reschedule_result
    )
    rsp_logger.info(f"done re-schedule full and delta for experiment {experiment_parameters.experiment_id}")
    return current_results


def _visualize_route_dag_constraints_for_schedule_and_malfunction(schedule_and_malfunction: ScheduleAndMalfunction):
    for agent_id in schedule_and_malfunction.schedule_experiment_result.trainruns_dict:
        visualize_route_dag_constraints_simple_wrapper(
            schedule_problem_description=schedule_and_malfunction.schedule_problem_description,
            trainrun_dict=None,
            experiment_malfunction=schedule_and_malfunction.experiment_malfunction,
            agent_id=agent_id,
            file_name=f"schedule_alt_agent_{agent_id}.pdf"
        )


def _render_route_dags_from_data(experiment_base_directory: str, experiment_id: int):
    results_before: ExperimentResultsAnalysis = load_and_expand_experiment_results_from_data_folder(
        experiment_data_folder_name=experiment_base_directory + "/data",
        experiment_ids=[experiment_id]
    )[0]
    problem_full_after_malfunction: ScheduleProblemDescription = results_before.problem_full_after_malfunction
    for agent_id in problem_full_after_malfunction.route_dag_constraints_dict:
        visualize_route_dag_constraints_simple_wrapper(
            schedule_problem_description=problem_full_after_malfunction.schedule_problem_description,
            trainrun_dict=None,
            experiment_malfunction=problem_full_after_malfunction.experiment_malfunction,
            agent_id=agent_id,
            file_name=f"reschedule_alt_agent_{agent_id}.pdf"
        )


def _get_asp_solver_details_from_statistics(elapsed_time: float, statistics: Dict):
    return "{:5.3f}s = {:5.2f}%  ({:5.3f}s (Solving: {}s 1st Model: {}s Unsat: {}s)".format(
        statistics["summary"]["times"]["total"],
        statistics["summary"]["times"]["total"] / elapsed_time * 100,
        statistics["summary"]["times"]["total"],
        statistics["summary"]["times"]["solve"],
        statistics["summary"]["times"]["sat"],
        statistics["summary"]["times"]["unsat"],
    )


def gen_schedule_and_malfunction_from_experiment_parameters(
        experiment_parameters: ExperimentParameters,
        verbose: bool = False,
        debug: bool = False

):
    """A.2 Create schedule and malfunction from experiment parameters.

    Parameters
    ----------
    experiment_parameters
    verbose
    debug

    Returns
    -------
    """

    schedule_problem, rail_env = create_schedule_full_problem_description_from_experiment_parameters(
        experiment_parameters=experiment_parameters
    )

    # TODO SIM-566 pull out switch out if ckua stuff not remove
    SWITCH_CKUA = False
    if SWITCH_CKUA:
        # TODO SIM-566 fix local import if ckua stuff not removed; if we have not setup PYTHONPATH correctly, pipeline fails.
        from rsp.flatland_controller.ckua_schedule_generator import ckua_generate_schedule
        trainrun_dict, elapsed_time = ckua_generate_schedule(
            env=rail_env,
            random_seed=experiment_parameters.flatland_seed_value,
            rendering=False,
            show=False
        )
        verify_trainrun_dict_for_schedule_problem(
            schedule_problem=schedule_problem,
            trainrun_dict=trainrun_dict,
            expected_route_dag_constraints=schedule_problem.route_dag_constraints_dict
        )
        schedule_result = SchedulingExperimentResult(
            total_reward=-np.inf,
            solve_time=-np.inf,
            optimization_costs=-np.inf,
            build_problem_time=-np.inf,
            nb_conflicts=-np.inf,
            trainruns_dict=trainrun_dict,
            route_dag_constraints=schedule_problem.route_dag_constraints_dict,
            solver_statistics=fake_solver_statistics(elapsed_time),
            solver_result={},
            solver_configuration={},
            solver_seed=experiment_parameters.asp_seed_value,
            solver_program=None
        )
    else:
        schedule_result = asp_schedule_wrapper(
            schedule_problem_description=schedule_problem,
            asp_seed_value=experiment_parameters.asp_seed_value,
            debug=debug
        )
    malfunction = gen_malfunction(
        earliest_malfunction=experiment_parameters.earliest_malfunction,
        malfunction_duration=experiment_parameters.malfunction_duration,
        schedule_trainruns=schedule_result.trainruns_dict
    )
    schedule_and_malfunction = ScheduleAndMalfunction(schedule_problem, schedule_result, malfunction)
    return schedule_and_malfunction


def gen_malfunction(
        earliest_malfunction: int,
        malfunction_duration: int,
        schedule_trainruns: TrainrunDict,
        # TODO SIM-516 agent_id=0 hard-coded?
        malfunction_agent_id: int = 0,
) -> ExperimentMalfunction:
    """A.2.2. Create malfunction.

    Parameters
    ----------
    earliest_malfunction
    malfunction_duration
    malfunction_agent_id
    schedule_trainruns

    Returns
    -------
    """
    # --------------------------------------------------------------------------------------
    # 1. Generate malfuntion
    # --------------------------------------------------------------------------------------
    # The malfunction is chosen to start relative to the start time of the malfunction_agent_id
    # This relative malfunction time makes it easier to run malfunciton-time variation experiments
    malfunction_start = min(schedule_trainruns[malfunction_agent_id][0].scheduled_at + earliest_malfunction,
                            schedule_trainruns[malfunction_agent_id][-1].scheduled_at)
    malfunction = ExperimentMalfunction(
        time_step=malfunction_start,
        malfunction_duration=malfunction_duration,
        agent_id=malfunction_agent_id
    )
    return malfunction


def _write_sha_txt(folder_name: str):
    """
    Write the current commit hash to a file "sha.txt" in the given folder
    Parameters
    ----------
    folder_name
    """
    import git
    repo = git.Repo(search_parent_directories=True)
    sha = repo.head.object.hexsha
    out_file = os.path.join(folder_name, 'sha.txt')
    rsp_logger.info(f"writing {sha} to {out_file}")
    with open(out_file, 'w') as out:
        out.write(sha)


def run_and_save_one_experiment(current_experiment_parameters: ExperimentParameters,
                                verbose: bool,
                                show_results_without_details: bool,
                                experiment_base_directory: str,
                                gen_only: bool = False):
    """B. Run and save one experiment from experiment parameters.
    Parameters
    ----------
    current_experiment_parameters
    verbose
    show_results_without_details
    experiment_base_directory
    gen_only
    """

    experiment_data_directory = f'{experiment_base_directory}/{EXPERIMENT_DATA_SUBDIRECTORY_NAME}'

    # add logging file handler in this thread
    stdout_log_file = os.path.join(experiment_data_directory, f"log.txt")
    stderr_log_file = os.path.join(experiment_data_directory, f"err.txt")
    stdout_log_fh = add_file_handler_to_rsp_logger(stdout_log_file, logging.INFO)
    stderr_log_fh = add_file_handler_to_rsp_logger(stderr_log_file, logging.ERROR)

    rsp_logger.info(f"start experiment {current_experiment_parameters.experiment_id}")
    try:

        check_create_folder(experiment_data_directory)

        filename = create_experiment_filename(experiment_data_directory, current_experiment_parameters.experiment_id)
        experiment_results: ExperimentResults = run_experiment(
            experiment_parameters=current_experiment_parameters,
            verbose=verbose,
            experiment_base_directory=experiment_base_directory,
            show_results_without_details=show_results_without_details,
            gen_only=gen_only)
        save_experiment_results_to_file(experiment_results, filename)
        return os.getpid()
    except Exception as e:
        rsp_logger.error("XXX failed " + filename + " " + str(e))
        traceback.print_exc(file=sys.stderr)
        return os.getpid()
    finally:
        remove_file_handler_from_rsp_logger(stdout_log_fh)
        remove_file_handler_from_rsp_logger(stderr_log_fh)
        rsp_logger.info(f"end experiment {current_experiment_parameters.experiment_id}")


def run_experiment_agenda(experiment_agenda: ExperimentAgenda,
                          parameter_ranges_and_speed_data: ParameterRangesAndSpeedData = None,
                          experiment_ids: Optional[List[int]] = None,
                          copy_agenda_from_base_directory: Optional[str] = None,
                          run_experiments_parallel: int = AVAILABLE_CPUS // 2,
                          # take only half of avilable cpus so the machine stays responsive
                          show_results_without_details: bool = True,
                          verbose: bool = False,
                          gen_only: bool = False
                          ) -> (str, str):
    """Run B. a subset of experiments of a given agenda. This is useful when
    trying to find bugs in code.
    Parameters
    ----------
    parameter_ranges_and_speed_data: ParameterRangesAndSpeedData
        Initial parameters used to create the agenda
    experiment_agenda: ExperimentAgenda
        Full list of experiments
    experiment_ids: Optional[List[int]]
        List of experiment IDs we want to run
    run_experiments_parallel: in
        run experiments in parallel
    show_results_without_details: bool
        Print results
    verbose: bool
        Print additional information
    copy_agenda_from_base_directory: bool
        copy schedule and malfunction data from this directory to the experiments folder if given
    rendering: bool
    Returns
    -------
    Returns the name of the experiment base and data folders
    """
    experiment_base_directory = create_experiment_folder_name(experiment_agenda.experiment_name)
    experiment_data_directory = f'{experiment_base_directory}/{EXPERIMENT_DATA_SUBDIRECTORY_NAME}'
    experiment_agenda_directory = f'{experiment_base_directory}/{EXPERIMENT_AGENDA_SUBDIRECTORY_NAME}'

    check_create_folder(experiment_base_directory)
    check_create_folder(experiment_data_directory)
    check_create_folder(experiment_agenda_directory)

    if run_experiments_parallel <= 1:
        rsp_logger.warn(
            "Using only one process in pool might cause pool to stall sometimes. Use more than one process in pool?")

    # tee stdout to log file
    stdout_log_file = os.path.join(experiment_data_directory, "log.txt")
    stderr_log_file = os.path.join(experiment_data_directory, "err.txt")
    stdout_log_fh = add_file_handler_to_rsp_logger(stdout_log_file, logging.INFO)
    stderr_log_fh = add_file_handler_to_rsp_logger(stderr_log_file, logging.ERROR)
    try:

<<<<<<< HEAD
    # Save agenda, initial parameter ranges and speed data
    save_experiment_agenda_and_hash_to_file(experiment_agenda_directory, experiment_agenda)
    save_parameter_ranges_and_speed_data(parameter_ranges_and_speed_data=parameter_ranges_and_speed_data,
                                         experiment_agenda_folder_name=experiment_agenda_directory)
    # use processes in pool only once because of https://github.com/potassco/clingo/issues/203
    # https://stackoverflow.com/questions/38294608/python-multiprocessing-pool-new-process-for-each-variable
    # N.B. even with parallelization degree 1, we want to run each experiment in a new process
    #      in order to get around https://github.com/potassco/clingo/issues/203
    pool = multiprocessing.Pool(
        processes=run_experiments_parallel,
        maxtasksperchild=1)
    rsp_logger.info(f"pool size {pool._processes} / {multiprocessing.cpu_count()} ({os.cpu_count()}) cpus on {platform.node()}")
    # nicer printing when tdqm print to stderr and we have logging to stdout shown in to the same console (IDE, separated in files)
    newline_and_flush_stdout_and_stderr()
    run_and_save_one_experiment_partial = partial(
        run_and_save_one_experiment,
        verbose=verbose,
        show_results_without_details=show_results_without_details,
        experiment_base_directory=experiment_base_directory,
        gen_only=gen_only
    )
=======
        if copy_agenda_from_base_directory is not None:
            _copy_agenda_from_base_directory(copy_agenda_from_base_directory, experiment_agenda_directory)

        if experiment_ids is not None:
            filter_experiment_agenda_partial = partial(filter_experiment_agenda, experiment_ids=experiment_ids)
            experiments_filtered = filter(filter_experiment_agenda_partial, experiment_agenda.experiments)
            experiment_agenda = ExperimentAgenda(
                experiment_name=experiment_agenda.experiment_name,
                experiments=list(experiments_filtered)
            )
>>>>>>> d0ebdc00

        save_experiment_agenda_and_hash_to_file(experiment_agenda_directory, experiment_agenda)

        rsp_logger.info(f"============================================================================================================")
        rsp_logger.info(f"RUNNING AGENDA {experiment_agenda.experiment_name} -> {experiment_base_directory}")
        rsp_logger.info(f"============================================================================================================")
        for file_name in ["rsp/experiment_solvers/asp/asp_helper.py", "rsp/experiment_solvers/asp/asp_helper.py"]:
            with open(file_name, "r") as content:
                rsp_logger.info(f"{file_name}: {content}")
        rsp_logger.info(f"============================================================================================================")


# use processes in pool only once because of https://github.com/potassco/clingo/issues/203
        # https://stackoverflow.com/questions/38294608/python-multiprocessing-pool-new-process-for-each-variable
        # N.B. even with parallelization degree 1, we want to run each experiment in a new process
        #      in order to get around https://github.com/potassco/clingo/issues/203
        pool = multiprocessing.Pool(
            processes=run_experiments_parallel,
            maxtasksperchild=1)
        rsp_logger.info(f"pool size {pool._processes} / {multiprocessing.cpu_count()} ({os.cpu_count()}) cpus on {platform.node()}")
        # nicer printing when tdqm print to stderr and we have logging to stdout shown in to the same console (IDE, separated in files)
        newline_and_flush_stdout_and_stderr()
        run_and_save_one_experiment_partial = partial(
            run_and_save_one_experiment,
            verbose=verbose,
            show_results_without_details=show_results_without_details,
            experiment_base_directory=experiment_base_directory,
            gen_only=gen_only
        )

        for pid_done in tqdm.tqdm(
                pool.imap_unordered(
                    run_and_save_one_experiment_partial,
                    experiment_agenda.experiments
                ),
                total=len(experiment_agenda.experiments)):
            # unsafe use of inner API
            procs = [f"{str(proc)}={proc.pid}" for proc in pool._pool]
            rsp_logger.info(f'pid {pid_done} done. Pool: {procs}')

        # nicer printing when tdqm print to stderr and we have logging to stdout shown in to the same console (IDE)
        newline_and_flush_stdout_and_stderr()
        _print_error_summary(experiment_data_directory)
    finally:
        remove_file_handler_from_rsp_logger(stdout_log_fh)
        remove_file_handler_from_rsp_logger(stderr_log_fh)

    return experiment_base_directory, experiment_data_directory


def _print_error_summary(experiment_data_directory):
    rsp_logger.info(f"loading and expanding experiment results from {experiment_data_directory}")

    print(f"=========================================================")
    print(f"ERROR SUMMARY")
    print(f"=========================================================")
    with open(os.path.join(experiment_data_directory, "err.txt"), "r") as file_in:
        content = file_in.read()
        print(content)
    print(f"=========================================================")
    print(f"END OF ERROR SUMMARY")
    print(f"=========================================================")
    print("\n\n\n\n")


def _copy_agenda_from_base_directory(copy_agenda_from_base_directory: str, experiment_agenda_directory: str):
    """
    Copy agenda and schedule for re-use.
    Parameters
    ----------
    copy_agenda_from_base_directory
        base directory to copy from
    experiment_agenda_directory
        agenda subdirectory to copy to
    """
    copy_agenda_from_agenda_directory = os.path.join(copy_agenda_from_base_directory,
                                                     EXPERIMENT_AGENDA_SUBDIRECTORY_NAME)
    print(os.path.abspath(os.curdir))
    files = os.listdir(copy_agenda_from_agenda_directory)
    rsp_logger.info(f"Copying agenda, schedule and malfunctions {copy_agenda_from_agenda_directory} "
                    f"-> {experiment_agenda_directory}")
    for file in [file for file in files]:
        shutil.copy2(os.path.join(copy_agenda_from_agenda_directory, file), experiment_agenda_directory)


def filter_experiment_agenda(current_experiment_parameters, experiment_ids) -> bool:
    return current_experiment_parameters.experiment_id in experiment_ids


def create_experiment_agenda(experiment_name: str,
                             parameter_ranges_and_speed_data: ParameterRangesAndSpeedData,
                             experiments_per_grid_element: int = 10,
                             debug: bool = False
                             ) -> ExperimentAgenda:
    """Create an experiment agenda given a range of parameters defined as
    ParameterRanges.
    Parameters
    ----------
    experiment_name: str
        Name of the experiment
    parameter_ranges: ParameterRanges
        Ranges of all the parameters we want to vary in our experiments
    experiments_per_grid_element: int
        Number of runs with different seed per parameter set we want to run
    speed_data
        Dictionary containing all the desired speeds in the environment
    Returns
    -------
    ExperimentAgenda built from the ParameterRanges
    """
    parameter_ranges = parameter_ranges_and_speed_data.parameter_ranges
    number_of_dimensions = len(parameter_ranges)
    parameter_values = [[] for _ in range(number_of_dimensions)]

    # Setup experiment parameters
    for dim_idx, dimensions in enumerate(parameter_ranges):
        if dimensions[-1] > 1:
            if debug:
                print(f"{dimensions[0]} {dimensions[1]} {np.abs(dimensions[1] - dimensions[0]) / dimensions[-1]}")
            parameter_values[dim_idx] = np.arange(dimensions[0], dimensions[1],
                                                  np.abs(dimensions[1] - dimensions[0]) / dimensions[-1], dtype=int)
        else:
            parameter_values[dim_idx] = [dimensions[0]]
    full_param_set = span_n_grid([], parameter_values)
    experiment_list = []
    for grid_id, parameter_set in enumerate(full_param_set):
        for run_of_this_grid_element in range(experiments_per_grid_element):
            experiment_id = grid_id * experiments_per_grid_element + run_of_this_grid_element
            # 0: size_range
            # 1: agent_range
            # 2: in_city_rail_range
            # 3: out_city_rail_range
            # 4: city_range
            # 5: earliest_malfunction
            # 6: malfunction_duration
            # 7: number_of_shortest_paths_per_agent
            # 8: max_window_size_from_earliest
            # 9: asp_seed_value
            # 10: weight_route_change
            # 11: weight_lateness_seconds
            current_experiment = ExperimentParameters(
                experiment_id=experiment_id,
                grid_id=grid_id,
                number_of_agents=parameter_set[1],
                speed_data=parameter_ranges_and_speed_data.speed_data,
                width=parameter_set[0],
                height=parameter_set[0],
                flatland_seed_value=12 + run_of_this_grid_element,
                asp_seed_value=parameter_set[9],
                max_num_cities=parameter_set[4],
                grid_mode=True,
                max_rail_between_cities=parameter_set[3],
                max_rail_in_city=parameter_set[2],
                earliest_malfunction=parameter_set[5],
                malfunction_duration=parameter_set[6],
                number_of_shortest_paths_per_agent=parameter_set[7],
                weight_route_change=parameter_set[10],
                weight_lateness_seconds=parameter_set[11],
                max_window_size_from_earliest=parameter_set[8],
            )

            experiment_list.append(current_experiment)
    experiment_agenda = ExperimentAgenda(experiment_name=experiment_name, experiments=experiment_list)
    rsp_logger.info("Generated an agenda with {} experiments".format(len(experiment_list)))
    return experiment_agenda


def span_n_grid(collected_parameters: list, open_dimensions: list) -> list:
    """Recursive function to generate all combinations of parameters given the
    open_dimensions.
    Parameters
    ----------
    collected_parameters: list
        The parameter sets filled so far in the recurions, starts out empty
    open_dimensions: list
        Parameter dimensions we have not yet included in the set
    Returns
    -------
    list of parameter sets for ExperimentAgenda
    """
    full_params = []
    if len(open_dimensions) == 0:
        return [collected_parameters]

    for parameter in open_dimensions[0]:
        full_params.extend(span_n_grid(collected_parameters + [parameter], open_dimensions[1:]))

    return full_params


def create_env_from_experiment_parameters(params: ExperimentParameters) -> RailEnv:
    """
    Parameters
    ----------
    params: ExperimentParameters
        Parameter set that we pass to the constructor of the RailEenv
    Returns
    -------
    RailEnv
        Static environment where no malfunction occurs
    """

    number_of_agents = params.number_of_agents
    width = params.width
    height = params.height
    flatland_seed_value = params.flatland_seed_value
    max_num_cities = params.max_num_cities
    grid_mode = params.grid_mode
    max_rails_between_cities = params.max_rail_between_cities
    max_rails_in_city = params.max_rail_in_city
    speed_data = params.speed_data

    # Generate static environment for initial schedule generation
    env_static = create_flatland_environment(number_of_agents=number_of_agents,
                                             width=width,
                                             height=height,
                                             flatland_seed_value=flatland_seed_value,
                                             max_num_cities=max_num_cities,
                                             grid_mode=grid_mode,
                                             max_rails_between_cities=max_rails_between_cities,
                                             max_rails_in_city=max_rails_in_city,
                                             speed_data=speed_data)
    env_static.reset(random_seed=flatland_seed_value)

    return env_static


def create_schedule_full_problem_description_from_experiment_parameters(
        experiment_parameters: ExperimentParameters
) -> Tuple[ScheduleProblemDescription, RailEnv]:
    env = create_env_from_experiment_parameters(params=experiment_parameters)

    schedule_problem_description = _create_schedule_problem_description_from_rail_env(env, k=experiment_parameters.number_of_shortest_paths_per_agent)

    return schedule_problem_description, env


def _create_schedule_problem_description_from_rail_env(env: RailEnv, k: int) -> ScheduleProblemDescription:
    agents_paths_dict = {
        # TODO https://gitlab.aicrowd.com/flatland/flatland/issues/302: add method to FLATland to create of k shortest paths for all agents
        i: get_k_shortest_paths(env,
                                agent.initial_position,
                                agent.initial_direction,
                                agent.target,
                                k)
        for i, agent in enumerate(env.agents)
    }
    minimum_travel_time_dict = {agent.handle: int(np.ceil(1 / agent.speed_data['speed']))
                                for agent in env.agents}
    topo_dict = _get_topology_from_agents_path_dict(agents_paths_dict)
    # TODO should we set max_episode_steps in agenda and take if from there?
    max_episode_steps = env._max_episode_steps
    schedule_problem_description = ScheduleProblemDescription(
        route_dag_constraints_dict={
            agent_id: _get_route_dag_constraints_for_scheduling(
                minimum_travel_time=minimum_travel_time_dict[agent_id],
                topo=topo_dict[agent_id],
                source_waypoint=next(get_sources_for_topo(topo_dict[agent_id])),
                latest_arrival=max_episode_steps)
            for agent_id, topo in topo_dict.items()},
        minimum_travel_time_dict=minimum_travel_time_dict,
        topo_dict=topo_dict,
        max_episode_steps=max_episode_steps,
        route_section_penalties={agent_id: {} for agent_id in topo_dict.keys()},
        weight_lateness_seconds=1
    )
    return schedule_problem_description


def save_experiment_agenda_and_hash_to_file(experiment_agenda_folder_name: str, experiment_agenda: ExperimentAgenda):
    """Save experiment agenda and current git hash to the folder with the
    experiments.
    Parameters
    ----------
    experiment_agenda_folder_name: str
        Folder name of experiment where all experiment files and agenda are stored
    experiment_agenda: ExperimentAgenda
        The experiment agenda to save
    """
    file_name = os.path.join(experiment_agenda_folder_name, "experiment_agenda.pkl")
    check_create_folder(experiment_agenda_folder_name)
    with open(file_name, 'wb') as handle:
        pickle.dump(experiment_agenda, handle, protocol=pickle.HIGHEST_PROTOCOL)

    # write current hash to sha.txt to experiment folder
    _write_sha_txt(experiment_agenda_folder_name)


def load_experiment_agenda_from_file(experiment_folder_name: str) -> ExperimentAgenda:
    """Save experiment agenda to the folder with the experiments.
    Parameters
    ----------
    experiment_folder_name: str
        Folder name of experiment where all experiment files and agenda are stored
    """
    file_name = os.path.join(experiment_folder_name, "experiment_agenda.pkl")
    with open(file_name, 'rb') as handle:
        file_data: ExperimentAgenda = pickle.load(handle)
        return file_data


def save_parameter_ranges_and_speed_data(experiment_agenda_folder_name: str, parameter_ranges_and_speed_data: ParameterRangesAndSpeedData):
    """
    Save experiment parameters and speed data to allow for easier modification after reloading
    Parameters
    ----------
    experiment_agenda_folder_name
        Folder to store parameter ranges and speed data
    parameter_ranges_and_speed_data
        Data to store

    Returns
    -------

    """
    if parameter_ranges_and_speed_data is None:
        return

    file_name = os.path.join(experiment_agenda_folder_name, "parameter_ranges_and_speed_data.pkl")
    check_create_folder(experiment_agenda_folder_name)
    with open(file_name, 'wb') as handle:
        pickle.dump(parameter_ranges_and_speed_data, handle, protocol=pickle.HIGHEST_PROTOCOL)


def load_parameter_ranges_and_speed_data(experiment_folder_name: str) -> ParameterRangesAndSpeedData:
    """
    Load experiment parameters and speed data to allow simpler modificaion
    Parameters
    ----------
    experiment_folder_name

    Returns
    -------
    Patameterranges and speed data of saved experiment
    """
    file_name = os.path.join(experiment_folder_name, "parameter_ranges_and_speed_data.pkl")
    if os.path.exists(file_name):
        with open(file_name, 'rb') as handle:
            file_data: ParameterRangesAndSpeedData = pickle.load(handle)
            return file_data
    else:
        return None


def create_experiment_folder_name(experiment_name: str) -> str:
    datetime_string = datetime.datetime.now().strftime("%Y_%m_%dT%H_%M_%S")
    return "{}_{}".format(experiment_name, datetime_string)


def create_experiment_filename(experiment_data_folder_name: str, experiment_id: int) -> str:
    datetime_string = datetime.datetime.now().strftime("%Y_%m_%dT%H_%M_%S")
    filename = "experiment_{:04d}_{}.pkl".format(experiment_id, datetime_string)
    return os.path.join(experiment_data_folder_name, filename)


def save_experiment_results_to_file(experiment_results: ExperimentResults, file_name: str):
    """Save the data frame with all the result from an experiment into a given
    file.
    Parameters
    ----------
    experiment_results: List of experiment results
       List containing all the experiment results
    file_name: str
        File name containing path and name of file we want to store the experiment results
    Returns
    -------
    """
    check_create_folder(os.path.dirname(file_name))

    with open(file_name, 'wb') as handle:
        pickle.dump(experiment_results, handle, protocol=pickle.HIGHEST_PROTOCOL)


def load_and_expand_experiment_results_from_data_folder(experiment_data_folder_name: str,
                                                        experiment_ids: List[int] = None,
                                                        nonify_problem_and_results: bool = False,
                                                        re_save: bool = False
                                                        ) -> \
        List[ExperimentResultsAnalysis]:
    """Load results as DataFrame to do further analysis.
    Parameters
    ----------
    experiment_data_folder_name: str
        Folder name of experiment where all experiment files are stored
    experiment_ids
        List of experiment ids which should be loaded, if None all experiments in experiment_folder are loaded
    nonify_problem_and_results
        in order to save space, set results_* and problem_* fields to None. This may cause not all code to work any more.
        TODO SIM-418 cleanup of this workaround: what would be a good compromise between typing and memory usage?
    re_save
        activate temporarily if module path used in pickle has changed,
        use together with wrapper file for the old module https://stackoverflow.com/questions/13398462/unpickling-python-objects-with-a-changed-module-path
    Returns
    -------
    DataFrame containing the loaded experiment results
    """

    experiment_results_list = []

    files = os.listdir(experiment_data_folder_name)
    rsp_logger.info(f"loading and expanding experiment results from {experiment_data_folder_name}")
    # nicer printing when tdqm print to stderr and we have logging to stdout shown in to the same console (IDE, separated in files)
    newline_and_flush_stdout_and_stderr()
    for file in tqdm.tqdm([file for file in files if 'agenda' not in file]):
        file_name = os.path.join(experiment_data_folder_name, file)
        if not file_name.endswith(".pkl"):
            continue

        # filter experiments according to defined experiment_ids
        exp_id = get_experiment_id_from_filename(file_name)
        if experiment_ids is not None and exp_id not in experiment_ids:
            continue
        with open(file_name, 'rb') as handle:
            file_data: ExperimentResults = pickle.load(handle)
        if re_save:
            with open(file_name, 'wb') as handle:
                file_data = ExperimentResults(**file_data._asdict())
                pickle.dump(file_data, handle, protocol=pickle.HIGHEST_PROTOCOL)
            remove_dummy_stuff_from_experiment_results_file(experiment_data_folder_name=experiment_data_folder_name, experiment_id=exp_id)
        experiment_results_list.append(expand_experiment_results_for_analysis(
            file_data,
            nonify_problem_and_results=nonify_problem_and_results))
    # nicer printing when tdqm print to stderr and we have logging to stdout shown in to the same console (IDE, separated in files)
    newline_and_flush_stdout_and_stderr()
    rsp_logger.info(f" -> loading and expanding experiment results from {experiment_data_folder_name} done")
    return experiment_results_list


def load_experiment_result_without_expanding(
        experiment_data_folder_name: str,
        experiment_id: int,
        re_save: bool = False
) -> Tuple[ExperimentResults, str]:
    """

    Parameters
    ----------
    experiment_data_folder_name
    experiment_id
    re_save
        activate temporarily if module path used in pickle has changed,
        use together with wrapper file for the old module https://stackoverflow.com/questions/13398462/unpickling-python-objects-with-a-changed-module-path


    Returns
    -------

    """
    files = os.listdir(experiment_data_folder_name)
    rsp_logger.info(f"loading experiment results from {experiment_data_folder_name}")
    # nicer printing when tdqm print to stderr and we have logging to stdout shown in to the same console (IDE, separated in files)
    for file in tqdm.tqdm([file for file in files if 'agenda' not in file]):
        file_name = os.path.join(experiment_data_folder_name, file)
        if not file_name.endswith(".pkl"):
            continue

        # filter experiments according to defined experiment_ids
        exp_id = get_experiment_id_from_filename(file_name)
        if exp_id != experiment_id:
            continue
        with open(file_name, 'rb') as handle:
            experiment_result: ExperimentResults = pickle.load(handle)
        if re_save:
            with open(file_name, 'wb') as handle:
                pickle.dump(ExperimentResults(**experiment_result._asdict()), handle, protocol=pickle.HIGHEST_PROTOCOL)
        return experiment_result, file_name


def load_without_average(data_folder: str) -> DataFrame:
    """Load all data from the folder, expand and convert to data frame.
    Parameters
    ----------
    data_folder: str
        folder with pkl files.
    Returns
    -------
    DataFrame
    """
    experiment_results_list: List[ExperimentResultsAnalysis] = load_and_expand_experiment_results_from_data_folder(
        data_folder)
    experiment_data: DataFrame = convert_list_of_experiment_results_analysis_to_data_frame(experiment_results_list)
    return experiment_data


def delete_experiment_folder(experiment_folder_name: str):
    """Delete experiment folder.
    Parameters
    ----------
    experiment_folder_name: str
        Folder name of experiment where all experiment files are stored
    Returns
    -------
    """
    shutil.rmtree(experiment_folder_name)


# TODO SIM-558 remove remove_dummy_stuff*
def remove_dummy_stuff_from_experiment_results_file(experiment_data_folder_name: str,
                                                    experiment_id: int):
    experiment_results, file_name = load_experiment_result_without_expanding(experiment_data_folder_name, experiment_id)

    for topo_dict in [
        experiment_results.problem_full.topo_dict,
        experiment_results.problem_full_after_malfunction.topo_dict,
        experiment_results.problem_delta_after_malfunction.topo_dict,
    ]:
        _remove_dummy_stuff_from_topo_dict(topo_dict=topo_dict)
    for route_dag_constraints_dict in [
        experiment_results.problem_full.route_dag_constraints_dict,
        experiment_results.problem_full_after_malfunction.route_dag_constraints_dict,
        experiment_results.problem_delta_after_malfunction.route_dag_constraints_dict,
        experiment_results.results_full.route_dag_constraints,
        experiment_results.results_full_after_malfunction.route_dag_constraints,
        experiment_results.results_delta_after_malfunction.route_dag_constraints,
    ]:
        _remove_dummy_stuff_from_route_dag_constraints_dict(route_dag_constraints_dict=route_dag_constraints_dict)
    for trainrun_dict in [
        experiment_results.results_full.trainruns_dict,
        experiment_results.results_full_after_malfunction.trainruns_dict,
        experiment_results.results_delta_after_malfunction.trainruns_dict,
    ]:
        _remove_dummy_stuff_from_trainrun_dict(trainrun_dict=trainrun_dict)

    save_experiment_results_to_file(experiment_results=experiment_results, file_name=file_name)


# TODO SIM-558 remove remove_dummy_stuff*
def remove_dummy_stuff_from_schedule_and_malfunction_pickle(
        experiment_agenda_directory: str,
        experiment_id: int):
    schedule_and_malfunction: ScheduleAndMalfunction = load_schedule_and_malfunction(experiment_agenda_directory=experiment_agenda_directory,
                                                                                     experiment_id=experiment_id)
    topo_dict = schedule_and_malfunction.schedule_problem_description.topo_dict
    _remove_dummy_stuff_from_topo_dict(topo_dict)
    for route_dag_constraints_dict in [
        schedule_and_malfunction.schedule_problem_description.route_dag_constraints_dict,
        schedule_and_malfunction.schedule_experiment_result.route_dag_constraints
    ]:
        _remove_dummy_stuff_from_route_dag_constraints_dict(route_dag_constraints_dict)
    trainrun_dict = schedule_and_malfunction.schedule_experiment_result.trainruns_dict
    _remove_dummy_stuff_from_trainrun_dict(trainrun_dict)
    save_schedule_and_malfunction(schedule_and_malfunction=schedule_and_malfunction, experiment_agenda_directory=experiment_agenda_directory,
                                  experiment_id=experiment_id)


# TODO SIM-558 remove remove_dummy_stuff*
def _remove_dummy_stuff_from_topo_dict(topo_dict):
    for _, topo in topo_dict.items():
        dummy_nodes = [v for v in topo.nodes if v.direction == 5]
        topo.remove_nodes_from(dummy_nodes)


# TODO SIM-558 remove remove_dummy_stuff*
def _remove_dummy_stuff_from_trainrun_dict(trainrun_dict):
    for agent_id in trainrun_dict:
        trainrun = trainrun_dict[agent_id]
        trainrun_tweaked = [trainrun_waypoint for trainrun_waypoint in trainrun if trainrun_waypoint.waypoint.direction != 5]
        trainrun_dict[agent_id] = trainrun_tweaked


# TODO SIM-558 remove remove_dummy_stuff*
def _remove_dummy_stuff_from_route_dag_constraints_dict(route_dag_constraints_dict):
    for _, constraints in route_dag_constraints_dict.items():
        dummy_nodes_earliest_latest = [v for v in constraints.freeze_earliest.keys() if v.direction == 5]
        for v in dummy_nodes_earliest_latest:
            del constraints.freeze_earliest[v]
            del constraints.freeze_latest[v]
        dummy_nodes_visit = [v for v in constraints.freeze_visit if v.direction == 5]
        for v in dummy_nodes_visit:
            constraints.freeze_visit.remove(v)


# -----------------------
# Agenda tweaking methods
# -----------------------

def tweak_name(
        agenda_null: ExperimentAgenda,
        alt_index: Optional[int],
        experiment_name: str) -> ExperimentAgenda:
    """Produce a new `ExperimentAgenda` under a "tweaked" name.

    Parameters
    ----------
    agenda_null
    alt_index
    experiment_name

    Returns
    -------
    """
    suffix = _make_suffix(alt_index)
    return ExperimentAgenda(
        experiment_name=f"{experiment_name}_{suffix}",
        experiments=agenda_null.experiments
    )


def _make_suffix(alt_index: Optional[int]) -> str:
    """Make suffix for experiment name: either "null" if `alt_index` is `None`,
    else `alt{alt_index:03d}`

    Parameters
    ----------
    alt_index

    Returns
    -------
    """
    suffix = "null"
    if alt_index is not None:
        suffix = f"alt{alt_index:03d}"
    return suffix<|MERGE_RESOLUTION|>--- conflicted
+++ resolved
@@ -655,29 +655,6 @@
     stderr_log_fh = add_file_handler_to_rsp_logger(stderr_log_file, logging.ERROR)
     try:
 
-<<<<<<< HEAD
-    # Save agenda, initial parameter ranges and speed data
-    save_experiment_agenda_and_hash_to_file(experiment_agenda_directory, experiment_agenda)
-    save_parameter_ranges_and_speed_data(parameter_ranges_and_speed_data=parameter_ranges_and_speed_data,
-                                         experiment_agenda_folder_name=experiment_agenda_directory)
-    # use processes in pool only once because of https://github.com/potassco/clingo/issues/203
-    # https://stackoverflow.com/questions/38294608/python-multiprocessing-pool-new-process-for-each-variable
-    # N.B. even with parallelization degree 1, we want to run each experiment in a new process
-    #      in order to get around https://github.com/potassco/clingo/issues/203
-    pool = multiprocessing.Pool(
-        processes=run_experiments_parallel,
-        maxtasksperchild=1)
-    rsp_logger.info(f"pool size {pool._processes} / {multiprocessing.cpu_count()} ({os.cpu_count()}) cpus on {platform.node()}")
-    # nicer printing when tdqm print to stderr and we have logging to stdout shown in to the same console (IDE, separated in files)
-    newline_and_flush_stdout_and_stderr()
-    run_and_save_one_experiment_partial = partial(
-        run_and_save_one_experiment,
-        verbose=verbose,
-        show_results_without_details=show_results_without_details,
-        experiment_base_directory=experiment_base_directory,
-        gen_only=gen_only
-    )
-=======
         if copy_agenda_from_base_directory is not None:
             _copy_agenda_from_base_directory(copy_agenda_from_base_directory, experiment_agenda_directory)
 
@@ -688,9 +665,10 @@
                 experiment_name=experiment_agenda.experiment_name,
                 experiments=list(experiments_filtered)
             )
->>>>>>> d0ebdc00
 
         save_experiment_agenda_and_hash_to_file(experiment_agenda_directory, experiment_agenda)
+        save_parameter_ranges_and_speed_data(parameter_ranges_and_speed_data=parameter_ranges_and_speed_data,
+                                             experiment_agenda_folder_name=experiment_agenda_directory)
 
         rsp_logger.info(f"============================================================================================================")
         rsp_logger.info(f"RUNNING AGENDA {experiment_agenda.experiment_name} -> {experiment_base_directory}")
@@ -702,6 +680,27 @@
 
 
 # use processes in pool only once because of https://github.com/potassco/clingo/issues/203
+        # https://stackoverflow.com/questions/38294608/python-multiprocessing-pool-new-process-for-each-variable
+        # N.B. even with parallelization degree 1, we want to run each experiment in a new process
+        #      in order to get around https://github.com/potassco/clingo/issues/203
+        pool = multiprocessing.Pool(
+            processes=run_experiments_parallel,
+            maxtasksperchild=1)
+        rsp_logger.info(f"pool size {pool._processes} / {multiprocessing.cpu_count()} ({os.cpu_count()}) cpus on {platform.node()}")
+        # nicer printing when tdqm print to stderr and we have logging to stdout shown in to the same console (IDE, separated in files)
+        newline_and_flush_stdout_and_stderr()
+        run_and_save_one_experiment_partial = partial(
+            run_and_save_one_experiment,
+            verbose=verbose,
+            show_results_without_details=show_results_without_details,
+            experiment_base_directory=experiment_base_directory,
+            gen_only=gen_only
+        )
+    # Save agenda, initial parameter ranges and speed data
+        save_experiment_agenda_and_hash_to_file(experiment_agenda_directory, experiment_agenda)
+        save_parameter_ranges_and_speed_data(parameter_ranges_and_speed_data=parameter_ranges_and_speed_data,
+                                             experiment_agenda_folder_name=experiment_agenda_directory)
+        # use processes in pool only once because of https://github.com/potassco/clingo/issues/203
         # https://stackoverflow.com/questions/38294608/python-multiprocessing-pool-new-process-for-each-variable
         # N.B. even with parallelization degree 1, we want to run each experiment in a new process
         #      in order to get around https://github.com/potassco/clingo/issues/203
