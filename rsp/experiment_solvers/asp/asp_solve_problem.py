<<<<<<< HEAD
"""Solve an `asp_problem_description` problem a."""
import pprint
from typing import Optional
from typing import Tuple

import numpy as np
from flatland.action_plan.action_plan import ControllerFromTrainruns
from flatland.envs.rail_env import RailEnv
from flatland.envs.rail_trainrun_data_structures import TrainrunDict

from rsp.experiment_solvers.asp.asp_problem_description import ASPProblemDescription
from rsp.experiment_solvers.asp.asp_solution_description import ASPSolutionDescription
from rsp.experiment_solvers.data_types import SchedulingExperimentResult
from rsp.experiment_solvers.experiment_solver_utils import create_action_plan
from rsp.experiment_solvers.experiment_solver_utils import replay
from rsp.experiment_solvers.experiment_solver_utils import verify_trainruns_dict
from rsp.route_dag.route_dag import get_paths_in_route_dag
from rsp.route_dag.route_dag import ScheduleProblemDescription
from rsp.utils.data_types import ExperimentMalfunction
from rsp.utils.general_utils import current_milli_time

_pp = pprint.PrettyPrinter(indent=4)


def replay_and_verify_asp_solution(env: RailEnv,
                                   problem_description: ScheduleProblemDescription,
                                   asp_solution: ASPSolutionDescription,
                                   rendering: bool = False,
                                   debug: bool = False,
                                   loop_index: int = 0,
                                   disable_verification_in_replay: bool = False,
                                   expected_malfunction: Optional[ExperimentMalfunction] = None) -> int:
    # --------------------------------------------------------------------------------------
    # Replay and verifiy the solution
    # --------------------------------------------------------------------------------------
    trainruns_dict = asp_solution.get_trainruns_dict()
    verify_trainruns_dict(env=env,
                          trainruns_dict=trainruns_dict,
                          expected_malfunction=expected_malfunction,
                          expected_route_dag_constraints=problem_description.route_dag_constraints_dict
                          )
    controller_from_train_runs: ControllerFromTrainruns = create_action_plan(train_runs_dict=trainruns_dict, env=env)
    if debug:
        print("  **** solution to replay:")

        print(_pp.pformat(trainruns_dict))
        print("  **** action plan to replay:")
        controller_from_train_runs.print_action_plan()
        print("  **** expected_malfunction to replay:")
        print(_pp.pformat(expected_malfunction))

    total_reward = replay(env=env,
                          loop_index=loop_index,
                          expected_malfunction=expected_malfunction,
                          solver_name="ASP",
                          rendering=rendering,
                          controller_from_train_runs=controller_from_train_runs,
                          debug=debug,
                          disable_verification_in_replay=disable_verification_in_replay)
    return total_reward


def solve_problem(
        problem: ASPProblemDescription,
        debug: bool = False,
) -> Tuple[SchedulingExperimentResult, ASPSolutionDescription]:
    """Solves an :class:`AbstractProblemDescription` and optionally verifies it
    againts the provided :class:`RailEnv`.

    Parameters
    ----------
    problem
    disable_verification_in_replay
        Whether it is tested the replay corresponds to the problem's solution
        TODO SIM-105 Should there be option to disable replay completely? Profile experiments to test how much time replay takes in the experiments.
    env
        The env to run the verification with
    rendering_call_back
        Called every step in replay
    debug
        Display debugging information
    loop_index
        Used for display, should identify the problem instance
    expected_malfunction
        Used in verification if provided

    Returns
    -------
    SchedulingExperimentResult
    """
    # --------------------------------------------------------------------------------------
    # Preparations
    # --------------------------------------------------------------------------------------
    minimum_number_of_shortest_paths_over_all_agents = np.min(
        [len(get_paths_in_route_dag(topo)) for agent_id, topo in problem.tc.topo_dict.items()])

    if minimum_number_of_shortest_paths_over_all_agents == 0:
        raise Exception("At least one Agent has no path to its target!")

    # --------------------------------------------------------------------------------------
    # Solve the problem
    # --------------------------------------------------------------------------------------
    start_build_problem = current_milli_time()
    build_problem_time = (current_milli_time() - start_build_problem) / 1000.0

    start_solver = current_milli_time()
    solution: ASPSolutionDescription = problem.solve()
    solve_time = (current_milli_time() - start_solver) / 1000.0
    assert solution.is_solved()

    trainruns_dict: TrainrunDict = solution.get_trainruns_dict()

    if debug:
        print("####train runs dict")
        print(_pp.pformat(trainruns_dict))

    return SchedulingExperimentResult(total_reward=-np.inf,
                                      solve_time=solve_time,
                                      optimization_costs=solution.get_objective_value(),
                                      build_problem_time=build_problem_time,
                                      nb_conflicts=solution.extract_nb_resource_conflicts(),
                                      trainruns_dict=solution.get_trainruns_dict(),
                                      route_dag_constraints=problem.tc.route_dag_constraints_dict,
                                      solver_statistics=solution.asp_solution.stats,
                                      solver_result=solution.answer_set
                                      ), solution
=======
"""Solve an `asp_problem_description` problem a."""
import pprint
from typing import Tuple

import numpy as np
from flatland.envs.rail_trainrun_data_structures import TrainrunDict

from rsp.experiment_solvers.asp.asp_helper import configuration_as_dict_from_control
from rsp.experiment_solvers.asp.asp_problem_description import ASPProblemDescription
from rsp.experiment_solvers.asp.asp_solution_description import ASPSolutionDescription
from rsp.experiment_solvers.data_types import SchedulingExperimentResult
from rsp.route_dag.route_dag import get_paths_in_route_dag
from rsp.utils.general_utils import current_milli_time

_pp = pprint.PrettyPrinter(indent=4)


def solve_problem(
        problem: ASPProblemDescription,
        debug: bool = False,
) -> Tuple[SchedulingExperimentResult, ASPSolutionDescription]:
    """Solves an :class:`AbstractProblemDescription` and optionally verifies it
    againts the provided :class:`RailEnv`.

    Parameters
    ----------
    problem
    env
        The env to run the verification with
    rendering_call_back
        Called every step in replay
    debug
        Display debugging information
    loop_index
        Used for display, should identify the problem instance
    expected_malfunction
        Used in verification if provided

    Returns
    -------
    SchedulingExperimentResult
    """
    # --------------------------------------------------------------------------------------
    # Preparations
    # --------------------------------------------------------------------------------------
    minimum_number_of_shortest_paths_over_all_agents = np.min(
        [len(get_paths_in_route_dag(topo)) for agent_id, topo in problem.tc.topo_dict.items()])

    if minimum_number_of_shortest_paths_over_all_agents == 0:
        raise Exception("At least one Agent has no path to its target!")

    # --------------------------------------------------------------------------------------
    # Solve the problem
    # --------------------------------------------------------------------------------------
    start_build_problem = current_milli_time()
    build_problem_time = (current_milli_time() - start_build_problem) / 1000.0

    start_solver = current_milli_time()
    solution: ASPSolutionDescription = problem.solve()
    solve_time = (current_milli_time() - start_solver) / 1000.0
    assert solution.is_solved()

    trainruns_dict: TrainrunDict = solution.get_trainruns_dict()

    if debug:
        print("####train runs dict")
        print(_pp.pformat(trainruns_dict))
    return SchedulingExperimentResult(
        total_reward=-np.inf,
        solve_time=solve_time,
        optimization_costs=solution.get_objective_value(),
        build_problem_time=build_problem_time,
        nb_conflicts=solution.extract_nb_resource_conflicts(),
        trainruns_dict=solution.get_trainruns_dict(),
        route_dag_constraints=problem.tc.route_dag_constraints_dict,
        solver_statistics=solution.asp_solution.stats,
        solver_result=solution.answer_set,
        solver_configuration=configuration_as_dict_from_control(solution.asp_solution.ctl),
        solver_seed=solution.asp_solution.asp_seed_value
    ), solution
>>>>>>> 4cd4d706
<|MERGE_RESOLUTION|>--- conflicted
+++ resolved
@@ -1,209 +1,80 @@
-<<<<<<< HEAD
-"""Solve an `asp_problem_description` problem a."""
-import pprint
-from typing import Optional
-from typing import Tuple
-
-import numpy as np
-from flatland.action_plan.action_plan import ControllerFromTrainruns
-from flatland.envs.rail_env import RailEnv
-from flatland.envs.rail_trainrun_data_structures import TrainrunDict
-
-from rsp.experiment_solvers.asp.asp_problem_description import ASPProblemDescription
-from rsp.experiment_solvers.asp.asp_solution_description import ASPSolutionDescription
-from rsp.experiment_solvers.data_types import SchedulingExperimentResult
-from rsp.experiment_solvers.experiment_solver_utils import create_action_plan
-from rsp.experiment_solvers.experiment_solver_utils import replay
-from rsp.experiment_solvers.experiment_solver_utils import verify_trainruns_dict
-from rsp.route_dag.route_dag import get_paths_in_route_dag
-from rsp.route_dag.route_dag import ScheduleProblemDescription
-from rsp.utils.data_types import ExperimentMalfunction
-from rsp.utils.general_utils import current_milli_time
-
-_pp = pprint.PrettyPrinter(indent=4)
-
-
-def replay_and_verify_asp_solution(env: RailEnv,
-                                   problem_description: ScheduleProblemDescription,
-                                   asp_solution: ASPSolutionDescription,
-                                   rendering: bool = False,
-                                   debug: bool = False,
-                                   loop_index: int = 0,
-                                   disable_verification_in_replay: bool = False,
-                                   expected_malfunction: Optional[ExperimentMalfunction] = None) -> int:
-    # --------------------------------------------------------------------------------------
-    # Replay and verifiy the solution
-    # --------------------------------------------------------------------------------------
-    trainruns_dict = asp_solution.get_trainruns_dict()
-    verify_trainruns_dict(env=env,
-                          trainruns_dict=trainruns_dict,
-                          expected_malfunction=expected_malfunction,
-                          expected_route_dag_constraints=problem_description.route_dag_constraints_dict
-                          )
-    controller_from_train_runs: ControllerFromTrainruns = create_action_plan(train_runs_dict=trainruns_dict, env=env)
-    if debug:
-        print("  **** solution to replay:")
-
-        print(_pp.pformat(trainruns_dict))
-        print("  **** action plan to replay:")
-        controller_from_train_runs.print_action_plan()
-        print("  **** expected_malfunction to replay:")
-        print(_pp.pformat(expected_malfunction))
-
-    total_reward = replay(env=env,
-                          loop_index=loop_index,
-                          expected_malfunction=expected_malfunction,
-                          solver_name="ASP",
-                          rendering=rendering,
-                          controller_from_train_runs=controller_from_train_runs,
-                          debug=debug,
-                          disable_verification_in_replay=disable_verification_in_replay)
-    return total_reward
-
-
-def solve_problem(
-        problem: ASPProblemDescription,
-        debug: bool = False,
-) -> Tuple[SchedulingExperimentResult, ASPSolutionDescription]:
-    """Solves an :class:`AbstractProblemDescription` and optionally verifies it
-    againts the provided :class:`RailEnv`.
-
-    Parameters
-    ----------
-    problem
-    disable_verification_in_replay
-        Whether it is tested the replay corresponds to the problem's solution
-        TODO SIM-105 Should there be option to disable replay completely? Profile experiments to test how much time replay takes in the experiments.
-    env
-        The env to run the verification with
-    rendering_call_back
-        Called every step in replay
-    debug
-        Display debugging information
-    loop_index
-        Used for display, should identify the problem instance
-    expected_malfunction
-        Used in verification if provided
-
-    Returns
-    -------
-    SchedulingExperimentResult
-    """
-    # --------------------------------------------------------------------------------------
-    # Preparations
-    # --------------------------------------------------------------------------------------
-    minimum_number_of_shortest_paths_over_all_agents = np.min(
-        [len(get_paths_in_route_dag(topo)) for agent_id, topo in problem.tc.topo_dict.items()])
-
-    if minimum_number_of_shortest_paths_over_all_agents == 0:
-        raise Exception("At least one Agent has no path to its target!")
-
-    # --------------------------------------------------------------------------------------
-    # Solve the problem
-    # --------------------------------------------------------------------------------------
-    start_build_problem = current_milli_time()
-    build_problem_time = (current_milli_time() - start_build_problem) / 1000.0
-
-    start_solver = current_milli_time()
-    solution: ASPSolutionDescription = problem.solve()
-    solve_time = (current_milli_time() - start_solver) / 1000.0
-    assert solution.is_solved()
-
-    trainruns_dict: TrainrunDict = solution.get_trainruns_dict()
-
-    if debug:
-        print("####train runs dict")
-        print(_pp.pformat(trainruns_dict))
-
-    return SchedulingExperimentResult(total_reward=-np.inf,
-                                      solve_time=solve_time,
-                                      optimization_costs=solution.get_objective_value(),
-                                      build_problem_time=build_problem_time,
-                                      nb_conflicts=solution.extract_nb_resource_conflicts(),
-                                      trainruns_dict=solution.get_trainruns_dict(),
-                                      route_dag_constraints=problem.tc.route_dag_constraints_dict,
-                                      solver_statistics=solution.asp_solution.stats,
-                                      solver_result=solution.answer_set
-                                      ), solution
-=======
-"""Solve an `asp_problem_description` problem a."""
-import pprint
-from typing import Tuple
-
-import numpy as np
-from flatland.envs.rail_trainrun_data_structures import TrainrunDict
-
-from rsp.experiment_solvers.asp.asp_helper import configuration_as_dict_from_control
-from rsp.experiment_solvers.asp.asp_problem_description import ASPProblemDescription
-from rsp.experiment_solvers.asp.asp_solution_description import ASPSolutionDescription
-from rsp.experiment_solvers.data_types import SchedulingExperimentResult
-from rsp.route_dag.route_dag import get_paths_in_route_dag
-from rsp.utils.general_utils import current_milli_time
-
-_pp = pprint.PrettyPrinter(indent=4)
-
-
-def solve_problem(
-        problem: ASPProblemDescription,
-        debug: bool = False,
-) -> Tuple[SchedulingExperimentResult, ASPSolutionDescription]:
-    """Solves an :class:`AbstractProblemDescription` and optionally verifies it
-    againts the provided :class:`RailEnv`.
-
-    Parameters
-    ----------
-    problem
-    env
-        The env to run the verification with
-    rendering_call_back
-        Called every step in replay
-    debug
-        Display debugging information
-    loop_index
-        Used for display, should identify the problem instance
-    expected_malfunction
-        Used in verification if provided
-
-    Returns
-    -------
-    SchedulingExperimentResult
-    """
-    # --------------------------------------------------------------------------------------
-    # Preparations
-    # --------------------------------------------------------------------------------------
-    minimum_number_of_shortest_paths_over_all_agents = np.min(
-        [len(get_paths_in_route_dag(topo)) for agent_id, topo in problem.tc.topo_dict.items()])
-
-    if minimum_number_of_shortest_paths_over_all_agents == 0:
-        raise Exception("At least one Agent has no path to its target!")
-
-    # --------------------------------------------------------------------------------------
-    # Solve the problem
-    # --------------------------------------------------------------------------------------
-    start_build_problem = current_milli_time()
-    build_problem_time = (current_milli_time() - start_build_problem) / 1000.0
-
-    start_solver = current_milli_time()
-    solution: ASPSolutionDescription = problem.solve()
-    solve_time = (current_milli_time() - start_solver) / 1000.0
-    assert solution.is_solved()
-
-    trainruns_dict: TrainrunDict = solution.get_trainruns_dict()
-
-    if debug:
-        print("####train runs dict")
-        print(_pp.pformat(trainruns_dict))
-    return SchedulingExperimentResult(
-        total_reward=-np.inf,
-        solve_time=solve_time,
-        optimization_costs=solution.get_objective_value(),
-        build_problem_time=build_problem_time,
-        nb_conflicts=solution.extract_nb_resource_conflicts(),
-        trainruns_dict=solution.get_trainruns_dict(),
-        route_dag_constraints=problem.tc.route_dag_constraints_dict,
-        solver_statistics=solution.asp_solution.stats,
-        solver_result=solution.answer_set,
-        solver_configuration=configuration_as_dict_from_control(solution.asp_solution.ctl),
-        solver_seed=solution.asp_solution.asp_seed_value
-    ), solution
->>>>>>> 4cd4d706
+"""Solve an `asp_problem_description` problem a."""
+import pprint
+from typing import Tuple
+
+import numpy as np
+from flatland.envs.rail_trainrun_data_structures import TrainrunDict
+
+from rsp.experiment_solvers.asp.asp_helper import configuration_as_dict_from_control
+from rsp.experiment_solvers.asp.asp_problem_description import ASPProblemDescription
+from rsp.experiment_solvers.asp.asp_solution_description import ASPSolutionDescription
+from rsp.experiment_solvers.data_types import SchedulingExperimentResult
+from rsp.route_dag.route_dag import get_paths_in_route_dag
+from rsp.utils.general_utils import current_milli_time
+
+_pp = pprint.PrettyPrinter(indent=4)
+
+
+def solve_problem(
+        problem: ASPProblemDescription,
+        debug: bool = False,
+) -> Tuple[SchedulingExperimentResult, ASPSolutionDescription]:
+    """Solves an :class:`AbstractProblemDescription` and optionally verifies it
+    againts the provided :class:`RailEnv`.
+
+    Parameters
+    ----------
+    problem
+    env
+        The env to run the verification with
+    rendering_call_back
+        Called every step in replay
+    debug
+        Display debugging information
+    loop_index
+        Used for display, should identify the problem instance
+    expected_malfunction
+        Used in verification if provided
+
+    Returns
+    -------
+    SchedulingExperimentResult
+    """
+    # --------------------------------------------------------------------------------------
+    # Preparations
+    # --------------------------------------------------------------------------------------
+    minimum_number_of_shortest_paths_over_all_agents = np.min(
+        [len(get_paths_in_route_dag(topo)) for agent_id, topo in problem.tc.topo_dict.items()])
+
+    if minimum_number_of_shortest_paths_over_all_agents == 0:
+        raise Exception("At least one Agent has no path to its target!")
+
+    # --------------------------------------------------------------------------------------
+    # Solve the problem
+    # --------------------------------------------------------------------------------------
+    start_build_problem = current_milli_time()
+    build_problem_time = (current_milli_time() - start_build_problem) / 1000.0
+
+    start_solver = current_milli_time()
+    solution: ASPSolutionDescription = problem.solve()
+    solve_time = (current_milli_time() - start_solver) / 1000.0
+    assert solution.is_solved()
+
+    trainruns_dict: TrainrunDict = solution.get_trainruns_dict()
+
+    if debug:
+        print("####train runs dict")
+        print(_pp.pformat(trainruns_dict))
+    return SchedulingExperimentResult(
+        total_reward=-np.inf,
+        solve_time=solve_time,
+        optimization_costs=solution.get_objective_value(),
+        build_problem_time=build_problem_time,
+        nb_conflicts=solution.extract_nb_resource_conflicts(),
+        trainruns_dict=solution.get_trainruns_dict(),
+        route_dag_constraints=problem.tc.route_dag_constraints_dict,
+        solver_statistics=solution.asp_solution.stats,
+        solver_result=solution.answer_set,
+        solver_configuration=configuration_as_dict_from_control(solution.asp_solution.ctl),
+        solver_seed=solution.asp_solution.asp_seed_value
+    ), solution