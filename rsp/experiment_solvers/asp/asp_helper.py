import json
import time
from threading import Timer
from typing import Dict
from typing import List
from typing import NamedTuple
from typing import Optional
from typing import Set

import clingo
import numpy as np
from importlib_resources import path

from rsp.experiment_solvers.asp import theory
from rsp.logger import rsp_logger
from rsp.logger import VERBOSE
from rsp.utils.global_constants import ASPHeuristics
from rsp.utils.global_constants import ASPObjective
from rsp.utils.global_constants import DL_PROPAGATE_PARTIAL

FluxHelperResult = NamedTuple('FluxHelperResult', [
    # TODO SIM-121 asp_solver should use proper data structures instead of strings to represent answer sets
    ('answer_sets', List[Set[str]]),
    ('stats', Dict),
    # future use for incremental solving?
    ('ctl', clingo.Control),
    ('dl', theory.Theory),
    ('asp_seed_value', Optional[int])
])


def flux_helper(
        asp_data: List[str],
        asp_objective: ASPObjective = ASPObjective.MINIMIZE_SUM_RUNNING_TIMES,
        asp_heuristics: Optional[List[ASPHeuristics]] = None,
        asp_seed_value: int = 94,
        nb_threads: int = 2,
        no_optimize: bool = False,
        verbose: bool = False,
        debug: bool = False
) -> FluxHelperResult:
    """Includes the necessary encodings and calls `_asp_helper` with them.

    Parameters
    ----------


    asp_data
        data part
    asp_objective
        which asp objective should be applied if any

    nb_threads
    asp_seed_value
    asp_heuristics
        which heuristics to apply?
    no_optimize
        do not optimize
    debug
    verbose

    Returns
    -------
    """
    prg_text_joined = "\n".join(asp_data)
    if debug:
        print(prg_text_joined)

    with path('res.asp.encodings', 'encoding.lp') as encoding_path:
        paths = [encoding_path]
    rsp_logger.info(f"asp_heuristics={asp_heuristics}")
    if asp_heuristics:
        for asp_heurisic in asp_heuristics:
            with path('res.asp.encodings', f'{asp_heurisic.value}.lp') as heuristic_routes_path:
                paths.append(heuristic_routes_path)
    if asp_objective and not no_optimize:
        with path('res.asp.encodings', f'{asp_objective.value}.lp') as objetive_path:
            paths.append(objetive_path)
        if asp_objective in [ASPObjective.MINIMIZE_DELAY, ASPObjective.MINIMIZE_DELAY_ROUTES_COMBINED]:
            with path('res.asp.encodings', f'delay_linear_within_one_minute.lp') as delay_model_path:
                paths.append(delay_model_path)

    flux_result = _asp_helper(
        encoding_files=paths,
        plain_encoding=prg_text_joined,
        asp_seed_value=asp_seed_value,
        nb_threads=nb_threads,
        verbose=verbose,
        debug=debug,
        no_optimize=no_optimize,
        asp_heuristics=asp_heuristics
    )

    return flux_result


# snippets from https://code.sbb.ch/projects/TP_TMS_PAS/repos/kapaplan-asp/browse/src/solver/clingo_controller.py
def _asp_helper(encoding_files: List[str],  # noqa: C901
                plain_encoding: Optional[str] = None,
                verbose: bool = False,
                debug: bool = False,
                nb_threads: int = 2,
                no_optimize: bool = False,
                asp_heuristics: List[ASPHeuristics] = None,
                asp_seed_value: Optional[int] = None) -> FluxHelperResult:
    """Runs clingo-dl with in the desired mode.
    Parameters
    ----------
    encoding_files
        encodings as file list to load
    plain_encoding
        plain encoding as string
    verbose
        prints a lot to debug
    """
    # Info Max Ostrovski 2019-11-20: die import dl Variante
    # (https://www.cs.uni-potsdam.de/~torsten/hybris.pdf  Listing 1.8 line 9)
    # bezieht sich auf eine sehr alte clingo[DL] version. Im Rahmen einer einheitlichen API für alle clingo Erweiterungen
    # (clingo[DL], clingcon, clingo[LP]) ist die neue Variante mit der python theory zu verwenden.
    rsp_logger.log(VERBOSE, f"no_optimize={no_optimize}")

    dl = theory.Theory("clingodl", "clingo-dl")
    if DL_PROPAGATE_PARTIAL:
        dl.configure_propagator("propagate", "partial")
    ctl_args = [f"-t{nb_threads}", "--lookahead=no"]

    if asp_seed_value is not None:
        ctl_args.append(f"--seed={asp_seed_value}")
    if asp_heuristics is not None:
        ctl_args.append(f"--heur=domain")

    ctl = clingo.Control(ctl_args)
    rsp_logger.info(f"{ctl_args}")

    # find optimal model; if not optimizing, find all models!
    ctl.configuration.solve.models = 0
    # find only first optimal model
    ctl.configuration.solve.opt_mode = 'opt'
    dl.register_propagator(ctl)

    if verbose:
        rsp_logger.log("taking encodings from {}".format(encoding_files), level=VERBOSE)
        if plain_encoding and debug:
            print("taking plain_encoding={}".format(plain_encoding))
    for enc in encoding_files:
        ctl.load(str(enc))
    if plain_encoding:
        ctl.add("base", [], plain_encoding)
    if verbose:
        print("Grounding starting...")
    grounding_start_time = time.time()
    ctl.ground([("base", [])])
    if verbose:
        print("Grounding took {}s".format(time.time() - grounding_start_time))

    all_answers = _asp_loop(ctl=ctl, dl=dl, no_optimize=no_optimize, verbose=verbose, debug=debug)
    statistics: Dict = ctl.statistics

    if verbose:
        print(all_answers)
        _print_configuration(ctl)
        _print_stats(statistics)

    # SIM-429 assert that our models are tight (sccs==0)
    assert statistics["problem"]["lp"][
               "sccs"] == 0, f'not tight statistics["problem"]["lp"]["sccs"]={statistics["problem"]["lp"]["sccs"]}'

    return FluxHelperResult(all_answers, statistics, ctl, dl, asp_seed_value)


def _asp_loop(ctl: clingo.Control,  # noqa: C901
              dl: theory.Theory,
              no_optimize: bool = False,
              verbose: bool = False,
              debug: bool = False,
<<<<<<< HEAD
              timeout: int = 12 * 60 * 60):
=======
              timeout: int = 10 * 60 * 60):
>>>>>>> d0ebdc00
    """Loop over models coming from the ASP solve call until optimal one found
    and return the first optimal.

    Parameters
    ----------
    ctl
    dl
    no_optimize
    verbose
    debug
    timeout
        interrupt the solver after this time. Solving only, does not cover grounding.

    Returns
    -------
    """
    all_answers = []
    min_cost = np.inf
    timer = None

    def on_model(model):
        try:
            nonlocal all_answers, min_cost, timer, no_optimize, dl
            if len(model.cost) > 0:
                cost = model.cost[0]
                if cost < min_cost:
                    if verbose:
                        print("Optimization: {}".format(cost))
                    min_cost = cost
                    all_answers = []
            # TODO SIM-121 convert to handable data structures instead of strings!
            sol = str(model).split(" ")
            if debug:
                for v in sol:
                    print(v)
            for name, value in dl.assignment(model.thread_id):
                v = f"dl({name},{value})"
                sol.append(v)
                if debug:
                    print(v)
            all_answers.append(frozenset(sol))
            timer.cancel()
            timer = Timer(interval=timer.interval, function=timer.function)
            timer.start()
            if no_optimize:
                return False
        except Exception as e:
            print(str(e))

    interrupted = False

    def interrupt():
        nonlocal ctl, interrupted
        interrupted = True
        ctl.interrupt()

    with ctl.solve(async_=True, on_statistics=dl.on_statistics, on_model=on_model) as handle:
        # the timeout given to handle.wait() seems not to work with clingo-dl -> use timer instead
        # TODO check with Potsdam why handle.wait() does not work as expected: https://potassco.org/clingo/python-api/5.4/
        timer = Timer(interval=timeout, function=interrupt)
        timer.start()
        while not handle.wait():
            pass
    if len(all_answers) == 0:
        _print_stats(statistics=ctl.statistics)
        raise ValueError(f"ASP solver: No solution found. Interrupted={interrupted}")
    return all_answers


def _print_stats(statistics, print_full_statistics: bool = False):
    if print_full_statistics:
        print("=================================================================================")
        print("= FULL STATISTICS                                                               =")
        print("=================================================================================")
        print(json.dumps(statistics, sort_keys=True, indent=4, separators=(',', ': ')))
        print("")
    print("=================================================================================")
    print("= SUMMARY                                                                       =")
    print("=================================================================================")
    print("Models       : {:.0f}".format(statistics["summary"]["models"]["enumerated"]))
    print("Optimum      : {:3}".format("yes" if statistics["summary"]["models"]["optimal"] else "no"))
    print("Optimization : {}".format(statistics["summary"]["costs"]))
    print("Calls        : {}".format(statistics["summary"]["call"]))
    print("Time         : {:5.3f}s (Solving: {}s 1st Model: {}s Unsat: {}s)"
          .format(statistics["summary"]["times"]["total"],
                  statistics["summary"]["times"]["solve"],
                  statistics["summary"]["times"]["sat"],
                  statistics["summary"]["times"]["unsat"],
                  ))
    percentage_solving_time = \
        100 * statistics["summary"]["times"]["solve"] / (statistics["summary"]["times"]["total"]
                                                         if statistics["summary"]["times"]["total"] != 0 else 1)
    print("Solving time : {:5.1f}%".format(percentage_solving_time))
    print("CPU Time     : {:5.3f}s".format(statistics["summary"]["times"]["cpu"]))
    print("=================================================================================")
    print("")
    print("=================================================================================")
    print("= SOLVER STATISTICS                                                           =")
    print("=================================================================================")
    print("Models       : {:.0f}".format(statistics["summary"]["models"]["enumerated"]))
    print("Choices      : {:.0f}".format(statistics["solving"]["solvers"]["choices"]))
    print("Conflicts    : {:.0f}".format(statistics["solving"]["solvers"]["conflicts"]))
    print("Backjumps    : {:.0f}".format(statistics["solving"]["solvers"]["conflicts_analyzed"]))
    print("Restarts     : {:.0f}".format(statistics["solving"]["solvers"]["restarts"]))
    print("")
    print("=================================================================================")
    print("= GROUNDNG OUTPUT STATISTICS                                                    =")
    print("=================================================================================")
    print("Rules        : {:.0f}".format(statistics["problem"]["lp"]["rules"]))
    print("  Choice     : {:.0f}".format(statistics["problem"]["lp"]["rules_choice"]))
    print("  Minimize   : {:.0f}".format(statistics["problem"]["lp"]["rules_minimize"]))
    print("Atoms        : {:.0f}".format(statistics["problem"]["lp"]["atoms"]))
    print("Tight        : {:3}".format("yes" if statistics["problem"]["lp"]["sccs"] == 0 else "no"))
    print("Variables    : {:.0f}".format(statistics["problem"]["generator"]["vars"]))
    print("Constraints  : {:.0f}".format(statistics["problem"]["generator"]["constraints"]))
    print("  Binary     : {:.0f}".format(statistics["problem"]["generator"]["constraints_binary"]))
    print("  Ternary    : {:.0f}".format(statistics["problem"]["generator"]["constraints_ternary"]))


def _print_configuration(ctl):
    print("")
    print("=================================================================================")
    print("= CONFIGRUATION                                                                 =")
    print("=================================================================================")
    for _, k in enumerate(ctl.configuration.solve.keys):
        print("{}={}\n  {}: {}"
              .format(k,
                      getattr(ctl.configuration.solve, k), k,
                      getattr(ctl.configuration.solve, "__desc_" + k))
              )
    print("")


def configuration_as_dict_from_control(ctl):
    configuration_as_dict = {k: str(getattr(ctl.configuration.solve, k)) for _, k in
                             enumerate(ctl.configuration.solve.keys)}
    return configuration_as_dict<|MERGE_RESOLUTION|>--- conflicted
+++ resolved
@@ -173,11 +173,7 @@
               no_optimize: bool = False,
               verbose: bool = False,
               debug: bool = False,
-<<<<<<< HEAD
-              timeout: int = 12 * 60 * 60):
-=======
               timeout: int = 10 * 60 * 60):
->>>>>>> d0ebdc00
     """Loop over models coming from the ASP solve call until optimal one found
     and return the first optimal.
 
