--- conflicted
+++ resolved
@@ -1,66 +1,3 @@
-<<<<<<< HEAD
-from typing import Callable
-from typing import Dict
-from typing import NamedTuple
-from typing import Optional
-from typing import Set
-
-from flatland.envs.rail_trainrun_data_structures import TrainrunDict
-
-from rsp.route_dag.route_dag import RouteDAGConstraintsDict
-from rsp.route_dag.route_dag import ScheduleProblemDescription
-
-ExperimentMalfunction = NamedTuple('ExperimentMalfunction', [
-    ('time_step', int),
-    ('agent_id', int),
-    ('malfunction_duration', int)
-])
-
-SchedulingExperimentResult = NamedTuple('SchedulingExperimentResult',
-                                        [('total_reward', int),
-                                         ('solve_time', float),
-                                         ('optimization_costs', float),
-                                         ('build_problem_time', float),
-                                         ('trainruns_dict', TrainrunDict),
-                                         ('nb_conflicts', int),
-                                         ('route_dag_constraints', Optional[RouteDAGConstraintsDict]),
-                                         ('solver_statistics', Dict),
-                                         ('solver_result', Set[str])
-                                         ])
-SchedulingExperimentResult.__doc__ = """
-    Parameters
-    ----------
-    total_reward: int
-    solve_time: float
-    optimization_costs: float
-    build_problem_time: float
-    trainruns_dict: TrainrunDict
-    nb_conflicts: int
-    route_dag_constraints: Optional[RouteDAGConstraintsDict]
-"""
-
-
-def schedule_experiment_results_equals_modulo_solve_time(s1: SchedulingExperimentResult,
-                                                         s2: SchedulingExperimentResult):
-    """Tests whether two `ScheduleExperimentResults' are the equal except for
-    solve_time."""
-    for index, slot in enumerate(s1._fields):
-        if slot in ['solve_time', 'solver_statistics']:
-            continue
-        elif s1[index] != s2[index]:
-            return False
-    return True
-
-
-# test_id: int, solver_name: str, i_step: int
-SolveProblemRenderCallback = Callable[[int, str, int], None]
-
-ScheduleAndMalfunction = NamedTuple('ScheduleAndMalfunction', [
-    ('schedule_problem_description', ScheduleProblemDescription),
-    ('schedule_experiment_result', SchedulingExperimentResult),
-    ('experiment_malfunction', ExperimentMalfunction)
-])
-=======
 from typing import Callable
 from typing import Dict
 from typing import NamedTuple
@@ -123,5 +60,4 @@
     ('schedule_problem_description', ScheduleProblemDescription),
     ('schedule_experiment_result', SchedulingExperimentResult),
     ('experiment_malfunction', ExperimentMalfunction)
-])
->>>>>>> 4cd4d706
+])