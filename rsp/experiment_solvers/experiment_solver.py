<<<<<<< HEAD
import pprint
from typing import Callable

from flatland.action_plan.action_plan import ControllerFromTrainruns
from flatland.envs.rail_env import RailEnv
from flatland.envs.rail_trainrun_data_structures import TrainrunDict

from rsp.experiment_solvers.asp.asp_problem_description import ASPProblemDescription
from rsp.experiment_solvers.asp.asp_solve_problem import replay
from rsp.experiment_solvers.asp.asp_solve_problem import replay_and_verify_asp_solution
from rsp.experiment_solvers.asp.asp_solve_problem import solve_problem
from rsp.experiment_solvers.data_types import ScheduleAndMalfunction
from rsp.experiment_solvers.data_types import SchedulingExperimentResult
from rsp.experiment_solvers.experiment_solver_utils import create_action_plan
from rsp.route_dag.generators.route_dag_generator_reschedule_full import get_schedule_problem_for_full_rescheduling
from rsp.route_dag.generators.route_dag_generator_reschedule_perfect_oracle import perfect_oracle
from rsp.route_dag.generators.route_dag_generator_schedule import schedule_problem_description_from_rail_env
from rsp.route_dag.route_dag import apply_weight_route_change
from rsp.route_dag.route_dag import ScheduleProblemDescription
from rsp.utils.data_types import experimentFreezeDictPrettyPrint
from rsp.utils.data_types import ExperimentMalfunction
from rsp.utils.data_types import ExperimentParameters
from rsp.utils.data_types import ExperimentResults


class ASPExperimentSolver():
    """Implements `ASPExperimentSolver` for ASP.

    Methods
    -------
    run_experiment_trial:
        Returns the correct data format to run tests on full research pipeline
    """
    _pp = pprint.PrettyPrinter(indent=4)

    def gen_schedule_and_malfunction(self,
                                     static_rail_env: RailEnv,
                                     malfunction_rail_env: RailEnv,
                                     malfunction_env_reset,
                                     experiment_parameters: ExperimentParameters,
                                     disable_verification_by_replay: bool = False,
                                     verbose: bool = False,
                                     debug: bool = False,
                                     rendering: bool = False
                                     ) -> ScheduleAndMalfunction:
        """B1.

        Experiment Setup
        """
        tc_schedule_problem = schedule_problem_description_from_rail_env(
            env=static_rail_env,
            k=experiment_parameters.number_of_shortest_paths_per_agent
        )
        schedule_result = asp_schedule_wrapper(tc_schedule_problem,
                                               rendering=rendering,
                                               static_rail_env=static_rail_env,
                                               debug=debug)

        schedule_trainruns: TrainrunDict = schedule_result.trainruns_dict

        if verbose:
            print(f"  **** schedule_solution={schedule_trainruns}")

        # --------------------------------------------------------------------------------------
        # 1. Generate malfuntion
        # --------------------------------------------------------------------------------------
        malfunction_env_reset()
        controller_from_train_runs: ControllerFromTrainruns = create_action_plan(
            train_runs_dict=schedule_trainruns,
            env=malfunction_rail_env)
        malfunction_env_reset()
        malfunction = replay(
            controller_from_train_runs=controller_from_train_runs,
            env=malfunction_rail_env,
            stop_on_malfunction=True,
            solver_name="ASP",
            disable_verification_in_replay=True)
        malfunction_env_reset()
        # replay may return None (if the given malfunction does not happen during the agents time in the grid
        if malfunction is None:
            raise Exception("Could not produce a malfunction")

        if verbose:
            print(f"  **** malfunction={malfunction}")
        return ScheduleAndMalfunction(tc_schedule_problem, schedule_result, malfunction)

    def run_experiment_trial(
            self,
            schedule_and_malfunction: ScheduleAndMalfunction,
            malfunction_rail_env: RailEnv,
            malfunction_env_reset,
            experiment_parameters: ExperimentParameters,
            verbose: bool = False,
            debug: bool = False,
            rendering: bool = False
    ) -> ExperimentResults:
        """B2. Runs the experiment.

        Parameters
        ----------
        static_rail_env: RailEnv
            Rail environment without any malfunction
        malfunction_rail_env: RailEnv
            Rail environment with one single malfunction

        Returns
        -------
        ExperimentResults
        """
        tc_schedule_problem, schedule_result, malfunction = schedule_and_malfunction

        schedule_trainruns: TrainrunDict = schedule_result.trainruns_dict

        # --------------------------------------------------------------------------------------
        # 2. Re-schedule Full
        # --------------------------------------------------------------------------------------
        full_reschedule_problem: ScheduleProblemDescription = get_schedule_problem_for_full_rescheduling(
            malfunction=malfunction,
            schedule_trainruns=schedule_trainruns,
            minimum_travel_time_dict=tc_schedule_problem.minimum_travel_time_dict,
            latest_arrival=malfunction_rail_env._max_episode_steps,
            topo_dict=tc_schedule_problem.topo_dict
        )
        full_reschedule_problem = apply_weight_route_change(
            schedule_problem=full_reschedule_problem,
            weight_route_change=experiment_parameters.weight_route_change,
            weight_lateness_seconds=experiment_parameters.weight_lateness_seconds
        )
        full_reschedule_result = asp_reschedule_wrapper(
            malfunction_for_verification=malfunction,
            malfunction_env_reset=malfunction_env_reset,
            malfunction_rail_env_for_verification=malfunction_rail_env,
            reschedule_problem_description=full_reschedule_problem,
            rendering=rendering,
            debug=debug
        )
        malfunction_env_reset()

        full_reschedule_trainruns = full_reschedule_result.trainruns_dict

        if verbose:
            print(f"  **** full re-schedule_solution=\n{full_reschedule_trainruns}")

        # --------------------------------------------------------------------------------------
        # 3. Re-Schedule Delta
        # --------------------------------------------------------------------------------------
        delta_reschedule_problem = perfect_oracle(
            full_reschedule_trainrun_waypoints_dict=full_reschedule_trainruns,
            malfunction=malfunction,
            max_episode_steps=tc_schedule_problem.max_episode_steps,
            schedule_topo_dict=tc_schedule_problem.topo_dict,
            schedule_trainrun_dict=schedule_trainruns,
            minimum_travel_time_dict=tc_schedule_problem.minimum_travel_time_dict
        )
        delta_reschedule_problem = apply_weight_route_change(
            schedule_problem=delta_reschedule_problem,
            weight_route_change=experiment_parameters.weight_route_change,
            weight_lateness_seconds=experiment_parameters.weight_lateness_seconds
        )
        delta_reschedule_result = asp_reschedule_wrapper(
            malfunction_for_verification=malfunction,
            malfunction_rail_env_for_verification=malfunction_rail_env,
            reschedule_problem_description=delta_reschedule_problem,
            rendering=rendering,
            debug=debug,
            malfunction_env_reset=lambda *args, **kwargs: None
        )
        malfunction_env_reset()

        if verbose:
            print(f"  **** delta re-schedule solution")
            print(delta_reschedule_result.trainruns_dict)

        # --------------------------------------------------------------------------------------
        # 4. Result
        # --------------------------------------------------------------------------------------
        current_results = ExperimentResults(
            experiment_parameters=experiment_parameters,
            malfunction=malfunction,
            problem_full=tc_schedule_problem,
            problem_full_after_malfunction=full_reschedule_problem,
            problem_delta_after_malfunction=delta_reschedule_problem,
            results_full=schedule_result,
            results_full_after_malfunction=full_reschedule_result,
            results_delta_after_malfunction=delta_reschedule_result
        )
        return current_results


_pp = pprint.PrettyPrinter(indent=4)


def asp_schedule_wrapper(schedule_problem_description: ScheduleProblemDescription,
                         static_rail_env: RailEnv,
                         rendering: bool = False,
                         debug: bool = False,
                         ) -> SchedulingExperimentResult:
    """Solves the Full Scheduling Problem for static rail env (i.e. without
    malfunctions).

    Parameters
    ----------
    k:int
        number of routing alterantives to consider
    static_rail_env: RailEnv
    rendering: bool
    debug: bool

    Returns
    -------
    SchedulingExperimentResult
        the problem description and the results
    """

    # --------------------------------------------------------------------------------------
    # Produce a full schedule
    # --------------------------------------------------------------------------------------
    schedule_problem = ASPProblemDescription.factory_scheduling(
        tc=schedule_problem_description)

    schedule_result, schedule_solution = solve_problem(
        problem=schedule_problem,
        debug=debug)
    replay_and_verify_asp_solution(env=static_rail_env,
                                   problem_description=schedule_problem_description,
                                   asp_solution=schedule_solution,
                                   rendering=rendering,
                                   debug=debug)

    return schedule_result


def asp_reschedule_wrapper(
        reschedule_problem_description: ScheduleProblemDescription,
        malfunction_for_verification: ExperimentMalfunction,
        malfunction_rail_env_for_verification: RailEnv,
        malfunction_env_reset: Callable[[], None],
        debug: bool = False,
        rendering: bool = False
) -> SchedulingExperimentResult:
    """Solve the Full Re-Scheduling Problem for static rail env (i.e. without
    malfunctions).

    Returns
    -------
    SchedulingExperimentResult
    """

    # --------------------------------------------------------------------------------------
    # Full Re-Scheduling
    # --------------------------------------------------------------------------------------
    full_reschedule_problem: ASPProblemDescription = ASPProblemDescription.factory_rescheduling(
        tc=reschedule_problem_description
    )

    if debug:
        print("###reschedule")
        experimentFreezeDictPrettyPrint(reschedule_problem_description.route_dag_constraints_dict)

    full_reschedule_result, asp_solution = solve_problem(
        problem=full_reschedule_problem,
        debug=debug
    )
    if debug:
        print("###lates")
        print(asp_solution.extract_list_of_lates())
        print("###route penalties")
        print(asp_solution.extract_list_of_active_penalty())
        print("###reschedule")
        print(_pp.pformat(full_reschedule_result.trainruns_dict))

    replay_and_verify_asp_solution(env=malfunction_rail_env_for_verification,
                                   problem_description=reschedule_problem_description,
                                   asp_solution=asp_solution,
                                   rendering=rendering,
                                   debug=debug,
                                   expected_malfunction=malfunction_for_verification,
                                   # SIM-155 decision: we do not replay against FLATland any more but check the solution on the Trainrun data structure
                                   disable_verification_in_replay=True)
    malfunction_env_reset()

    return full_reschedule_result
=======
import pprint
from typing import Callable
from typing import Optional

from flatland.action_plan.action_plan import ControllerFromTrainruns
from flatland.envs.rail_env import RailEnv
from flatland.envs.rail_trainrun_data_structures import TrainrunDict

from rsp.experiment_solvers.asp.asp_problem_description import ASPProblemDescription
from rsp.experiment_solvers.asp.asp_solve_problem import solve_problem
from rsp.experiment_solvers.data_types import ScheduleAndMalfunction
from rsp.experiment_solvers.data_types import SchedulingExperimentResult
from rsp.route_dag.generators.route_dag_generator_reschedule_full import get_schedule_problem_for_full_rescheduling
from rsp.route_dag.generators.route_dag_generator_reschedule_perfect_oracle import perfect_oracle
from rsp.route_dag.generators.route_dag_generator_schedule import schedule_problem_description_from_rail_env
from rsp.route_dag.route_dag import apply_weight_route_change
from rsp.route_dag.route_dag import ScheduleProblemDescription
from rsp.utils.data_types import experimentFreezeDictPrettyPrint
from rsp.utils.data_types import ExperimentMalfunction
from rsp.utils.data_types import ExperimentParameters
from rsp.utils.data_types import ExperimentResults
from rsp.utils.flatland_replay_utils import create_controller_from_trainruns_and_malfunction
from rsp.utils.flatland_replay_utils import replay
from rsp.utils.flatland_replay_utils import replay_and_verify_trainruns


class ASPExperimentSolver():
    """Implements `ASPExperimentSolver` for ASP.

    Methods
    -------
    run_experiment_trial:
        Returns the correct data format to run tests on full research pipeline
    """
    _pp = pprint.PrettyPrinter(indent=4)

    def gen_schedule_and_malfunction(self,
                                     static_rail_env: RailEnv,
                                     malfunction_rail_env: RailEnv,
                                     malfunction_env_reset,
                                     experiment_parameters: ExperimentParameters,
                                     disable_verification_by_replay: bool = False,
                                     verbose: bool = False,
                                     debug: bool = False,
                                     rendering: bool = False
                                     ) -> ScheduleAndMalfunction:
        """B1.

        Experiment Setup
        """
        tc_schedule_problem = schedule_problem_description_from_rail_env(
            env=static_rail_env,
            k=experiment_parameters.number_of_shortest_paths_per_agent
        )
        schedule_result = asp_schedule_wrapper(tc_schedule_problem,
                                               asp_seed_value=experiment_parameters.asp_seed_value,
                                               rendering=rendering,
                                               static_rail_env=static_rail_env,
                                               debug=debug)

        schedule_trainruns: TrainrunDict = schedule_result.trainruns_dict

        if verbose:
            print(f"  **** schedule_solution={schedule_trainruns}")

        # --------------------------------------------------------------------------------------
        # 1. Generate malfuntion
        # --------------------------------------------------------------------------------------
        malfunction_env_reset()
        controller_from_train_runs: ControllerFromTrainruns = create_controller_from_trainruns_and_malfunction(
            trainrun_dict=schedule_trainruns,
            env=malfunction_rail_env)
        malfunction_env_reset()
        malfunction = replay(
            controller_from_train_runs=controller_from_train_runs,
            env=malfunction_rail_env,
            stop_on_malfunction=True,
            solver_name="ASP")
        malfunction_env_reset()
        # replay may return None (if the given malfunction does not happen during the agents time in the grid
        if malfunction is None:
            raise Exception("Could not produce a malfunction")

        if verbose:
            print(f"  **** malfunction={malfunction}")
        return ScheduleAndMalfunction(tc_schedule_problem, schedule_result, malfunction)

    def _run_experiment_from_environment(
            self,
            schedule_and_malfunction: ScheduleAndMalfunction,
            malfunction_rail_env: RailEnv,
            malfunction_env_reset,
            experiment_parameters: ExperimentParameters,
            verbose: bool = False,
            debug: bool = False,
            rendering: bool = False
    ) -> ExperimentResults:
        """B2. Runs the experiment.

        Parameters
        ----------
        static_rail_env: RailEnv
            Rail environment without any malfunction
        malfunction_rail_env: RailEnv
            Rail environment with one single malfunction

        Returns
        -------
        ExperimentResults
        """
        tc_schedule_problem, schedule_result, malfunction = schedule_and_malfunction

        schedule_trainruns: TrainrunDict = schedule_result.trainruns_dict

        # --------------------------------------------------------------------------------------
        # 2. Re-schedule Full
        # --------------------------------------------------------------------------------------
        full_reschedule_problem: ScheduleProblemDescription = get_schedule_problem_for_full_rescheduling(
            malfunction=malfunction,
            schedule_trainruns=schedule_trainruns,
            minimum_travel_time_dict=tc_schedule_problem.minimum_travel_time_dict,
            latest_arrival=malfunction_rail_env._max_episode_steps,
            max_window_size_from_earliest=experiment_parameters.max_window_size_from_earliest,
            topo_dict=tc_schedule_problem.topo_dict
        )
        full_reschedule_problem = apply_weight_route_change(
            schedule_problem=full_reschedule_problem,
            weight_route_change=experiment_parameters.weight_route_change,
            weight_lateness_seconds=experiment_parameters.weight_lateness_seconds
        )
        full_reschedule_result = asp_reschedule_wrapper(
            malfunction_for_verification=malfunction,
            malfunction_env_reset=malfunction_env_reset,
            malfunction_rail_env_for_verification=malfunction_rail_env,
            reschedule_problem_description=full_reschedule_problem,
            rendering=rendering,
            debug=debug,
            asp_seed_value=experiment_parameters.asp_seed_value
        )
        malfunction_env_reset()

        full_reschedule_trainruns = full_reschedule_result.trainruns_dict

        if verbose:
            print(f"  **** full re-schedule_solution=\n{full_reschedule_trainruns}")

        # --------------------------------------------------------------------------------------
        # 3. Re-Schedule Delta
        # --------------------------------------------------------------------------------------
        delta_reschedule_problem = perfect_oracle(
            full_reschedule_trainrun_waypoints_dict=full_reschedule_trainruns,
            malfunction=malfunction,
            max_episode_steps=tc_schedule_problem.max_episode_steps,
            schedule_topo_dict=tc_schedule_problem.topo_dict,
            schedule_trainrun_dict=schedule_trainruns,
            minimum_travel_time_dict=tc_schedule_problem.minimum_travel_time_dict,
            max_window_size_from_earliest=experiment_parameters.max_window_size_from_earliest
        )
        delta_reschedule_problem = apply_weight_route_change(
            schedule_problem=delta_reschedule_problem,
            weight_route_change=experiment_parameters.weight_route_change,
            weight_lateness_seconds=experiment_parameters.weight_lateness_seconds
        )
        delta_reschedule_result = asp_reschedule_wrapper(
            malfunction_for_verification=malfunction,
            malfunction_rail_env_for_verification=malfunction_rail_env,
            reschedule_problem_description=delta_reschedule_problem,
            rendering=rendering,
            debug=debug,
            malfunction_env_reset=lambda *args, **kwargs: None,
            asp_seed_value=experiment_parameters.asp_seed_value
        )
        malfunction_env_reset()

        if verbose:
            print(f"  **** delta re-schedule solution")
            print(delta_reschedule_result.trainruns_dict)

        # --------------------------------------------------------------------------------------
        # 4. Result
        # --------------------------------------------------------------------------------------
        current_results = ExperimentResults(
            experiment_parameters=experiment_parameters,
            malfunction=malfunction,
            problem_full=tc_schedule_problem,
            problem_full_after_malfunction=full_reschedule_problem,
            problem_delta_after_malfunction=delta_reschedule_problem,
            results_full=schedule_result,
            results_full_after_malfunction=full_reschedule_result,
            results_delta_after_malfunction=delta_reschedule_result
        )
        return current_results


_pp = pprint.PrettyPrinter(indent=4)


def asp_schedule_wrapper(schedule_problem_description: ScheduleProblemDescription,
                         static_rail_env: RailEnv,
                         asp_seed_value: Optional[int] = None,
                         rendering: bool = False,
                         debug: bool = False,
                         ) -> SchedulingExperimentResult:
    """Solves the Full Scheduling Problem for static rail env (i.e. without
    malfunctions).

    Parameters
    ----------
    k:int
        number of routing alterantives to consider
    static_rail_env: RailEnv
    rendering: bool
    debug: bool

    Returns
    -------
    SchedulingExperimentResult
        the problem description and the results
    """

    # --------------------------------------------------------------------------------------
    # Produce a full schedule
    # --------------------------------------------------------------------------------------
    schedule_problem = ASPProblemDescription.factory_scheduling(
        tc=schedule_problem_description,
        asp_seed_value=asp_seed_value
    )

    schedule_result, schedule_solution = solve_problem(
        problem=schedule_problem,
        debug=debug)
    replay_and_verify_trainruns(rail_env=static_rail_env,
                                trainruns=schedule_solution.get_trainruns_dict(),
                                rendering=rendering,
                                )

    return schedule_result


def asp_reschedule_wrapper(
        reschedule_problem_description: ScheduleProblemDescription,
        malfunction_for_verification: ExperimentMalfunction,
        malfunction_rail_env_for_verification: RailEnv,
        malfunction_env_reset: Callable[[], None],
        asp_seed_value: Optional[int] = None,
        debug: bool = False,
        rendering: bool = False
) -> SchedulingExperimentResult:
    """Solve the Full Re-Scheduling Problem for static rail env (i.e. without
    malfunctions).

    Returns
    -------
    SchedulingExperimentResult
    """

    # --------------------------------------------------------------------------------------
    # Full Re-Scheduling
    # --------------------------------------------------------------------------------------
    full_reschedule_problem: ASPProblemDescription = ASPProblemDescription.factory_rescheduling(
        tc=reschedule_problem_description,
        asp_seed_value=asp_seed_value
    )

    if debug:
        print("###reschedule")
        experimentFreezeDictPrettyPrint(reschedule_problem_description.route_dag_constraints_dict)

    full_reschedule_result, asp_solution = solve_problem(
        problem=full_reschedule_problem,
        debug=debug
    )
    if debug:
        print("###lates")
        print(asp_solution.extract_list_of_lates())
        print("###route penalties")
        print(asp_solution.extract_list_of_active_penalty())
        print("###reschedule")
        print(_pp.pformat(full_reschedule_result.trainruns_dict))

    malfunction_env_reset()
    replay_and_verify_trainruns(rail_env=malfunction_rail_env_for_verification,
                                trainruns=asp_solution.get_trainruns_dict(),
                                rendering=rendering,
                                expected_malfunction=malfunction_for_verification
                                )
    malfunction_env_reset()

    return full_reschedule_result
>>>>>>> 4cd4d706
<|MERGE_RESOLUTION|>--- conflicted
+++ resolved
@@ -1,287 +1,3 @@
-<<<<<<< HEAD
-import pprint
-from typing import Callable
-
-from flatland.action_plan.action_plan import ControllerFromTrainruns
-from flatland.envs.rail_env import RailEnv
-from flatland.envs.rail_trainrun_data_structures import TrainrunDict
-
-from rsp.experiment_solvers.asp.asp_problem_description import ASPProblemDescription
-from rsp.experiment_solvers.asp.asp_solve_problem import replay
-from rsp.experiment_solvers.asp.asp_solve_problem import replay_and_verify_asp_solution
-from rsp.experiment_solvers.asp.asp_solve_problem import solve_problem
-from rsp.experiment_solvers.data_types import ScheduleAndMalfunction
-from rsp.experiment_solvers.data_types import SchedulingExperimentResult
-from rsp.experiment_solvers.experiment_solver_utils import create_action_plan
-from rsp.route_dag.generators.route_dag_generator_reschedule_full import get_schedule_problem_for_full_rescheduling
-from rsp.route_dag.generators.route_dag_generator_reschedule_perfect_oracle import perfect_oracle
-from rsp.route_dag.generators.route_dag_generator_schedule import schedule_problem_description_from_rail_env
-from rsp.route_dag.route_dag import apply_weight_route_change
-from rsp.route_dag.route_dag import ScheduleProblemDescription
-from rsp.utils.data_types import experimentFreezeDictPrettyPrint
-from rsp.utils.data_types import ExperimentMalfunction
-from rsp.utils.data_types import ExperimentParameters
-from rsp.utils.data_types import ExperimentResults
-
-
-class ASPExperimentSolver():
-    """Implements `ASPExperimentSolver` for ASP.
-
-    Methods
-    -------
-    run_experiment_trial:
-        Returns the correct data format to run tests on full research pipeline
-    """
-    _pp = pprint.PrettyPrinter(indent=4)
-
-    def gen_schedule_and_malfunction(self,
-                                     static_rail_env: RailEnv,
-                                     malfunction_rail_env: RailEnv,
-                                     malfunction_env_reset,
-                                     experiment_parameters: ExperimentParameters,
-                                     disable_verification_by_replay: bool = False,
-                                     verbose: bool = False,
-                                     debug: bool = False,
-                                     rendering: bool = False
-                                     ) -> ScheduleAndMalfunction:
-        """B1.
-
-        Experiment Setup
-        """
-        tc_schedule_problem = schedule_problem_description_from_rail_env(
-            env=static_rail_env,
-            k=experiment_parameters.number_of_shortest_paths_per_agent
-        )
-        schedule_result = asp_schedule_wrapper(tc_schedule_problem,
-                                               rendering=rendering,
-                                               static_rail_env=static_rail_env,
-                                               debug=debug)
-
-        schedule_trainruns: TrainrunDict = schedule_result.trainruns_dict
-
-        if verbose:
-            print(f"  **** schedule_solution={schedule_trainruns}")
-
-        # --------------------------------------------------------------------------------------
-        # 1. Generate malfuntion
-        # --------------------------------------------------------------------------------------
-        malfunction_env_reset()
-        controller_from_train_runs: ControllerFromTrainruns = create_action_plan(
-            train_runs_dict=schedule_trainruns,
-            env=malfunction_rail_env)
-        malfunction_env_reset()
-        malfunction = replay(
-            controller_from_train_runs=controller_from_train_runs,
-            env=malfunction_rail_env,
-            stop_on_malfunction=True,
-            solver_name="ASP",
-            disable_verification_in_replay=True)
-        malfunction_env_reset()
-        # replay may return None (if the given malfunction does not happen during the agents time in the grid
-        if malfunction is None:
-            raise Exception("Could not produce a malfunction")
-
-        if verbose:
-            print(f"  **** malfunction={malfunction}")
-        return ScheduleAndMalfunction(tc_schedule_problem, schedule_result, malfunction)
-
-    def run_experiment_trial(
-            self,
-            schedule_and_malfunction: ScheduleAndMalfunction,
-            malfunction_rail_env: RailEnv,
-            malfunction_env_reset,
-            experiment_parameters: ExperimentParameters,
-            verbose: bool = False,
-            debug: bool = False,
-            rendering: bool = False
-    ) -> ExperimentResults:
-        """B2. Runs the experiment.
-
-        Parameters
-        ----------
-        static_rail_env: RailEnv
-            Rail environment without any malfunction
-        malfunction_rail_env: RailEnv
-            Rail environment with one single malfunction
-
-        Returns
-        -------
-        ExperimentResults
-        """
-        tc_schedule_problem, schedule_result, malfunction = schedule_and_malfunction
-
-        schedule_trainruns: TrainrunDict = schedule_result.trainruns_dict
-
-        # --------------------------------------------------------------------------------------
-        # 2. Re-schedule Full
-        # --------------------------------------------------------------------------------------
-        full_reschedule_problem: ScheduleProblemDescription = get_schedule_problem_for_full_rescheduling(
-            malfunction=malfunction,
-            schedule_trainruns=schedule_trainruns,
-            minimum_travel_time_dict=tc_schedule_problem.minimum_travel_time_dict,
-            latest_arrival=malfunction_rail_env._max_episode_steps,
-            topo_dict=tc_schedule_problem.topo_dict
-        )
-        full_reschedule_problem = apply_weight_route_change(
-            schedule_problem=full_reschedule_problem,
-            weight_route_change=experiment_parameters.weight_route_change,
-            weight_lateness_seconds=experiment_parameters.weight_lateness_seconds
-        )
-        full_reschedule_result = asp_reschedule_wrapper(
-            malfunction_for_verification=malfunction,
-            malfunction_env_reset=malfunction_env_reset,
-            malfunction_rail_env_for_verification=malfunction_rail_env,
-            reschedule_problem_description=full_reschedule_problem,
-            rendering=rendering,
-            debug=debug
-        )
-        malfunction_env_reset()
-
-        full_reschedule_trainruns = full_reschedule_result.trainruns_dict
-
-        if verbose:
-            print(f"  **** full re-schedule_solution=\n{full_reschedule_trainruns}")
-
-        # --------------------------------------------------------------------------------------
-        # 3. Re-Schedule Delta
-        # --------------------------------------------------------------------------------------
-        delta_reschedule_problem = perfect_oracle(
-            full_reschedule_trainrun_waypoints_dict=full_reschedule_trainruns,
-            malfunction=malfunction,
-            max_episode_steps=tc_schedule_problem.max_episode_steps,
-            schedule_topo_dict=tc_schedule_problem.topo_dict,
-            schedule_trainrun_dict=schedule_trainruns,
-            minimum_travel_time_dict=tc_schedule_problem.minimum_travel_time_dict
-        )
-        delta_reschedule_problem = apply_weight_route_change(
-            schedule_problem=delta_reschedule_problem,
-            weight_route_change=experiment_parameters.weight_route_change,
-            weight_lateness_seconds=experiment_parameters.weight_lateness_seconds
-        )
-        delta_reschedule_result = asp_reschedule_wrapper(
-            malfunction_for_verification=malfunction,
-            malfunction_rail_env_for_verification=malfunction_rail_env,
-            reschedule_problem_description=delta_reschedule_problem,
-            rendering=rendering,
-            debug=debug,
-            malfunction_env_reset=lambda *args, **kwargs: None
-        )
-        malfunction_env_reset()
-
-        if verbose:
-            print(f"  **** delta re-schedule solution")
-            print(delta_reschedule_result.trainruns_dict)
-
-        # --------------------------------------------------------------------------------------
-        # 4. Result
-        # --------------------------------------------------------------------------------------
-        current_results = ExperimentResults(
-            experiment_parameters=experiment_parameters,
-            malfunction=malfunction,
-            problem_full=tc_schedule_problem,
-            problem_full_after_malfunction=full_reschedule_problem,
-            problem_delta_after_malfunction=delta_reschedule_problem,
-            results_full=schedule_result,
-            results_full_after_malfunction=full_reschedule_result,
-            results_delta_after_malfunction=delta_reschedule_result
-        )
-        return current_results
-
-
-_pp = pprint.PrettyPrinter(indent=4)
-
-
-def asp_schedule_wrapper(schedule_problem_description: ScheduleProblemDescription,
-                         static_rail_env: RailEnv,
-                         rendering: bool = False,
-                         debug: bool = False,
-                         ) -> SchedulingExperimentResult:
-    """Solves the Full Scheduling Problem for static rail env (i.e. without
-    malfunctions).
-
-    Parameters
-    ----------
-    k:int
-        number of routing alterantives to consider
-    static_rail_env: RailEnv
-    rendering: bool
-    debug: bool
-
-    Returns
-    -------
-    SchedulingExperimentResult
-        the problem description and the results
-    """
-
-    # --------------------------------------------------------------------------------------
-    # Produce a full schedule
-    # --------------------------------------------------------------------------------------
-    schedule_problem = ASPProblemDescription.factory_scheduling(
-        tc=schedule_problem_description)
-
-    schedule_result, schedule_solution = solve_problem(
-        problem=schedule_problem,
-        debug=debug)
-    replay_and_verify_asp_solution(env=static_rail_env,
-                                   problem_description=schedule_problem_description,
-                                   asp_solution=schedule_solution,
-                                   rendering=rendering,
-                                   debug=debug)
-
-    return schedule_result
-
-
-def asp_reschedule_wrapper(
-        reschedule_problem_description: ScheduleProblemDescription,
-        malfunction_for_verification: ExperimentMalfunction,
-        malfunction_rail_env_for_verification: RailEnv,
-        malfunction_env_reset: Callable[[], None],
-        debug: bool = False,
-        rendering: bool = False
-) -> SchedulingExperimentResult:
-    """Solve the Full Re-Scheduling Problem for static rail env (i.e. without
-    malfunctions).
-
-    Returns
-    -------
-    SchedulingExperimentResult
-    """
-
-    # --------------------------------------------------------------------------------------
-    # Full Re-Scheduling
-    # --------------------------------------------------------------------------------------
-    full_reschedule_problem: ASPProblemDescription = ASPProblemDescription.factory_rescheduling(
-        tc=reschedule_problem_description
-    )
-
-    if debug:
-        print("###reschedule")
-        experimentFreezeDictPrettyPrint(reschedule_problem_description.route_dag_constraints_dict)
-
-    full_reschedule_result, asp_solution = solve_problem(
-        problem=full_reschedule_problem,
-        debug=debug
-    )
-    if debug:
-        print("###lates")
-        print(asp_solution.extract_list_of_lates())
-        print("###route penalties")
-        print(asp_solution.extract_list_of_active_penalty())
-        print("###reschedule")
-        print(_pp.pformat(full_reschedule_result.trainruns_dict))
-
-    replay_and_verify_asp_solution(env=malfunction_rail_env_for_verification,
-                                   problem_description=reschedule_problem_description,
-                                   asp_solution=asp_solution,
-                                   rendering=rendering,
-                                   debug=debug,
-                                   expected_malfunction=malfunction_for_verification,
-                                   # SIM-155 decision: we do not replay against FLATland any more but check the solution on the Trainrun data structure
-                                   disable_verification_in_replay=True)
-    malfunction_env_reset()
-
-    return full_reschedule_result
-=======
 import pprint
 from typing import Callable
 from typing import Optional
@@ -570,5 +286,4 @@
                                 )
     malfunction_env_reset()
 
-    return full_reschedule_result
->>>>>>> 4cd4d706
+    return full_reschedule_result