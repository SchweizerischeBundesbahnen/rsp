--- conflicted
+++ resolved
@@ -1,4 +1,3 @@
-<<<<<<< HEAD
 import pprint
 from typing import Dict
 from typing import List
@@ -16,9 +15,9 @@
 from numpy.random.mtrand import RandomState
 
 from rsp.experiment_solvers.asp.asp_problem_description import ASPProblemDescription
-from rsp.experiment_solvers.asp.asp_solve_problem import verify_trainruns_dict
 from rsp.experiment_solvers.experiment_solver import asp_reschedule_wrapper
-from rsp.experiment_solvers.experiment_solver_utils import get_delay_trainruns_dict
+from rsp.experiment_solvers.trainrun_utils import get_delay_trainruns_dict
+from rsp.experiment_solvers.trainrun_utils import verify_trainruns_dict
 from rsp.route_dag.generators.route_dag_generator_reschedule_full import get_schedule_problem_for_full_rescheduling
 from rsp.route_dag.generators.route_dag_generator_reschedule_perfect_oracle import perfect_oracle
 from rsp.route_dag.generators.route_dag_generator_schedule import _get_topology_with_dummy_nodes_from_agent_paths_dict
@@ -40,11 +39,11 @@
 def test_rescheduling_no_bottleneck():
     test_parameters = ExperimentParameters(
         experiment_id=0,
-        experiment_group=0,
-        trials_in_experiment=10,
+        grid_id=0,
         number_of_agents=2, width=30,
         height=30,
-        seed_value=12,
+        flatland_seed_value=12,
+        asp_seed_value=94,
         max_num_cities=20,
         grid_mode=True,
         max_rail_between_cities=2,
@@ -54,7 +53,8 @@
         speed_data={1: 1.0},
         number_of_shortest_paths_per_agent=10,
         weight_route_change=1,
-        weight_lateness_seconds=1
+        weight_lateness_seconds=1,
+        max_window_size_from_earliest=np.inf
     )
     static_env, dynamic_env = create_env_pair_for_experiment(params=test_parameters)
 
@@ -214,7 +214,8 @@
             latest_arrival=dynamic_env._max_episode_steps,
             topo_dict=tc_schedule_problem.topo_dict
         ),
-        malfunction_env_reset=lambda *args, **kwargs: None
+        malfunction_env_reset=lambda *args, **kwargs: None,
+        asp_seed_value=94
     )
     full_reschedule_trainruns: TrainrunDict = full_reschedule_result.trainruns_dict
 
@@ -229,13 +230,15 @@
 
 
 def test_rescheduling_bottleneck():
-    test_parameters = ExperimentParameters(experiment_id=0, experiment_group=0, trials_in_experiment=10,
-                                           number_of_agents=2, width=30,
-                                           height=30, seed_value=12, max_num_cities=20, grid_mode=True,
+    test_parameters = ExperimentParameters(experiment_id=0, grid_id=0,
+                                           number_of_agents=2,
+                                           width=30, height=30,
+                                           flatland_seed_value=12, asp_seed_value=94,
+                                           max_num_cities=20, grid_mode=True,
                                            max_rail_between_cities=2, max_rail_in_city=6, earliest_malfunction=20,
                                            malfunction_duration=20, speed_data={1: 1.0},
                                            number_of_shortest_paths_per_agent=10, weight_route_change=1,
-                                           weight_lateness_seconds=1)
+                                           weight_lateness_seconds=1, max_window_size_from_earliest=np.inf)
     static_env, dynamic_env = create_env_pair_for_experiment(params=test_parameters)
 
     expected_grid = [[0, 0, 0, 0, 0, 0, 0, 0, 0, 0, 0, 0, 0, 0, 0, 0, 0, 0, 0, 0, 0, 0, 0, 0, 0, 0, 0, 0, 0, 0],
@@ -483,7 +486,8 @@
             minimum_travel_time_dict=tc_reschedule_problem.minimum_travel_time_dict,
             latest_arrival=dynamic_env._max_episode_steps,
             topo_dict=tc_reschedule_problem.topo_dict
-        )
+        ),
+        asp_seed_value=94
     )
     full_reschedule_trainruns: Dict[int, List[TrainrunWaypoint]] = full_reschedule_result.trainruns_dict
 
@@ -813,912 +817,6 @@
         malfunction_for_verification=fake_malfunction,
         # TODO SIM-324 code smell: why do we need to pass env? -> extract validation with env
         malfunction_rail_env_for_verification=dynamic_env,
-        malfunction_env_reset=lambda *args, **kwargs: None
-    )
-    delta_reschedule_trainruns = delta_reschedule_result.trainruns_dict
-    for train, expected_arrival in expected_arrivals.items():
-        delta_reschedule_train_arrival = delta_reschedule_trainruns[train][-1]
-        assert delta_reschedule_train_arrival.scheduled_at == expected_arrival, \
-            f"train {train} found {delta_reschedule_train_arrival.scheduled_at} arrival but expected {expected_arrival}"
-
-    delay_in_delta_reschedule = get_delay_trainruns_dict(fake_schedule, delta_reschedule_trainruns)
-    assert delay_in_delta_reschedule == expected_delay, f"found {delay_in_delta_reschedule}, expected={expected_delay}"
-    delay_in_full_reschedule = get_delay_trainruns_dict(fake_schedule, fake_full_reschedule_trainruns)
-    assert delay_in_full_reschedule == expected_delay, f"found {delay_in_full_reschedule}, expected {expected_delay}"
-    asp_costs = delta_reschedule_result.optimization_costs
-
-    # the delta model does not count the malfunction as costs
-    expected_asp_costs = expected_delay - fake_malfunction.malfunction_duration
-    assert asp_costs == expected_asp_costs, f"found asp_costs={asp_costs}, expected={expected_asp_costs}"
-
-
-# ---------------------------------------------------------------------------------------------------------------------
-# Test setup helpers
-# ---------------------------------------------------------------------------------------------------------------------
-
-
-def inject_fake_malfunction_into_dynamic_env(dynamic_env, fake_malfunction):
-    malfunction_generator = fake_malfunction_generator(fake_malfunction)
-    dynamic_env.malfunction_generator, dynamic_env.malfunction_process_data = malfunction_generator, MalfunctionProcessData(
-        0, 0, 0)
-
-
-def fake_malfunction_generator(fake_malfunction: Malfunction):
-    global_nr_malfunctions = 0
-    malfunction_calls = dict()
-
-    def generator(agent: EnvAgent = None, np_random: RandomState = None, reset=False) \
-            -> Optional[ExperimentMalfunction]:
-        # We use the global variable to assure only a single malfunction in the env
-        nonlocal global_nr_malfunctions
-        nonlocal malfunction_calls
-
-        # Reset malfunciton generator
-        if reset:
-            nonlocal global_nr_malfunctions
-            nonlocal malfunction_calls
-            global_nr_malfunctions = 0
-            malfunction_calls = dict()
-            return FLMalfunction(0)
-
-        # Update number of calls per agent
-        if agent.handle in malfunction_calls:
-            malfunction_calls[agent.handle] += 1
-        else:
-            malfunction_calls[agent.handle] = 1
-
-        # Break an agent that is active at the time of the malfunction
-        # N.B. we have just incremented the number of malfunction calls!
-        if agent.handle == fake_malfunction.agent_id and \
-                malfunction_calls[agent.handle] - 1 == fake_malfunction.time_step:
-            global_nr_malfunctions += 1
-            return FLMalfunction(20)
-        else:
-            return FLMalfunction(0)
-
-    return generator
-
-
-# ---------------------------------------------------------------------------------------------------------------------
-# Test data
-# ---------------------------------------------------------------------------------------------------------------------
-
-
-def _dummy_test_case(fake_malfunction: Malfunction):
-    test_parameters = ExperimentParameters(experiment_id=0, experiment_group=0, trials_in_experiment=10,
-                                           number_of_agents=2, width=30,
-                                           height=30, seed_value=12, max_num_cities=20, grid_mode=True,
-                                           max_rail_between_cities=2, max_rail_in_city=6, earliest_malfunction=20,
-                                           malfunction_duration=20, speed_data={1: 1.0},
-                                           number_of_shortest_paths_per_agent=10, weight_route_change=1,
-                                           weight_lateness_seconds=1)
-    static_env, dynamic_env = create_env_pair_for_experiment(params=test_parameters)
-    k = 10
-    schedule_problem = ASPProblemDescription.factory_scheduling(
-        tc=schedule_problem_description_from_rail_env(static_env, k))
-
-    inject_fake_malfunction_into_dynamic_env(dynamic_env, fake_malfunction)
-    return dynamic_env, fake_malfunction, schedule_problem
-=======
-import pprint
-from typing import Dict
-from typing import List
-from typing import Optional
-
-import numpy as np
-from flatland.envs.agent_utils import EnvAgent
-from flatland.envs.malfunction_generators import Malfunction
-from flatland.envs.malfunction_generators import Malfunction as FLMalfunction
-from flatland.envs.malfunction_generators import MalfunctionProcessData
-from flatland.envs.rail_env_shortest_paths import get_k_shortest_paths
-from flatland.envs.rail_trainrun_data_structures import TrainrunDict
-from flatland.envs.rail_trainrun_data_structures import TrainrunWaypoint
-from flatland.envs.rail_trainrun_data_structures import Waypoint
-from numpy.random.mtrand import RandomState
-
-from rsp.experiment_solvers.asp.asp_problem_description import ASPProblemDescription
-from rsp.experiment_solvers.experiment_solver import asp_reschedule_wrapper
-from rsp.experiment_solvers.trainrun_utils import get_delay_trainruns_dict
-from rsp.experiment_solvers.trainrun_utils import verify_trainruns_dict
-from rsp.route_dag.generators.route_dag_generator_reschedule_full import get_schedule_problem_for_full_rescheduling
-from rsp.route_dag.generators.route_dag_generator_reschedule_perfect_oracle import perfect_oracle
-from rsp.route_dag.generators.route_dag_generator_schedule import _get_topology_with_dummy_nodes_from_agent_paths_dict
-from rsp.route_dag.generators.route_dag_generator_schedule import schedule_problem_description_from_rail_env
-from rsp.route_dag.generators.route_dag_generator_utils import verify_route_dag_constraints_for_agent
-from rsp.route_dag.route_dag import RouteDAGConstraintsDict
-from rsp.route_dag.route_dag import ScheduleProblemDescription
-from rsp.route_dag.route_dag import topo_from_agent_paths
-from rsp.utils.data_types import ExperimentMalfunction
-from rsp.utils.data_types import ExperimentParameters
-from rsp.utils.experiments import create_env_pair_for_experiment
-
-_pp = pprint.PrettyPrinter(indent=4)
-
-
-# ---------------------------------------------------------------------------------------------------------------------
-# Tests full re-scheduling
-# ---------------------------------------------------------------------------------------------------------------------
-def test_rescheduling_no_bottleneck():
-    test_parameters = ExperimentParameters(
-        experiment_id=0,
-        grid_id=0,
-        number_of_agents=2, width=30,
-        height=30,
-        flatland_seed_value=12,
-        asp_seed_value=94,
-        max_num_cities=20,
-        grid_mode=True,
-        max_rail_between_cities=2,
-        max_rail_in_city=6,
-        earliest_malfunction=20,
-        malfunction_duration=20,
-        speed_data={1: 1.0},
-        number_of_shortest_paths_per_agent=10,
-        weight_route_change=1,
-        weight_lateness_seconds=1,
-        max_window_size_from_earliest=np.inf
-    )
-    static_env, dynamic_env = create_env_pair_for_experiment(params=test_parameters)
-
-    expected_grid = [[0, 0, 0, 0, 0, 0, 0, 0, 0, 0, 0, 0, 0, 0, 0, 0, 0, 0, 0, 0, 0, 0, 0, 0, 0, 0, 0, 0, 0, 0],
-                     [0, 0, 0, 0, 0, 0, 0, 0, 0, 0, 0, 0, 0, 0, 0, 0, 0, 0, 0, 0, 0, 0, 0, 0, 0, 0, 0, 0, 0, 0],
-                     [0, 0, 0, 0, 0, 0, 0, 0, 0, 0, 0, 0, 0, 0, 0, 0, 0, 0, 0, 0, 0, 0, 0, 0, 0, 0, 0, 0, 0, 0],
-                     [0, 0, 0, 0, 0, 0, 0, 0, 0, 0, 0, 0, 0, 0, 0, 0, 0, 0, 0, 0, 0, 0, 0, 0, 0, 0, 0, 0, 0, 0],
-                     [0, 0, 0, 0, 0, 0, 0, 0, 0, 0, 0, 0, 0, 0, 0, 0, 0, 0, 0, 0, 0, 0, 0, 0, 0, 0, 0, 0, 0, 0],
-                     [0, 0, 0, 0, 0, 0, 0, 0, 0, 0, 0, 0, 0, 0, 0, 0, 0, 0, 0, 0, 0, 0, 0, 0, 0, 0, 0, 0, 0, 0],
-                     [0, 0, 0, 0, 0, 16386, 1025, 1025, 1025, 4608, 0, 0, 0, 0, 0, 0, 0, 0, 0, 0, 0, 16386, 1025, 1025,
-                      1025, 4608, 0, 0, 0, 0],
-                     [0, 16386, 1025, 5633, 17411, 3089, 1025, 1025, 1025, 1097, 5633, 17411, 1025, 1025, 1025, 1025,
-                      1025, 1025, 1025, 5633, 17411, 3089, 1025, 1025, 1025, 1097, 5633, 17411, 1025, 4608],
-                     [0, 49186, 1025, 1097, 3089, 5633, 1025, 1025, 1025, 17411, 1097, 3089, 1025, 1025, 1025, 1025,
-                      1025, 1025, 1025, 1097, 3089, 5633, 1025, 1025, 1025, 17411, 1097, 3089, 1025, 37408],
-                     [0, 32800, 0, 0, 0, 72, 5633, 1025, 17411, 2064, 0, 0, 0, 0, 0, 0, 0, 0, 0, 0, 0, 72, 5633, 1025,
-                      17411, 2064, 0, 0, 0, 32800],
-                     [0, 32800, 0, 0, 0, 0, 72, 1025, 2064, 0, 0, 0, 0, 0, 0, 0, 0, 0, 0, 0, 0, 0, 72, 1025, 2064, 0, 0,
-                      0, 0, 32800],
-                     [0, 32800, 0, 0, 0, 0, 0, 0, 0, 0, 0, 0, 0, 0, 0, 0, 0, 0, 0, 0, 0, 0, 0, 0, 0, 0, 0, 0, 0, 32800],
-                     [0, 32800, 0, 0, 0, 0, 0, 0, 0, 0, 0, 0, 0, 0, 0, 0, 0, 0, 0, 0, 0, 0, 0, 0, 0, 0, 0, 0, 0, 32800],
-                     [0, 32872, 4608, 0, 0, 0, 0, 0, 0, 0, 0, 0, 0, 0, 0, 0, 0, 0, 0, 0, 0, 0, 0, 0, 0, 0, 0, 0, 16386,
-                      34864],
-                     [16386, 34864, 32800, 0, 0, 0, 0, 0, 0, 0, 0, 0, 0, 0, 0, 0, 0, 0, 0, 0, 0, 0, 0, 0, 0, 0, 0, 0,
-                      32800, 32800],
-                     [32800, 32800, 32800, 0, 0, 0, 0, 0, 0, 0, 0, 0, 0, 0, 0, 0, 0, 0, 0, 0, 0, 0, 0, 0, 0, 0, 0, 0,
-                      32800, 32800],
-                     [32800, 32800, 32800, 0, 0, 0, 0, 0, 0, 0, 0, 0, 0, 0, 0, 0, 0, 0, 0, 0, 0, 0, 0, 0, 0, 0, 0, 0,
-                      32800, 32800],
-                     [32800, 49186, 2064, 0, 0, 0, 0, 0, 0, 0, 0, 0, 0, 0, 0, 0, 0, 0, 0, 0, 0, 0, 0, 0, 0, 0, 0, 0, 72,
-                      37408],
-                     [32800, 32800, 0, 0, 0, 0, 0, 0, 0, 0, 0, 0, 0, 0, 0, 0, 0, 0, 0, 0, 0, 0, 0, 0, 0, 0, 0, 0, 0,
-                      32800],
-                     [32800, 32800, 0, 0, 0, 0, 0, 0, 0, 0, 0, 0, 0, 0, 0, 0, 0, 0, 0, 0, 0, 0, 0, 0, 0, 0, 0, 0, 0,
-                      32800],
-                     [32800, 32800, 0, 0, 0, 0, 0, 0, 0, 0, 0, 0, 0, 0, 0, 0, 0, 0, 0, 0, 0, 0, 0, 0, 0, 0, 0, 0, 0,
-                      32800],
-                     [32800, 32800, 0, 0, 0, 0, 0, 0, 0, 0, 0, 0, 0, 0, 0, 0, 0, 0, 0, 0, 0, 0, 0, 0, 0, 0, 0, 0, 0,
-                      32800],
-                     [32800, 32800, 0, 0, 0, 0, 0, 0, 0, 0, 0, 0, 0, 0, 0, 0, 0, 0, 0, 0, 0, 0, 0, 0, 0, 0, 0, 0, 0,
-                      32800],
-                     [72, 33897, 1025, 5633, 17411, 1025, 1025, 1025, 1025, 1025, 5633, 17411, 1025, 1025, 1025, 1025,
-                      1025, 1025, 1025, 5633, 17411, 1025, 1025, 1025, 1025, 1025, 5633, 17411, 1025, 34864],
-                     [0, 72, 1025, 1097, 3089, 5633, 1025, 1025, 1025, 17411, 1097, 3089, 1025, 1025, 1025, 1025, 1025,
-                      1025, 1025, 1097, 3089, 5633, 1025, 1025, 1025, 17411, 1097, 3089, 1025, 2064],
-                     [0, 0, 0, 0, 0, 72, 1025, 1025, 1025, 2064, 0, 0, 0, 0, 0, 0, 0, 0, 0, 0, 0, 72, 1025, 1025, 1025,
-                      2064, 0, 0, 0, 0],
-                     [0, 0, 0, 0, 0, 0, 0, 0, 0, 0, 0, 0, 0, 0, 0, 0, 0, 0, 0, 0, 0, 0, 0, 0, 0, 0, 0, 0, 0, 0],
-                     [0, 0, 0, 0, 0, 0, 0, 0, 0, 0, 0, 0, 0, 0, 0, 0, 0, 0, 0, 0, 0, 0, 0, 0, 0, 0, 0, 0, 0, 0],
-                     [0, 0, 0, 0, 0, 0, 0, 0, 0, 0, 0, 0, 0, 0, 0, 0, 0, 0, 0, 0, 0, 0, 0, 0, 0, 0, 0, 0, 0, 0],
-                     [0, 0, 0, 0, 0, 0, 0, 0, 0, 0, 0, 0, 0, 0, 0, 0, 0, 0, 0, 0, 0, 0, 0, 0, 0, 0, 0, 0, 0, 0]]
-    assert static_env.rail.grid.tolist() == expected_grid
-    assert dynamic_env.rail.grid.tolist() == expected_grid
-
-    fake_schedule = {
-        0: [
-            TrainrunWaypoint(scheduled_at=17, waypoint=Waypoint(position=(8, 23), direction=5)),
-            TrainrunWaypoint(scheduled_at=18, waypoint=Waypoint(position=(8, 23), direction=1)),
-            TrainrunWaypoint(scheduled_at=19, waypoint=Waypoint(position=(8, 24), direction=1)),
-            TrainrunWaypoint(scheduled_at=20, waypoint=Waypoint(position=(8, 25), direction=1)),
-            TrainrunWaypoint(scheduled_at=21, waypoint=Waypoint(position=(8, 26), direction=1)),
-            TrainrunWaypoint(scheduled_at=22, waypoint=Waypoint(position=(8, 27), direction=1)),
-            TrainrunWaypoint(scheduled_at=23, waypoint=Waypoint(position=(8, 28), direction=1)),
-            TrainrunWaypoint(scheduled_at=24, waypoint=Waypoint(position=(8, 29), direction=1)),
-            TrainrunWaypoint(scheduled_at=25, waypoint=Waypoint(position=(9, 29), direction=2)),
-            TrainrunWaypoint(scheduled_at=26, waypoint=Waypoint(position=(10, 29), direction=2)),
-            TrainrunWaypoint(scheduled_at=27, waypoint=Waypoint(position=(11, 29), direction=2)),
-            TrainrunWaypoint(scheduled_at=28, waypoint=Waypoint(position=(12, 29), direction=2)),
-            TrainrunWaypoint(scheduled_at=29, waypoint=Waypoint(position=(13, 29), direction=2)),
-            TrainrunWaypoint(scheduled_at=30, waypoint=Waypoint(position=(14, 29), direction=2)),
-            TrainrunWaypoint(scheduled_at=31, waypoint=Waypoint(position=(15, 29), direction=2)),
-            TrainrunWaypoint(scheduled_at=32, waypoint=Waypoint(position=(16, 29), direction=2)),
-            TrainrunWaypoint(scheduled_at=33, waypoint=Waypoint(position=(17, 29), direction=2)),
-            TrainrunWaypoint(scheduled_at=34, waypoint=Waypoint(position=(18, 29), direction=2)),
-            TrainrunWaypoint(scheduled_at=35, waypoint=Waypoint(position=(19, 29), direction=2)),
-            TrainrunWaypoint(scheduled_at=36, waypoint=Waypoint(position=(20, 29), direction=2)),
-            TrainrunWaypoint(scheduled_at=37, waypoint=Waypoint(position=(21, 29), direction=2)),
-            TrainrunWaypoint(scheduled_at=38, waypoint=Waypoint(position=(22, 29), direction=2)),
-            TrainrunWaypoint(scheduled_at=39, waypoint=Waypoint(position=(23, 29), direction=2)),
-            TrainrunWaypoint(scheduled_at=40, waypoint=Waypoint(position=(23, 28), direction=3)),
-            TrainrunWaypoint(scheduled_at=41, waypoint=Waypoint(position=(23, 27), direction=3)),
-            TrainrunWaypoint(scheduled_at=42, waypoint=Waypoint(position=(24, 27), direction=2)),
-            TrainrunWaypoint(scheduled_at=43, waypoint=Waypoint(position=(24, 26), direction=3)),
-            TrainrunWaypoint(scheduled_at=44, waypoint=Waypoint(position=(24, 25), direction=3)),
-            TrainrunWaypoint(scheduled_at=45, waypoint=Waypoint(position=(24, 24), direction=3)),
-            TrainrunWaypoint(scheduled_at=46, waypoint=Waypoint(position=(24, 23), direction=3))],
-        1: [
-            TrainrunWaypoint(scheduled_at=0, waypoint=Waypoint(position=(23, 23), direction=5)),
-            TrainrunWaypoint(scheduled_at=1, waypoint=Waypoint(position=(23, 23), direction=1)),
-            TrainrunWaypoint(scheduled_at=2, waypoint=Waypoint(position=(23, 24), direction=1)),
-            TrainrunWaypoint(scheduled_at=3, waypoint=Waypoint(position=(23, 25), direction=1)),
-            TrainrunWaypoint(scheduled_at=4, waypoint=Waypoint(position=(23, 26), direction=1)),
-            TrainrunWaypoint(scheduled_at=5, waypoint=Waypoint(position=(23, 27), direction=1)),
-            TrainrunWaypoint(scheduled_at=6, waypoint=Waypoint(position=(23, 28), direction=1)),
-            TrainrunWaypoint(scheduled_at=7, waypoint=Waypoint(position=(23, 29), direction=1)),
-            TrainrunWaypoint(scheduled_at=8, waypoint=Waypoint(position=(22, 29), direction=0)),
-            TrainrunWaypoint(scheduled_at=9, waypoint=Waypoint(position=(21, 29), direction=0)),
-            TrainrunWaypoint(scheduled_at=10, waypoint=Waypoint(position=(20, 29), direction=0)),
-            TrainrunWaypoint(scheduled_at=11, waypoint=Waypoint(position=(19, 29), direction=0)),
-            TrainrunWaypoint(scheduled_at=12, waypoint=Waypoint(position=(18, 29), direction=0)),
-            TrainrunWaypoint(scheduled_at=13, waypoint=Waypoint(position=(17, 29), direction=0)),
-            TrainrunWaypoint(scheduled_at=14, waypoint=Waypoint(position=(16, 29), direction=0)),
-            TrainrunWaypoint(scheduled_at=15, waypoint=Waypoint(position=(15, 29), direction=0)),
-            TrainrunWaypoint(scheduled_at=16, waypoint=Waypoint(position=(14, 29), direction=0)),
-            TrainrunWaypoint(scheduled_at=17, waypoint=Waypoint(position=(13, 29), direction=0)),
-            TrainrunWaypoint(scheduled_at=18, waypoint=Waypoint(position=(12, 29), direction=0)),
-            TrainrunWaypoint(scheduled_at=19, waypoint=Waypoint(position=(11, 29), direction=0)),
-            TrainrunWaypoint(scheduled_at=20, waypoint=Waypoint(position=(10, 29), direction=0)),
-            TrainrunWaypoint(scheduled_at=21, waypoint=Waypoint(position=(9, 29), direction=0)),
-            TrainrunWaypoint(scheduled_at=22, waypoint=Waypoint(position=(8, 29), direction=0)),
-            TrainrunWaypoint(scheduled_at=23, waypoint=Waypoint(position=(7, 29), direction=0)),
-            TrainrunWaypoint(scheduled_at=24, waypoint=Waypoint(position=(7, 28), direction=3)),
-            TrainrunWaypoint(scheduled_at=25, waypoint=Waypoint(position=(7, 27), direction=3)),
-            TrainrunWaypoint(scheduled_at=26, waypoint=Waypoint(position=(7, 26), direction=3)),
-            TrainrunWaypoint(scheduled_at=27, waypoint=Waypoint(position=(7, 25), direction=3)),
-            TrainrunWaypoint(scheduled_at=28, waypoint=Waypoint(position=(7, 24), direction=3)),
-            TrainrunWaypoint(scheduled_at=29, waypoint=Waypoint(position=(7, 23), direction=3))]}
-
-    verify_trainruns_dict(static_env, fake_schedule)
-
-    fake_malfunction = ExperimentMalfunction(time_step=19, agent_id=0, malfunction_duration=20)
-    k = 10
-    agents_paths_dict = {
-        i: get_k_shortest_paths(static_env,
-                                agent.initial_position,
-                                agent.initial_direction,
-                                agent.target,
-                                k) for i, agent in enumerate(static_env.agents)
-    }
-    _, topo_dict = _get_topology_with_dummy_nodes_from_agent_paths_dict(agents_paths_dict=agents_paths_dict)
-    # we derive the re-schedule problem from the schedule problem
-
-    minimum_travel_time_dict = {agent.handle: int(np.ceil(1 / agent.speed_data['speed'])) for agent in
-                                static_env.agents}
-    tc: ScheduleProblemDescription = get_schedule_problem_for_full_rescheduling(
-        malfunction=fake_malfunction,
-        schedule_trainruns=fake_schedule,
-        minimum_travel_time_dict=minimum_travel_time_dict,
-        topo_dict=topo_dict,
-        latest_arrival=dynamic_env._max_episode_steps
-    )
-    freeze_dict: RouteDAGConstraintsDict = tc.route_dag_constraints_dict
-
-    for agent_id, _ in freeze_dict.items():
-        verify_route_dag_constraints_for_agent(agent_id, freeze_dict[agent_id],
-                                               topo_from_agent_paths(agents_paths_dict[agent_id]))
-
-    tc_schedule_problem = schedule_problem_description_from_rail_env(static_env, k)
-
-    full_reschedule_result = asp_reschedule_wrapper(
-        malfunction_for_verification=fake_malfunction,
-        malfunction_rail_env_for_verification=dynamic_env,
-        reschedule_problem_description=get_schedule_problem_for_full_rescheduling(
-            malfunction=fake_malfunction,
-            schedule_trainruns=fake_schedule,
-            minimum_travel_time_dict=tc_schedule_problem.minimum_travel_time_dict,
-            latest_arrival=dynamic_env._max_episode_steps,
-            topo_dict=tc_schedule_problem.topo_dict
-        ),
-        malfunction_env_reset=lambda *args, **kwargs: None,
-        asp_seed_value=94
-    )
-    full_reschedule_trainruns: TrainrunDict = full_reschedule_result.trainruns_dict
-
-    # agent 0: scheduled arrival was 46, new arrival is 66 -> penalty = 0 (equals malfunction delay)
-    # agent 1: scheduled arrival was 29, new arrival is 29 -> penalty = 0
-    actual_costs = full_reschedule_result.optimization_costs
-
-    assert actual_costs == 0, f"actual costs {actual_costs}"
-
-    assert full_reschedule_trainruns[0][-1].scheduled_at == 66
-    assert full_reschedule_trainruns[1][-1].scheduled_at == 29
-
-
-def test_rescheduling_bottleneck():
-    test_parameters = ExperimentParameters(experiment_id=0, grid_id=0,
-                                           number_of_agents=2,
-                                           width=30, height=30,
-                                           flatland_seed_value=12, asp_seed_value=94,
-                                           max_num_cities=20, grid_mode=True,
-                                           max_rail_between_cities=2, max_rail_in_city=6, earliest_malfunction=20,
-                                           malfunction_duration=20, speed_data={1: 1.0},
-                                           number_of_shortest_paths_per_agent=10, weight_route_change=1,
-                                           weight_lateness_seconds=1, max_window_size_from_earliest=np.inf)
-    static_env, dynamic_env = create_env_pair_for_experiment(params=test_parameters)
-
-    expected_grid = [[0, 0, 0, 0, 0, 0, 0, 0, 0, 0, 0, 0, 0, 0, 0, 0, 0, 0, 0, 0, 0, 0, 0, 0, 0, 0, 0, 0, 0, 0],
-                     [0, 0, 0, 0, 0, 0, 0, 0, 0, 0, 0, 0, 0, 0, 0, 0, 0, 0, 0, 0, 0, 0, 0, 0, 0, 0, 0, 0, 0, 0],
-                     [0, 0, 0, 0, 0, 0, 0, 0, 0, 0, 0, 0, 0, 0, 0, 0, 0, 0, 0, 0, 0, 0, 0, 0, 0, 0, 0, 0, 0, 0],
-                     [0, 0, 0, 0, 0, 0, 0, 0, 0, 0, 0, 0, 0, 0, 0, 0, 0, 0, 0, 0, 0, 0, 0, 0, 0, 0, 0, 0, 0, 0],
-                     [0, 0, 0, 0, 0, 0, 0, 0, 0, 0, 0, 0, 0, 0, 0, 0, 0, 0, 0, 0, 0, 0, 0, 0, 0, 0, 0, 0, 0, 0],
-                     [0, 0, 0, 0, 0, 0, 0, 0, 0, 0, 0, 0, 0, 0, 0, 0, 0, 0, 0, 0, 0, 0, 0, 0, 0, 0, 0, 0, 0, 0],
-                     [0, 0, 0, 0, 0, 16386, 1025, 1025, 1025, 4608, 0, 0, 0, 0, 0, 0, 0, 0, 0, 0, 0, 16386, 1025, 1025,
-                      1025, 4608, 0, 0, 0, 0],
-                     [0, 16386, 1025, 5633, 17411, 3089, 1025, 1025, 1025, 1097, 5633, 17411, 1025, 1025, 1025, 1025,
-                      1025, 1025, 1025, 5633, 17411, 3089, 1025, 1025, 1025, 1097, 5633, 17411, 1025, 4608],
-                     [0, 49186, 1025, 1097, 3089, 5633, 1025, 1025, 1025, 17411, 1097, 3089, 1025, 1025, 1025, 1025,
-                      1025, 1025, 1025, 1097, 3089, 5633, 1025, 1025, 1025, 17411, 1097, 3089, 1025, 37408],
-                     [0, 32800, 0, 0, 0, 72, 5633, 1025, 17411, 2064, 0, 0, 0, 0, 0, 0, 0, 0, 0, 0, 0, 72, 5633, 1025,
-                      17411, 2064, 0, 0, 0, 32800],
-                     [0, 32800, 0, 0, 0, 0, 72, 1025, 2064, 0, 0, 0, 0, 0, 0, 0, 0, 0, 0, 0, 0, 0, 72, 1025, 2064, 0, 0,
-                      0, 0, 32800],
-                     [0, 32800, 0, 0, 0, 0, 0, 0, 0, 0, 0, 0, 0, 0, 0, 0, 0, 0, 0, 0, 0, 0, 0, 0, 0, 0, 0, 0, 0, 32800],
-                     [0, 32800, 0, 0, 0, 0, 0, 0, 0, 0, 0, 0, 0, 0, 0, 0, 0, 0, 0, 0, 0, 0, 0, 0, 0, 0, 0, 0, 0, 32800],
-                     [0, 32872, 4608, 0, 0, 0, 0, 0, 0, 0, 0, 0, 0, 0, 0, 0, 0, 0, 0, 0, 0, 0, 0, 0, 0, 0, 0, 0, 16386,
-                      34864],
-                     [16386, 34864, 32800, 0, 0, 0, 0, 0, 0, 0, 0, 0, 0, 0, 0, 0, 0, 0, 0, 0, 0, 0, 0, 0, 0, 0, 0, 0,
-                      32800, 32800],
-                     [32800, 32800, 32800, 0, 0, 0, 0, 0, 0, 0, 0, 0, 0, 0, 0, 0, 0, 0, 0, 0, 0, 0, 0, 0, 0, 0, 0, 0,
-                      32800, 32800],
-                     [32800, 32800, 32800, 0, 0, 0, 0, 0, 0, 0, 0, 0, 0, 0, 0, 0, 0, 0, 0, 0, 0, 0, 0, 0, 0, 0, 0, 0,
-                      32800, 32800],
-                     [32800, 49186, 2064, 0, 0, 0, 0, 0, 0, 0, 0, 0, 0, 0, 0, 0, 0, 0, 0, 0, 0, 0, 0, 0, 0, 0, 0, 0, 72,
-                      37408],
-                     [32800, 32800, 0, 0, 0, 0, 0, 0, 0, 0, 0, 0, 0, 0, 0, 0, 0, 0, 0, 0, 0, 0, 0, 0, 0, 0, 0, 0, 0,
-                      32800],
-                     [32800, 32800, 0, 0, 0, 0, 0, 0, 0, 0, 0, 0, 0, 0, 0, 0, 0, 0, 0, 0, 0, 0, 0, 0, 0, 0, 0, 0, 0,
-                      32800],
-                     [32800, 32800, 0, 0, 0, 0, 0, 0, 0, 0, 0, 0, 0, 0, 0, 0, 0, 0, 0, 0, 0, 0, 0, 0, 0, 0, 0, 0, 0,
-                      32800],
-                     [32800, 32800, 0, 0, 0, 0, 0, 0, 0, 0, 0, 0, 0, 0, 0, 0, 0, 0, 0, 0, 0, 0, 0, 0, 0, 0, 0, 0, 0,
-                      32800],
-                     [32800, 32800, 0, 0, 0, 0, 0, 0, 0, 0, 0, 0, 0, 0, 0, 0, 0, 0, 0, 0, 0, 0, 0, 0, 0, 0, 0, 0, 0,
-                      32800],
-                     [72, 33897, 1025, 5633, 17411, 1025, 1025, 1025, 1025, 1025, 5633, 17411, 1025, 1025, 1025, 1025,
-                      1025, 1025, 1025, 5633, 17411, 1025, 1025, 1025, 1025, 1025, 5633, 17411, 1025, 34864],
-                     [0, 72, 1025, 1097, 3089, 5633, 1025, 1025, 1025, 17411, 1097, 3089, 1025, 1025, 1025, 1025, 1025,
-                      1025, 1025, 1097, 3089, 5633, 1025, 1025, 1025, 17411, 1097, 3089, 1025, 2064],
-                     [0, 0, 0, 0, 0, 72, 1025, 1025, 1025, 2064, 0, 0, 0, 0, 0, 0, 0, 0, 0, 0, 0, 72, 1025, 1025, 1025,
-                      2064, 0, 0, 0, 0],
-                     [0, 0, 0, 0, 0, 0, 0, 0, 0, 0, 0, 0, 0, 0, 0, 0, 0, 0, 0, 0, 0, 0, 0, 0, 0, 0, 0, 0, 0, 0],
-                     [0, 0, 0, 0, 0, 0, 0, 0, 0, 0, 0, 0, 0, 0, 0, 0, 0, 0, 0, 0, 0, 0, 0, 0, 0, 0, 0, 0, 0, 0],
-                     [0, 0, 0, 0, 0, 0, 0, 0, 0, 0, 0, 0, 0, 0, 0, 0, 0, 0, 0, 0, 0, 0, 0, 0, 0, 0, 0, 0, 0, 0],
-                     [0, 0, 0, 0, 0, 0, 0, 0, 0, 0, 0, 0, 0, 0, 0, 0, 0, 0, 0, 0, 0, 0, 0, 0, 0, 0, 0, 0, 0, 0]]
-    assert static_env.rail.grid.tolist() == expected_grid
-    assert dynamic_env.rail.grid.tolist() == expected_grid
-
-    fake_schedule = {
-        0: [
-            TrainrunWaypoint(scheduled_at=17, waypoint=Waypoint(position=(8, 23), direction=5)),
-            TrainrunWaypoint(scheduled_at=18, waypoint=Waypoint(position=(8, 23), direction=1)),
-            TrainrunWaypoint(scheduled_at=19, waypoint=Waypoint(position=(8, 24), direction=1)),
-            TrainrunWaypoint(scheduled_at=20, waypoint=Waypoint(position=(8, 25), direction=1)),
-            TrainrunWaypoint(scheduled_at=21, waypoint=Waypoint(position=(8, 26), direction=1)),
-            TrainrunWaypoint(scheduled_at=22, waypoint=Waypoint(position=(8, 27), direction=1)),
-            TrainrunWaypoint(scheduled_at=23, waypoint=Waypoint(position=(8, 28), direction=1)),
-            TrainrunWaypoint(scheduled_at=24, waypoint=Waypoint(position=(8, 29), direction=1)),
-            TrainrunWaypoint(scheduled_at=25, waypoint=Waypoint(position=(9, 29), direction=2)),
-            TrainrunWaypoint(scheduled_at=26, waypoint=Waypoint(position=(10, 29), direction=2)),
-            TrainrunWaypoint(scheduled_at=27, waypoint=Waypoint(position=(11, 29), direction=2)),
-            TrainrunWaypoint(scheduled_at=28, waypoint=Waypoint(position=(12, 29), direction=2)),
-            TrainrunWaypoint(scheduled_at=29, waypoint=Waypoint(position=(13, 29), direction=2)),
-            TrainrunWaypoint(scheduled_at=30, waypoint=Waypoint(position=(14, 29), direction=2)),
-            TrainrunWaypoint(scheduled_at=31, waypoint=Waypoint(position=(15, 29), direction=2)),
-            TrainrunWaypoint(scheduled_at=32, waypoint=Waypoint(position=(16, 29), direction=2)),
-            TrainrunWaypoint(scheduled_at=33, waypoint=Waypoint(position=(17, 29), direction=2)),
-            TrainrunWaypoint(scheduled_at=34, waypoint=Waypoint(position=(18, 29), direction=2)),
-            TrainrunWaypoint(scheduled_at=35, waypoint=Waypoint(position=(19, 29), direction=2)),
-            TrainrunWaypoint(scheduled_at=36, waypoint=Waypoint(position=(20, 29), direction=2)),
-            TrainrunWaypoint(scheduled_at=37, waypoint=Waypoint(position=(21, 29), direction=2)),
-            TrainrunWaypoint(scheduled_at=38, waypoint=Waypoint(position=(22, 29), direction=2)),
-            TrainrunWaypoint(scheduled_at=39, waypoint=Waypoint(position=(23, 29), direction=2)),
-            TrainrunWaypoint(scheduled_at=40, waypoint=Waypoint(position=(23, 28), direction=3)),
-            TrainrunWaypoint(scheduled_at=41, waypoint=Waypoint(position=(23, 27), direction=3)),
-            TrainrunWaypoint(scheduled_at=42, waypoint=Waypoint(position=(24, 27), direction=2)),
-            TrainrunWaypoint(scheduled_at=43, waypoint=Waypoint(position=(24, 26), direction=3)),
-            TrainrunWaypoint(scheduled_at=44, waypoint=Waypoint(position=(24, 25), direction=3)),
-            TrainrunWaypoint(scheduled_at=45, waypoint=Waypoint(position=(24, 24), direction=3)),
-            TrainrunWaypoint(scheduled_at=46, waypoint=Waypoint(position=(24, 23), direction=3))],
-        1: [
-            TrainrunWaypoint(scheduled_at=0, waypoint=Waypoint(position=(23, 23), direction=5)),
-            TrainrunWaypoint(scheduled_at=1, waypoint=Waypoint(position=(23, 23), direction=1)),
-            TrainrunWaypoint(scheduled_at=2, waypoint=Waypoint(position=(23, 24), direction=1)),
-            TrainrunWaypoint(scheduled_at=3, waypoint=Waypoint(position=(23, 25), direction=1)),
-            TrainrunWaypoint(scheduled_at=4, waypoint=Waypoint(position=(23, 26), direction=1)),
-            TrainrunWaypoint(scheduled_at=5, waypoint=Waypoint(position=(23, 27), direction=1)),
-            TrainrunWaypoint(scheduled_at=6, waypoint=Waypoint(position=(23, 28), direction=1)),
-            TrainrunWaypoint(scheduled_at=7, waypoint=Waypoint(position=(23, 29), direction=1)),
-            TrainrunWaypoint(scheduled_at=8, waypoint=Waypoint(position=(22, 29), direction=0)),
-            TrainrunWaypoint(scheduled_at=9, waypoint=Waypoint(position=(21, 29), direction=0)),
-            TrainrunWaypoint(scheduled_at=10, waypoint=Waypoint(position=(20, 29), direction=0)),
-            TrainrunWaypoint(scheduled_at=11, waypoint=Waypoint(position=(19, 29), direction=0)),
-            TrainrunWaypoint(scheduled_at=12, waypoint=Waypoint(position=(18, 29), direction=0)),
-            TrainrunWaypoint(scheduled_at=13, waypoint=Waypoint(position=(17, 29), direction=0)),
-            TrainrunWaypoint(scheduled_at=14, waypoint=Waypoint(position=(16, 29), direction=0)),
-            TrainrunWaypoint(scheduled_at=15, waypoint=Waypoint(position=(15, 29), direction=0)),
-            TrainrunWaypoint(scheduled_at=16, waypoint=Waypoint(position=(14, 29), direction=0)),
-            TrainrunWaypoint(scheduled_at=17, waypoint=Waypoint(position=(13, 29), direction=0)),
-            TrainrunWaypoint(scheduled_at=18, waypoint=Waypoint(position=(12, 29), direction=0)),
-            TrainrunWaypoint(scheduled_at=19, waypoint=Waypoint(position=(11, 29), direction=0)),
-            TrainrunWaypoint(scheduled_at=20, waypoint=Waypoint(position=(10, 29), direction=0)),
-            TrainrunWaypoint(scheduled_at=21, waypoint=Waypoint(position=(9, 29), direction=0)),
-            TrainrunWaypoint(scheduled_at=22, waypoint=Waypoint(position=(8, 29), direction=0)),
-            TrainrunWaypoint(scheduled_at=23, waypoint=Waypoint(position=(7, 29), direction=0)),
-            TrainrunWaypoint(scheduled_at=24, waypoint=Waypoint(position=(7, 28), direction=3)),
-            TrainrunWaypoint(scheduled_at=25, waypoint=Waypoint(position=(7, 27), direction=3)),
-            TrainrunWaypoint(scheduled_at=26, waypoint=Waypoint(position=(7, 26), direction=3)),
-            TrainrunWaypoint(scheduled_at=27, waypoint=Waypoint(position=(7, 25), direction=3)),
-            TrainrunWaypoint(scheduled_at=28, waypoint=Waypoint(position=(7, 24), direction=3)),
-            TrainrunWaypoint(scheduled_at=29, waypoint=Waypoint(position=(7, 23), direction=3))]}
-    fake_malfunction = ExperimentMalfunction(time_step=14, agent_id=1, malfunction_duration=20)
-    expected_reschedule = {
-        0: [
-            TrainrunWaypoint(scheduled_at=14 + 3, waypoint=Waypoint(position=(8, 23), direction=5)),
-            TrainrunWaypoint(scheduled_at=15 + 3, waypoint=Waypoint(position=(8, 23), direction=1)),
-            TrainrunWaypoint(scheduled_at=16 + 3, waypoint=Waypoint(position=(8, 24), direction=1)),
-            TrainrunWaypoint(scheduled_at=17 + 3, waypoint=Waypoint(position=(8, 25), direction=1)),
-            TrainrunWaypoint(scheduled_at=18 + 3, waypoint=Waypoint(position=(8, 26), direction=1)),
-            TrainrunWaypoint(scheduled_at=19 + 3, waypoint=Waypoint(position=(8, 27), direction=1)),
-            TrainrunWaypoint(scheduled_at=20 + 3, waypoint=Waypoint(position=(8, 28), direction=1)),
-            TrainrunWaypoint(scheduled_at=21 + 3, waypoint=Waypoint(position=(8, 29), direction=1)),
-            TrainrunWaypoint(scheduled_at=22 + 3, waypoint=Waypoint(position=(9, 29), direction=2)),
-            TrainrunWaypoint(scheduled_at=23 + 3, waypoint=Waypoint(position=(10, 29), direction=2)),
-            TrainrunWaypoint(scheduled_at=24 + 3, waypoint=Waypoint(position=(11, 29), direction=2)),
-            TrainrunWaypoint(scheduled_at=25 + 3, waypoint=Waypoint(position=(12, 29), direction=2)),
-            TrainrunWaypoint(scheduled_at=26 + 3, waypoint=Waypoint(position=(13, 29), direction=2)),
-            TrainrunWaypoint(scheduled_at=27 + 3, waypoint=Waypoint(position=(13, 28), direction=3)),
-            TrainrunWaypoint(scheduled_at=28 + 3, waypoint=Waypoint(position=(14, 28), direction=2)),
-            TrainrunWaypoint(scheduled_at=29 + 3, waypoint=Waypoint(position=(15, 28), direction=2)),
-            TrainrunWaypoint(scheduled_at=30 + 3, waypoint=Waypoint(position=(16, 28), direction=2)),
-            TrainrunWaypoint(scheduled_at=31 + 3, waypoint=Waypoint(position=(17, 28), direction=2)),
-            TrainrunWaypoint(scheduled_at=32 + 3, waypoint=Waypoint(position=(17, 29), direction=1)),
-            TrainrunWaypoint(scheduled_at=33 + 3, waypoint=Waypoint(position=(18, 29), direction=2)),
-            TrainrunWaypoint(scheduled_at=34 + 3, waypoint=Waypoint(position=(19, 29), direction=2)),
-            TrainrunWaypoint(scheduled_at=35 + 3, waypoint=Waypoint(position=(20, 29), direction=2)),
-            TrainrunWaypoint(scheduled_at=36 + 3, waypoint=Waypoint(position=(21, 29), direction=2)),
-            TrainrunWaypoint(scheduled_at=37 + 3, waypoint=Waypoint(position=(22, 29), direction=2)),
-            TrainrunWaypoint(scheduled_at=38 + 3, waypoint=Waypoint(position=(23, 29), direction=2)),
-            TrainrunWaypoint(scheduled_at=39 + 3, waypoint=Waypoint(position=(24, 29), direction=2)),
-            TrainrunWaypoint(scheduled_at=40 + 3, waypoint=Waypoint(position=(24, 28), direction=3)),
-            TrainrunWaypoint(scheduled_at=41 + 3, waypoint=Waypoint(position=(24, 27), direction=3)),
-            TrainrunWaypoint(scheduled_at=42 + 3, waypoint=Waypoint(position=(24, 26), direction=3)),
-            TrainrunWaypoint(scheduled_at=43 + 3, waypoint=Waypoint(position=(24, 25), direction=3)),
-            TrainrunWaypoint(scheduled_at=44 + 3, waypoint=Waypoint(position=(24, 24), direction=3)),
-            TrainrunWaypoint(scheduled_at=45 + 3, waypoint=Waypoint(position=(24, 23), direction=3))],
-        1: [
-            TrainrunWaypoint(scheduled_at=0, waypoint=Waypoint(position=(23, 23), direction=5)),
-            TrainrunWaypoint(scheduled_at=1, waypoint=Waypoint(position=(23, 23), direction=1)),
-            TrainrunWaypoint(scheduled_at=2, waypoint=Waypoint(position=(23, 24), direction=1)),
-            TrainrunWaypoint(scheduled_at=3, waypoint=Waypoint(position=(23, 25), direction=1)),
-            TrainrunWaypoint(scheduled_at=4, waypoint=Waypoint(position=(23, 26), direction=1)),
-            TrainrunWaypoint(scheduled_at=5, waypoint=Waypoint(position=(23, 27), direction=1)),
-            TrainrunWaypoint(scheduled_at=6, waypoint=Waypoint(position=(23, 28), direction=1)),
-            TrainrunWaypoint(scheduled_at=7, waypoint=Waypoint(position=(23, 29), direction=1)),
-            TrainrunWaypoint(scheduled_at=8, waypoint=Waypoint(position=(22, 29), direction=0)),
-            TrainrunWaypoint(scheduled_at=9, waypoint=Waypoint(position=(21, 29), direction=0)),
-            TrainrunWaypoint(scheduled_at=10, waypoint=Waypoint(position=(20, 29), direction=0)),
-            TrainrunWaypoint(scheduled_at=11, waypoint=Waypoint(position=(19, 29), direction=0)),
-            TrainrunWaypoint(scheduled_at=12, waypoint=Waypoint(position=(18, 29), direction=0)),
-            TrainrunWaypoint(scheduled_at=13, waypoint=Waypoint(position=(17, 29), direction=0)),
-            TrainrunWaypoint(scheduled_at=14, waypoint=Waypoint(position=(16, 29), direction=0)),
-            TrainrunWaypoint(scheduled_at=35, waypoint=Waypoint(position=(15, 29), direction=0)),
-            TrainrunWaypoint(scheduled_at=36, waypoint=Waypoint(position=(14, 29), direction=0)),
-            TrainrunWaypoint(scheduled_at=37, waypoint=Waypoint(position=(13, 29), direction=0)),
-            TrainrunWaypoint(scheduled_at=38, waypoint=Waypoint(position=(12, 29), direction=0)),
-            TrainrunWaypoint(scheduled_at=39, waypoint=Waypoint(position=(11, 29), direction=0)),
-            TrainrunWaypoint(scheduled_at=40, waypoint=Waypoint(position=(10, 29), direction=0)),
-            TrainrunWaypoint(scheduled_at=41, waypoint=Waypoint(position=(9, 29), direction=0)),
-            TrainrunWaypoint(scheduled_at=42, waypoint=Waypoint(position=(8, 29), direction=0)),
-            TrainrunWaypoint(scheduled_at=43, waypoint=Waypoint(position=(7, 29), direction=0)),
-            TrainrunWaypoint(scheduled_at=44, waypoint=Waypoint(position=(7, 28), direction=3)),
-            TrainrunWaypoint(scheduled_at=45, waypoint=Waypoint(position=(7, 27), direction=3)),
-            TrainrunWaypoint(scheduled_at=46, waypoint=Waypoint(position=(7, 26), direction=3)),
-            TrainrunWaypoint(scheduled_at=47, waypoint=Waypoint(position=(7, 25), direction=3)),
-            TrainrunWaypoint(scheduled_at=48, waypoint=Waypoint(position=(7, 24), direction=3)),
-            TrainrunWaypoint(scheduled_at=49, waypoint=Waypoint(position=(7, 23), direction=3))]}
-    verify_trainruns_dict(static_env, fake_schedule)
-
-    # we derive the re-schedule problem from the schedule problem
-    k = 10
-    tc_schedule_problem = schedule_problem_description_from_rail_env(static_env, k)
-    tc_reschedule_problem: ScheduleProblemDescription = get_schedule_problem_for_full_rescheduling(
-        malfunction=fake_malfunction,
-        schedule_trainruns=fake_schedule,
-        minimum_travel_time_dict={agent.handle: int(np.ceil(1 / agent.speed_data['speed']))
-                                  for agent in static_env.agents},
-        topo_dict=tc_schedule_problem.topo_dict,
-        latest_arrival=dynamic_env._max_episode_steps
-    )
-    freeze_dict: RouteDAGConstraintsDict = tc_reschedule_problem.route_dag_constraints_dict
-
-    assert freeze_dict[0].freeze_visit == []
-    for trainrun_waypoint in [
-        TrainrunWaypoint(scheduled_at=0, waypoint=Waypoint(position=(23, 23), direction=5)),
-        TrainrunWaypoint(scheduled_at=1, waypoint=Waypoint(position=(23, 23), direction=1)),
-        TrainrunWaypoint(scheduled_at=2, waypoint=Waypoint(position=(23, 24), direction=1)),
-        TrainrunWaypoint(scheduled_at=3, waypoint=Waypoint(position=(23, 25), direction=1)),
-        TrainrunWaypoint(scheduled_at=4, waypoint=Waypoint(position=(23, 26), direction=1)),
-        TrainrunWaypoint(scheduled_at=5, waypoint=Waypoint(position=(23, 27), direction=1)),
-        TrainrunWaypoint(scheduled_at=6, waypoint=Waypoint(position=(23, 28), direction=1)),
-        TrainrunWaypoint(scheduled_at=7, waypoint=Waypoint(position=(23, 29), direction=1)),
-        TrainrunWaypoint(scheduled_at=8, waypoint=Waypoint(position=(22, 29), direction=0)),
-        TrainrunWaypoint(scheduled_at=9, waypoint=Waypoint(position=(21, 29), direction=0)),
-        TrainrunWaypoint(scheduled_at=10, waypoint=Waypoint(position=(20, 29), direction=0)),
-        TrainrunWaypoint(scheduled_at=11, waypoint=Waypoint(position=(19, 29), direction=0)),
-        TrainrunWaypoint(scheduled_at=12, waypoint=Waypoint(position=(18, 29), direction=0)),
-        TrainrunWaypoint(scheduled_at=13, waypoint=Waypoint(position=(17, 29), direction=0)),
-        TrainrunWaypoint(scheduled_at=14, waypoint=Waypoint(position=(16, 29), direction=0))
-    ]:
-        assert trainrun_waypoint.waypoint in freeze_dict[1].freeze_visit, f"found {freeze_dict[1].freeze_visit}"
-        assert trainrun_waypoint.scheduled_at == freeze_dict[1].freeze_earliest[trainrun_waypoint.waypoint]
-        assert trainrun_waypoint.scheduled_at == freeze_dict[1].freeze_latest[trainrun_waypoint.waypoint]
-
-    print(_pp.pformat(freeze_dict[0].freeze_visit))
-    assert freeze_dict[0].freeze_visit == [], format(f"found {freeze_dict[0].freeze_visit}")
-
-    for trainrun_waypoint in [TrainrunWaypoint(scheduled_at=35, waypoint=Waypoint(position=(15, 29), direction=0))]:
-        assert trainrun_waypoint.waypoint in freeze_dict[1].freeze_visit, f"found {freeze_dict[1].freeze_visit}"
-        assert trainrun_waypoint.scheduled_at == freeze_dict[1].freeze_earliest[trainrun_waypoint.waypoint]
-
-    for agent_id, _ in freeze_dict.items():
-        verify_route_dag_constraints_for_agent(agent_id=agent_id,
-                                               route_dag_constraints=freeze_dict[agent_id],
-                                               topo=tc_reschedule_problem.topo_dict[agent_id])
-
-    ASPProblemDescription.factory_rescheduling(
-        tc=tc_reschedule_problem
-    )
-
-    inject_fake_malfunction_into_dynamic_env(dynamic_env, fake_malfunction)
-
-    full_reschedule_result = asp_reschedule_wrapper(
-        malfunction_for_verification=fake_malfunction,
-        malfunction_env_reset=lambda *args, **kwargs: None,
-        malfunction_rail_env_for_verification=dynamic_env,
-        reschedule_problem_description=get_schedule_problem_for_full_rescheduling(
-            malfunction=fake_malfunction,
-            schedule_trainruns=fake_schedule,
-            minimum_travel_time_dict=tc_reschedule_problem.minimum_travel_time_dict,
-            latest_arrival=dynamic_env._max_episode_steps,
-            topo_dict=tc_reschedule_problem.topo_dict
-        ),
-        asp_seed_value=94
-    )
-    full_reschedule_trainruns: Dict[int, List[TrainrunWaypoint]] = full_reschedule_result.trainruns_dict
-
-    assert full_reschedule_trainruns[0][-1].scheduled_at == 48, f"found {full_reschedule_trainruns[0][-1].scheduled_at}"
-    assert full_reschedule_trainruns[1][-1].scheduled_at == 49, f"found {full_reschedule_trainruns[1][-1].scheduled_at}"
-
-    # agent 0: scheduled arrival was 46, new arrival is 45 -> penalty = 0 (no negative delay!)
-    # agent 1: scheduled arrival was 29, new arrival is 49 -> penalty = 20 = delay
-    actual_costs = full_reschedule_result.optimization_costs
-
-    expected_delay_wr_schedule = 22
-    assert expected_delay_wr_schedule == get_delay_trainruns_dict(fake_schedule, expected_reschedule)
-    actual_delay_wr_schedule = get_delay_trainruns_dict(fake_schedule, full_reschedule_trainruns)
-    assert actual_delay_wr_schedule == expected_delay_wr_schedule, \
-        f"actual delay {actual_delay_wr_schedule}, expected {expected_delay_wr_schedule}"
-
-    # the solver returns the delay with respect to the defined earliest time (which is 20 after the scheduled arrival)
-    expected_rerouting_penalty = 1
-    expected_costs = expected_delay_wr_schedule - 20 + expected_rerouting_penalty
-    assert actual_costs == expected_costs, f"actual costs {actual_costs} from solver, expected {expected_costs}"
-
-
-# ---------------------------------------------------------------------------------------------------------------------
-# Tests delta re-scheduling
-# ---------------------------------------------------------------------------------------------------------------------
-
-def test_rescheduling_delta_no_bottleneck():
-    """Train 1 has already passed the bottlneck when train 0 gets stuck in
-    malfunction."""
-    fake_malfunction = ExperimentMalfunction(time_step=19, agent_id=0, malfunction_duration=20)
-
-    fake_schedule = {
-        0: [
-            TrainrunWaypoint(scheduled_at=17, waypoint=Waypoint(position=(8, 23), direction=5)),
-            TrainrunWaypoint(scheduled_at=18, waypoint=Waypoint(position=(8, 23), direction=1)),
-            TrainrunWaypoint(scheduled_at=19, waypoint=Waypoint(position=(8, 24), direction=1)),
-            TrainrunWaypoint(scheduled_at=20, waypoint=Waypoint(position=(8, 25), direction=1)),
-            TrainrunWaypoint(scheduled_at=21, waypoint=Waypoint(position=(8, 26), direction=1)),
-            TrainrunWaypoint(scheduled_at=22, waypoint=Waypoint(position=(8, 27), direction=1)),
-            TrainrunWaypoint(scheduled_at=23, waypoint=Waypoint(position=(8, 28), direction=1)),
-            TrainrunWaypoint(scheduled_at=24, waypoint=Waypoint(position=(8, 29), direction=1)),
-            TrainrunWaypoint(scheduled_at=25, waypoint=Waypoint(position=(9, 29), direction=2)),
-            TrainrunWaypoint(scheduled_at=26, waypoint=Waypoint(position=(10, 29), direction=2)),
-            TrainrunWaypoint(scheduled_at=27, waypoint=Waypoint(position=(11, 29), direction=2)),
-            TrainrunWaypoint(scheduled_at=28, waypoint=Waypoint(position=(12, 29), direction=2)),
-            TrainrunWaypoint(scheduled_at=29, waypoint=Waypoint(position=(13, 29), direction=2)),
-            TrainrunWaypoint(scheduled_at=30, waypoint=Waypoint(position=(14, 29), direction=2)),
-            TrainrunWaypoint(scheduled_at=31, waypoint=Waypoint(position=(15, 29), direction=2)),
-            TrainrunWaypoint(scheduled_at=32, waypoint=Waypoint(position=(16, 29), direction=2)),
-            TrainrunWaypoint(scheduled_at=33, waypoint=Waypoint(position=(17, 29), direction=2)),
-            TrainrunWaypoint(scheduled_at=34, waypoint=Waypoint(position=(18, 29), direction=2)),
-            TrainrunWaypoint(scheduled_at=35, waypoint=Waypoint(position=(19, 29), direction=2)),
-            TrainrunWaypoint(scheduled_at=36, waypoint=Waypoint(position=(20, 29), direction=2)),
-            TrainrunWaypoint(scheduled_at=37, waypoint=Waypoint(position=(21, 29), direction=2)),
-            TrainrunWaypoint(scheduled_at=38, waypoint=Waypoint(position=(22, 29), direction=2)),
-            TrainrunWaypoint(scheduled_at=39, waypoint=Waypoint(position=(23, 29), direction=2)),
-            TrainrunWaypoint(scheduled_at=40, waypoint=Waypoint(position=(23, 28), direction=3)),
-            TrainrunWaypoint(scheduled_at=41, waypoint=Waypoint(position=(23, 27), direction=3)),
-            TrainrunWaypoint(scheduled_at=42, waypoint=Waypoint(position=(24, 27), direction=2)),
-            TrainrunWaypoint(scheduled_at=43, waypoint=Waypoint(position=(24, 26), direction=3)),
-            TrainrunWaypoint(scheduled_at=44, waypoint=Waypoint(position=(24, 25), direction=3)),
-            TrainrunWaypoint(scheduled_at=45, waypoint=Waypoint(position=(24, 24), direction=3)),
-            TrainrunWaypoint(scheduled_at=46, waypoint=Waypoint(position=(24, 23), direction=3))],
-        1: [
-            TrainrunWaypoint(scheduled_at=0, waypoint=Waypoint(position=(23, 23), direction=5)),
-            TrainrunWaypoint(scheduled_at=1, waypoint=Waypoint(position=(23, 23), direction=1)),
-            TrainrunWaypoint(scheduled_at=2, waypoint=Waypoint(position=(23, 24), direction=1)),
-            TrainrunWaypoint(scheduled_at=3, waypoint=Waypoint(position=(23, 25), direction=1)),
-            TrainrunWaypoint(scheduled_at=4, waypoint=Waypoint(position=(23, 26), direction=1)),
-            TrainrunWaypoint(scheduled_at=5, waypoint=Waypoint(position=(23, 27), direction=1)),
-            TrainrunWaypoint(scheduled_at=6, waypoint=Waypoint(position=(23, 28), direction=1)),
-            TrainrunWaypoint(scheduled_at=7, waypoint=Waypoint(position=(23, 29), direction=1)),
-            TrainrunWaypoint(scheduled_at=8, waypoint=Waypoint(position=(22, 29), direction=0)),
-            TrainrunWaypoint(scheduled_at=9, waypoint=Waypoint(position=(21, 29), direction=0)),
-            TrainrunWaypoint(scheduled_at=10, waypoint=Waypoint(position=(20, 29), direction=0)),
-            TrainrunWaypoint(scheduled_at=11, waypoint=Waypoint(position=(19, 29), direction=0)),
-            TrainrunWaypoint(scheduled_at=12, waypoint=Waypoint(position=(18, 29), direction=0)),
-            TrainrunWaypoint(scheduled_at=13, waypoint=Waypoint(position=(17, 29), direction=0)),
-            TrainrunWaypoint(scheduled_at=14, waypoint=Waypoint(position=(16, 29), direction=0)),
-            TrainrunWaypoint(scheduled_at=15, waypoint=Waypoint(position=(15, 29), direction=0)),
-            TrainrunWaypoint(scheduled_at=16, waypoint=Waypoint(position=(14, 29), direction=0)),
-            TrainrunWaypoint(scheduled_at=17, waypoint=Waypoint(position=(13, 29), direction=0)),
-            TrainrunWaypoint(scheduled_at=18, waypoint=Waypoint(position=(12, 29), direction=0)),
-            TrainrunWaypoint(scheduled_at=19, waypoint=Waypoint(position=(11, 29), direction=0)),
-            TrainrunWaypoint(scheduled_at=20, waypoint=Waypoint(position=(10, 29), direction=0)),
-            TrainrunWaypoint(scheduled_at=21, waypoint=Waypoint(position=(9, 29), direction=0)),
-            TrainrunWaypoint(scheduled_at=22, waypoint=Waypoint(position=(8, 29), direction=0)),
-            TrainrunWaypoint(scheduled_at=23, waypoint=Waypoint(position=(7, 29), direction=0)),
-            TrainrunWaypoint(scheduled_at=24, waypoint=Waypoint(position=(7, 28), direction=3)),
-            TrainrunWaypoint(scheduled_at=25, waypoint=Waypoint(position=(7, 27), direction=3)),
-            TrainrunWaypoint(scheduled_at=26, waypoint=Waypoint(position=(7, 26), direction=3)),
-            TrainrunWaypoint(scheduled_at=27, waypoint=Waypoint(position=(7, 25), direction=3)),
-            TrainrunWaypoint(scheduled_at=28, waypoint=Waypoint(position=(7, 24), direction=3)),
-            TrainrunWaypoint(scheduled_at=29, waypoint=Waypoint(position=(7, 23), direction=3))]}
-
-    full_reschedule_trainruns = {
-        0: [
-            TrainrunWaypoint(scheduled_at=17, waypoint=Waypoint(position=(8, 23), direction=5)),
-            TrainrunWaypoint(scheduled_at=18, waypoint=Waypoint(position=(8, 23), direction=1)),
-            TrainrunWaypoint(scheduled_at=19, waypoint=Waypoint(position=(8, 24), direction=1)),
-            TrainrunWaypoint(scheduled_at=40, waypoint=Waypoint(position=(8, 25), direction=1)),
-            TrainrunWaypoint(scheduled_at=41, waypoint=Waypoint(position=(8, 26), direction=1)),
-            TrainrunWaypoint(scheduled_at=42, waypoint=Waypoint(position=(8, 27), direction=1)),
-            TrainrunWaypoint(scheduled_at=43, waypoint=Waypoint(position=(8, 28), direction=1)),
-            TrainrunWaypoint(scheduled_at=44, waypoint=Waypoint(position=(8, 29), direction=1)),
-            TrainrunWaypoint(scheduled_at=45, waypoint=Waypoint(position=(9, 29), direction=2)),
-            TrainrunWaypoint(scheduled_at=46, waypoint=Waypoint(position=(10, 29), direction=2)),
-            TrainrunWaypoint(scheduled_at=47, waypoint=Waypoint(position=(11, 29), direction=2)),
-            TrainrunWaypoint(scheduled_at=48, waypoint=Waypoint(position=(12, 29), direction=2)),
-            TrainrunWaypoint(scheduled_at=49, waypoint=Waypoint(position=(13, 29), direction=2)),
-            TrainrunWaypoint(scheduled_at=50, waypoint=Waypoint(position=(14, 29), direction=2)),
-            TrainrunWaypoint(scheduled_at=51, waypoint=Waypoint(position=(15, 29), direction=2)),
-            TrainrunWaypoint(scheduled_at=52, waypoint=Waypoint(position=(16, 29), direction=2)),
-            TrainrunWaypoint(scheduled_at=53, waypoint=Waypoint(position=(17, 29), direction=2)),
-            TrainrunWaypoint(scheduled_at=54, waypoint=Waypoint(position=(18, 29), direction=2)),
-            TrainrunWaypoint(scheduled_at=55, waypoint=Waypoint(position=(19, 29), direction=2)),
-            TrainrunWaypoint(scheduled_at=56, waypoint=Waypoint(position=(20, 29), direction=2)),
-            TrainrunWaypoint(scheduled_at=57, waypoint=Waypoint(position=(21, 29), direction=2)),
-            TrainrunWaypoint(scheduled_at=58, waypoint=Waypoint(position=(22, 29), direction=2)),
-            TrainrunWaypoint(scheduled_at=59, waypoint=Waypoint(position=(23, 29), direction=2)),
-            TrainrunWaypoint(scheduled_at=60, waypoint=Waypoint(position=(23, 28), direction=3)),
-            TrainrunWaypoint(scheduled_at=61, waypoint=Waypoint(position=(23, 27), direction=3)),
-            TrainrunWaypoint(scheduled_at=62, waypoint=Waypoint(position=(24, 27), direction=2)),
-            TrainrunWaypoint(scheduled_at=63, waypoint=Waypoint(position=(24, 26), direction=3)),
-            TrainrunWaypoint(scheduled_at=64, waypoint=Waypoint(position=(24, 25), direction=3)),
-            TrainrunWaypoint(scheduled_at=65, waypoint=Waypoint(position=(24, 24), direction=3)),
-            TrainrunWaypoint(scheduled_at=66, waypoint=Waypoint(position=(24, 23), direction=3))],
-        1: [
-            TrainrunWaypoint(scheduled_at=0, waypoint=Waypoint(position=(23, 23), direction=5)),
-            TrainrunWaypoint(scheduled_at=1, waypoint=Waypoint(position=(23, 23), direction=1)),
-            TrainrunWaypoint(scheduled_at=2, waypoint=Waypoint(position=(23, 24), direction=1)),
-            TrainrunWaypoint(scheduled_at=3, waypoint=Waypoint(position=(23, 25), direction=1)),
-            TrainrunWaypoint(scheduled_at=4, waypoint=Waypoint(position=(23, 26), direction=1)),
-            TrainrunWaypoint(scheduled_at=5, waypoint=Waypoint(position=(23, 27), direction=1)),
-            TrainrunWaypoint(scheduled_at=6, waypoint=Waypoint(position=(23, 28), direction=1)),
-            TrainrunWaypoint(scheduled_at=7, waypoint=Waypoint(position=(23, 29), direction=1)),
-            TrainrunWaypoint(scheduled_at=8, waypoint=Waypoint(position=(22, 29), direction=0)),
-            TrainrunWaypoint(scheduled_at=9, waypoint=Waypoint(position=(21, 29), direction=0)),
-            TrainrunWaypoint(scheduled_at=10, waypoint=Waypoint(position=(20, 29), direction=0)),
-            TrainrunWaypoint(scheduled_at=11, waypoint=Waypoint(position=(19, 29), direction=0)),
-            TrainrunWaypoint(scheduled_at=12, waypoint=Waypoint(position=(18, 29), direction=0)),
-            TrainrunWaypoint(scheduled_at=13, waypoint=Waypoint(position=(17, 29), direction=0)),
-            TrainrunWaypoint(scheduled_at=14, waypoint=Waypoint(position=(16, 29), direction=0)),
-            TrainrunWaypoint(scheduled_at=15, waypoint=Waypoint(position=(15, 29), direction=0)),
-            TrainrunWaypoint(scheduled_at=16, waypoint=Waypoint(position=(14, 29), direction=0)),
-            TrainrunWaypoint(scheduled_at=17, waypoint=Waypoint(position=(13, 29), direction=0)),
-            TrainrunWaypoint(scheduled_at=18, waypoint=Waypoint(position=(12, 29), direction=0)),
-            TrainrunWaypoint(scheduled_at=19, waypoint=Waypoint(position=(11, 29), direction=0)),
-            TrainrunWaypoint(scheduled_at=20, waypoint=Waypoint(position=(10, 29), direction=0)),
-            TrainrunWaypoint(scheduled_at=21, waypoint=Waypoint(position=(9, 29), direction=0)),
-            TrainrunWaypoint(scheduled_at=22, waypoint=Waypoint(position=(8, 29), direction=0)),
-            TrainrunWaypoint(scheduled_at=23, waypoint=Waypoint(position=(7, 29), direction=0)),
-            TrainrunWaypoint(scheduled_at=24, waypoint=Waypoint(position=(7, 28), direction=3)),
-            TrainrunWaypoint(scheduled_at=25, waypoint=Waypoint(position=(7, 27), direction=3)),
-            TrainrunWaypoint(scheduled_at=26, waypoint=Waypoint(position=(7, 26), direction=3)),
-            TrainrunWaypoint(scheduled_at=27, waypoint=Waypoint(position=(7, 25), direction=3)),
-            TrainrunWaypoint(scheduled_at=28, waypoint=Waypoint(position=(7, 24), direction=3)),
-            TrainrunWaypoint(scheduled_at=29, waypoint=Waypoint(position=(7, 23), direction=3))]}
-
-    # train 0 arrives at 46 (schedule) + 20 delay
-    # train 1 arrives at 29 (schedule and re-eschedule)
-    # agent 0: scheduled arrival was 46, new arrival is 45 -> penalty = 0 (no negative delay!)
-    # agent 1: scheduled arrival was 29, new arrival is 49 -> penalty = 20 = delay
-    _verify_rescheduling_delta(fake_malfunction=fake_malfunction, fake_schedule=fake_schedule,
-                               fake_full_reschedule_trainruns=full_reschedule_trainruns,
-                               expected_arrivals={0: 46 + 20, 1: 29}, expected_delay=20)
-
-
-def test_rescheduling_delta_bottleneck():
-    """Train 0 get's stuck in a bottlneck.
-
-    Train 1 runs in opposite direction -> has to wait.
-    """
-    fake_malfunction = ExperimentMalfunction(time_step=19, agent_id=0, malfunction_duration=20)
-
-    fake_schedule = {
-        0: [
-            TrainrunWaypoint(scheduled_at=0, waypoint=Waypoint(position=(8, 23), direction=5)),
-            TrainrunWaypoint(scheduled_at=1, waypoint=Waypoint(position=(8, 23), direction=1)),
-            TrainrunWaypoint(scheduled_at=2, waypoint=Waypoint(position=(8, 24), direction=1)),
-            TrainrunWaypoint(scheduled_at=3, waypoint=Waypoint(position=(8, 25), direction=1)),
-            TrainrunWaypoint(scheduled_at=4, waypoint=Waypoint(position=(8, 26), direction=1)),
-            TrainrunWaypoint(scheduled_at=5, waypoint=Waypoint(position=(8, 27), direction=1)),
-            TrainrunWaypoint(scheduled_at=6, waypoint=Waypoint(position=(8, 28), direction=1)),
-            TrainrunWaypoint(scheduled_at=7, waypoint=Waypoint(position=(8, 29), direction=1)),
-            TrainrunWaypoint(scheduled_at=8, waypoint=Waypoint(position=(9, 29), direction=2)),
-            TrainrunWaypoint(scheduled_at=9, waypoint=Waypoint(position=(10, 29), direction=2)),
-            TrainrunWaypoint(scheduled_at=10, waypoint=Waypoint(position=(11, 29), direction=2)),
-            TrainrunWaypoint(scheduled_at=11, waypoint=Waypoint(position=(12, 29), direction=2)),
-            TrainrunWaypoint(scheduled_at=12, waypoint=Waypoint(position=(13, 29), direction=2)),
-            TrainrunWaypoint(scheduled_at=13, waypoint=Waypoint(position=(14, 29), direction=2)),
-            TrainrunWaypoint(scheduled_at=14, waypoint=Waypoint(position=(15, 29), direction=2)),
-            TrainrunWaypoint(scheduled_at=15, waypoint=Waypoint(position=(16, 29), direction=2)),
-            TrainrunWaypoint(scheduled_at=16, waypoint=Waypoint(position=(17, 29), direction=2)),
-            TrainrunWaypoint(scheduled_at=17, waypoint=Waypoint(position=(18, 29), direction=2)),
-            TrainrunWaypoint(scheduled_at=18, waypoint=Waypoint(position=(19, 29), direction=2)),
-            TrainrunWaypoint(scheduled_at=19, waypoint=Waypoint(position=(20, 29), direction=2)),
-            TrainrunWaypoint(scheduled_at=20, waypoint=Waypoint(position=(21, 29), direction=2)),
-            TrainrunWaypoint(scheduled_at=21, waypoint=Waypoint(position=(22, 29), direction=2)),
-            TrainrunWaypoint(scheduled_at=22, waypoint=Waypoint(position=(23, 29), direction=2)),
-            TrainrunWaypoint(scheduled_at=23, waypoint=Waypoint(position=(24, 29), direction=2)),
-            TrainrunWaypoint(scheduled_at=24, waypoint=Waypoint(position=(24, 28), direction=3)),
-            TrainrunWaypoint(scheduled_at=25, waypoint=Waypoint(position=(24, 27), direction=3)),
-            TrainrunWaypoint(scheduled_at=26, waypoint=Waypoint(position=(24, 26), direction=3)),
-            TrainrunWaypoint(scheduled_at=27, waypoint=Waypoint(position=(24, 25), direction=3)),
-            TrainrunWaypoint(scheduled_at=28, waypoint=Waypoint(position=(24, 24), direction=3)),
-            TrainrunWaypoint(scheduled_at=29, waypoint=Waypoint(position=(24, 23), direction=3))],
-        1: [
-            TrainrunWaypoint(scheduled_at=17, waypoint=Waypoint(position=(23, 23), direction=5)),
-            TrainrunWaypoint(scheduled_at=18, waypoint=Waypoint(position=(23, 23), direction=1)),
-            TrainrunWaypoint(scheduled_at=19, waypoint=Waypoint(position=(23, 24), direction=1)),
-            TrainrunWaypoint(scheduled_at=20, waypoint=Waypoint(position=(23, 25), direction=1)),
-            TrainrunWaypoint(scheduled_at=21, waypoint=Waypoint(position=(23, 26), direction=1)),
-            TrainrunWaypoint(scheduled_at=22, waypoint=Waypoint(position=(23, 27), direction=1)),
-            TrainrunWaypoint(scheduled_at=23, waypoint=Waypoint(position=(23, 28), direction=1)),
-            TrainrunWaypoint(scheduled_at=24, waypoint=Waypoint(position=(23, 29), direction=1)),
-            TrainrunWaypoint(scheduled_at=25, waypoint=Waypoint(position=(22, 29), direction=0)),
-            TrainrunWaypoint(scheduled_at=26, waypoint=Waypoint(position=(21, 29), direction=0)),
-            TrainrunWaypoint(scheduled_at=27, waypoint=Waypoint(position=(20, 29), direction=0)),
-            TrainrunWaypoint(scheduled_at=28, waypoint=Waypoint(position=(19, 29), direction=0)),
-            TrainrunWaypoint(scheduled_at=29, waypoint=Waypoint(position=(18, 29), direction=0)),
-            TrainrunWaypoint(scheduled_at=30, waypoint=Waypoint(position=(17, 29), direction=0)),
-            TrainrunWaypoint(scheduled_at=31, waypoint=Waypoint(position=(16, 29), direction=0)),
-            TrainrunWaypoint(scheduled_at=32, waypoint=Waypoint(position=(15, 29), direction=0)),
-            TrainrunWaypoint(scheduled_at=33, waypoint=Waypoint(position=(14, 29), direction=0)),
-            TrainrunWaypoint(scheduled_at=34, waypoint=Waypoint(position=(13, 29), direction=0)),
-            TrainrunWaypoint(scheduled_at=35, waypoint=Waypoint(position=(12, 29), direction=0)),
-            TrainrunWaypoint(scheduled_at=36, waypoint=Waypoint(position=(11, 29), direction=0)),
-            TrainrunWaypoint(scheduled_at=37, waypoint=Waypoint(position=(10, 29), direction=0)),
-            TrainrunWaypoint(scheduled_at=38, waypoint=Waypoint(position=(9, 29), direction=0)),
-            TrainrunWaypoint(scheduled_at=39, waypoint=Waypoint(position=(8, 29), direction=0)),
-            TrainrunWaypoint(scheduled_at=40, waypoint=Waypoint(position=(8, 28), direction=3)),
-            TrainrunWaypoint(scheduled_at=41, waypoint=Waypoint(position=(8, 27), direction=3)),
-            TrainrunWaypoint(scheduled_at=42, waypoint=Waypoint(position=(8, 26), direction=3)),
-            TrainrunWaypoint(scheduled_at=43, waypoint=Waypoint(position=(7, 26), direction=0)),
-            TrainrunWaypoint(scheduled_at=44, waypoint=Waypoint(position=(7, 25), direction=3)),
-            TrainrunWaypoint(scheduled_at=45, waypoint=Waypoint(position=(7, 24), direction=3)),
-            TrainrunWaypoint(scheduled_at=46, waypoint=Waypoint(position=(7, 23), direction=3))]}
-    fake_full_reschedule_trainruns = {
-        0: [
-            TrainrunWaypoint(scheduled_at=0, waypoint=Waypoint(position=(8, 23), direction=5)),
-            TrainrunWaypoint(scheduled_at=1, waypoint=Waypoint(position=(8, 23), direction=1)),
-            TrainrunWaypoint(scheduled_at=2, waypoint=Waypoint(position=(8, 24), direction=1)),
-            TrainrunWaypoint(scheduled_at=3, waypoint=Waypoint(position=(8, 25), direction=1)),
-            TrainrunWaypoint(scheduled_at=4, waypoint=Waypoint(position=(8, 26), direction=1)),
-            TrainrunWaypoint(scheduled_at=5, waypoint=Waypoint(position=(8, 27), direction=1)),
-            TrainrunWaypoint(scheduled_at=6, waypoint=Waypoint(position=(8, 28), direction=1)),
-            TrainrunWaypoint(scheduled_at=7, waypoint=Waypoint(position=(8, 29), direction=1)),
-            TrainrunWaypoint(scheduled_at=8, waypoint=Waypoint(position=(9, 29), direction=2)),
-            TrainrunWaypoint(scheduled_at=9, waypoint=Waypoint(position=(10, 29), direction=2)),
-            TrainrunWaypoint(scheduled_at=10, waypoint=Waypoint(position=(11, 29), direction=2)),
-            TrainrunWaypoint(scheduled_at=11, waypoint=Waypoint(position=(12, 29), direction=2)),
-            TrainrunWaypoint(scheduled_at=12, waypoint=Waypoint(position=(13, 29), direction=2)),
-            TrainrunWaypoint(scheduled_at=13, waypoint=Waypoint(position=(14, 29), direction=2)),
-            TrainrunWaypoint(scheduled_at=14, waypoint=Waypoint(position=(15, 29), direction=2)),
-            TrainrunWaypoint(scheduled_at=15, waypoint=Waypoint(position=(16, 29), direction=2)),
-            TrainrunWaypoint(scheduled_at=16, waypoint=Waypoint(position=(17, 29), direction=2)),
-            TrainrunWaypoint(scheduled_at=17, waypoint=Waypoint(position=(18, 29), direction=2)),
-            TrainrunWaypoint(scheduled_at=18, waypoint=Waypoint(position=(19, 29), direction=2)),
-            TrainrunWaypoint(scheduled_at=19, waypoint=Waypoint(position=(20, 29), direction=2)),
-            TrainrunWaypoint(scheduled_at=40, waypoint=Waypoint(position=(21, 29), direction=2)),
-            TrainrunWaypoint(scheduled_at=41, waypoint=Waypoint(position=(22, 29), direction=2)),
-            TrainrunWaypoint(scheduled_at=42, waypoint=Waypoint(position=(23, 29), direction=2)),
-            TrainrunWaypoint(scheduled_at=43, waypoint=Waypoint(position=(24, 29), direction=2)),
-            TrainrunWaypoint(scheduled_at=44, waypoint=Waypoint(position=(24, 28), direction=3)),
-            TrainrunWaypoint(scheduled_at=45, waypoint=Waypoint(position=(24, 27), direction=3)),
-            TrainrunWaypoint(scheduled_at=46, waypoint=Waypoint(position=(24, 26), direction=3)),
-            TrainrunWaypoint(scheduled_at=47, waypoint=Waypoint(position=(24, 25), direction=3)),
-            TrainrunWaypoint(scheduled_at=48, waypoint=Waypoint(position=(24, 24), direction=3)),
-            TrainrunWaypoint(scheduled_at=49, waypoint=Waypoint(position=(24, 23), direction=3))],
-        1: [
-            TrainrunWaypoint(scheduled_at=17, waypoint=Waypoint(position=(23, 23), direction=5)),
-            TrainrunWaypoint(scheduled_at=18, waypoint=Waypoint(position=(23, 23), direction=1)),
-            TrainrunWaypoint(scheduled_at=19, waypoint=Waypoint(position=(23, 24), direction=1)),
-            TrainrunWaypoint(scheduled_at=20, waypoint=Waypoint(position=(23, 25), direction=1)),
-            TrainrunWaypoint(scheduled_at=21, waypoint=Waypoint(position=(23, 26), direction=1)),
-            TrainrunWaypoint(scheduled_at=22, waypoint=Waypoint(position=(23, 27), direction=1)),
-            TrainrunWaypoint(scheduled_at=23, waypoint=Waypoint(position=(23, 28), direction=1)),
-            TrainrunWaypoint(scheduled_at=44, waypoint=Waypoint(position=(23, 29), direction=1)),
-            TrainrunWaypoint(scheduled_at=45, waypoint=Waypoint(position=(22, 29), direction=0)),
-            TrainrunWaypoint(scheduled_at=46, waypoint=Waypoint(position=(21, 29), direction=0)),
-            TrainrunWaypoint(scheduled_at=47, waypoint=Waypoint(position=(20, 29), direction=0)),
-            TrainrunWaypoint(scheduled_at=48, waypoint=Waypoint(position=(19, 29), direction=0)),
-            TrainrunWaypoint(scheduled_at=49, waypoint=Waypoint(position=(18, 29), direction=0)),
-            TrainrunWaypoint(scheduled_at=50, waypoint=Waypoint(position=(17, 29), direction=0)),
-            TrainrunWaypoint(scheduled_at=51, waypoint=Waypoint(position=(16, 29), direction=0)),
-            TrainrunWaypoint(scheduled_at=52, waypoint=Waypoint(position=(15, 29), direction=0)),
-            TrainrunWaypoint(scheduled_at=53, waypoint=Waypoint(position=(14, 29), direction=0)),
-            TrainrunWaypoint(scheduled_at=54, waypoint=Waypoint(position=(13, 29), direction=0)),
-            TrainrunWaypoint(scheduled_at=55, waypoint=Waypoint(position=(12, 29), direction=0)),
-            TrainrunWaypoint(scheduled_at=56, waypoint=Waypoint(position=(11, 29), direction=0)),
-            TrainrunWaypoint(scheduled_at=57, waypoint=Waypoint(position=(10, 29), direction=0)),
-            TrainrunWaypoint(scheduled_at=58, waypoint=Waypoint(position=(9, 29), direction=0)),
-            TrainrunWaypoint(scheduled_at=59, waypoint=Waypoint(position=(8, 29), direction=0)),
-            TrainrunWaypoint(scheduled_at=60, waypoint=Waypoint(position=(8, 28), direction=3)),
-            TrainrunWaypoint(scheduled_at=61, waypoint=Waypoint(position=(8, 27), direction=3)),
-            TrainrunWaypoint(scheduled_at=62, waypoint=Waypoint(position=(8, 26), direction=3)),
-            TrainrunWaypoint(scheduled_at=63, waypoint=Waypoint(position=(7, 26), direction=0)),
-            TrainrunWaypoint(scheduled_at=64, waypoint=Waypoint(position=(7, 25), direction=3)),
-            TrainrunWaypoint(scheduled_at=65, waypoint=Waypoint(position=(7, 24), direction=3)),
-            TrainrunWaypoint(scheduled_at=66, waypoint=Waypoint(position=(7, 23), direction=3))]}
-
-    # train 0 arrives at 29 (schedule) + 20 delay in re-schedule (full and delta) -> 20
-    # train 1 arrives at 46 (schedule) 66 (in re-eschedule full and delta) -> 20
-    # (it has to wait for the other train to leave a bottleneck in opposite direction
-    _verify_rescheduling_delta(fake_malfunction=fake_malfunction,
-                               fake_schedule=fake_schedule,
-                               fake_full_reschedule_trainruns=fake_full_reschedule_trainruns,
-                               expected_arrivals={0: 29 + 20, 1: 46 + 20}, expected_delay=40)
-
-
-def _verify_rescheduling_delta(fake_malfunction: ExperimentMalfunction,
-                               fake_schedule: TrainrunDict,
-                               fake_full_reschedule_trainruns: TrainrunDict,
-                               expected_arrivals, expected_delay):
-    dynamic_env, fake_malfunction, schedule_problem = _dummy_test_case(fake_malfunction)
-    tc_delta_reschedule_problem: ScheduleProblemDescription = perfect_oracle(
-        full_reschedule_trainrun_waypoints_dict=fake_full_reschedule_trainruns,
-        malfunction=fake_malfunction,
-        max_episode_steps=schedule_problem.tc.max_episode_steps,
-        schedule_topo_dict=schedule_problem.tc.topo_dict,
-        schedule_trainrun_dict=fake_schedule,
-        minimum_travel_time_dict=schedule_problem.tc.minimum_travel_time_dict
-    )
-    delta_reschedule_result = asp_reschedule_wrapper(
-        reschedule_problem_description=tc_delta_reschedule_problem,
-        malfunction_for_verification=fake_malfunction,
-        # TODO SIM-324 code smell: why do we need to pass env? -> extract validation with env
-        malfunction_rail_env_for_verification=dynamic_env,
         malfunction_env_reset=lambda *args, **kwargs: None,
         asp_seed_value=94
     )
@@ -1806,5 +904,4 @@
         tc=schedule_problem_description_from_rail_env(static_env, k))
 
     inject_fake_malfunction_into_dynamic_env(dynamic_env, fake_malfunction)
-    return dynamic_env, fake_malfunction, schedule_problem
->>>>>>> 4cd4d706
+    return dynamic_env, fake_malfunction, schedule_problem