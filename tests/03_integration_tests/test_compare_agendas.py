--- conflicted
+++ resolved
@@ -32,25 +32,6 @@
     return ParameterRangesAndSpeedData(parameter_ranges=parameter_ranges, speed_data=speed_data)
 
 
-<<<<<<< HEAD
-def get_params_alt_30() -> ParameterRangesAndSpeedData:
-    params = get_params_null()
-    parameter_ranges_max_window_size_from_earliest_30 = ParameterRanges(
-        **dict(params.parameter_ranges._asdict(), **{
-            'max_window_size_from_earliest': [30, 30, 1]}))
-    return ParameterRangesAndSpeedData(
-        parameter_ranges=parameter_ranges_max_window_size_from_earliest_30,
-        speed_data=params.speed_data)
-
-
-def get_params_alt_60() -> ParameterRangesAndSpeedData:
-    params = get_params_null()
-    parameter_ranges_max_window_size_from_earliest_30 = ParameterRanges(
-        **dict(params.parameter_ranges._asdict(), **{
-            'max_window_size_from_earliest': [60, 60, 1]}))
-    return ParameterRangesAndSpeedData(
-        parameter_ranges=parameter_ranges_max_window_size_from_earliest_30,
-=======
 def get_params_alt(window_size: int) -> ParameterRangesAndSpeedData:
     """Take params null and change `max_window_size_from_earliest` to that
     given."""
@@ -59,18 +40,10 @@
         **dict(params.parameter_ranges._asdict(), **{'max_window_size_from_earliest': [window_size, window_size, 1]}))
     return ParameterRangesAndSpeedData(
         parameter_ranges=parameter_ranges_max_window_size_from_earliest,
->>>>>>> e84beb41
         speed_data=params.speed_data)
 
 
 def test_compare_agendas():
-<<<<<<< HEAD
-    """Run comparison and check that expected file are there without inspecting
-    them."""
-    null_hypothesis_base_folder, alternative_hypothesis_base_folders, comparison_folders = compare_agendas(
-        get_params_null=get_params_null,
-        get_params_alternatives=[get_params_alt_30, get_params_alt_60],
-=======
     """Run null and alt_0 and alt_1 hypotheses and check that expected files
     are present without inspecting them."""
     null_hypothesis_base_folder, alternative_hypothesis_base_folders, comparison_folders = compare_agendas(
@@ -79,7 +52,6 @@
             partial(get_params_alt, window_size=30),
             partial(get_params_alt, window_size=60)
         ],
->>>>>>> e84beb41
         experiment_name="test_compare_agendas"
     )
     try:
