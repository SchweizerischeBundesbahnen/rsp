<<<<<<< HEAD
from flatland.envs.rail_trainrun_data_structures import TrainrunDict
from flatland.envs.rail_trainrun_data_structures import Waypoint

from rsp.experiment_solvers.experiment_solver import asp_schedule_wrapper
from rsp.experiment_solvers.experiment_solver_utils import get_summ_running_times_trainruns_dict
from rsp.route_dag.generators.route_dag_generator_schedule import schedule_problem_description_from_rail_env
from rsp.route_dag.route_dag import MAGIC_DIRECTION_FOR_SOURCE_TARGET
from rsp.utils.data_types import ExperimentParameters
from rsp.utils.experiments import create_env_pair_for_experiment


def test_scheduling():
    test_parameters = ExperimentParameters(experiment_id=0, experiment_group=0, trials_in_experiment=10,
                                           number_of_agents=2, width=30,
                                           height=30, seed_value=12, max_num_cities=20, grid_mode=True,
                                           max_rail_between_cities=2, max_rail_in_city=6, earliest_malfunction=20,
                                           malfunction_duration=20, speed_data={1: 1.0},
                                           number_of_shortest_paths_per_agent=10,
                                           weight_route_change=1,
                                           weight_lateness_seconds=1)
    static_env, dynamic_env = create_env_pair_for_experiment(params=test_parameters)

    expected_grid = [[0, 0, 0, 0, 0, 0, 0, 0, 0, 0, 0, 0, 0, 0, 0, 0, 0, 0, 0, 0, 0, 0, 0, 0, 0, 0, 0, 0, 0, 0],
                     [0, 0, 0, 0, 0, 0, 0, 0, 0, 0, 0, 0, 0, 0, 0, 0, 0, 0, 0, 0, 0, 0, 0, 0, 0, 0, 0, 0, 0, 0],
                     [0, 0, 0, 0, 0, 0, 0, 0, 0, 0, 0, 0, 0, 0, 0, 0, 0, 0, 0, 0, 0, 0, 0, 0, 0, 0, 0, 0, 0, 0],
                     [0, 0, 0, 0, 0, 0, 0, 0, 0, 0, 0, 0, 0, 0, 0, 0, 0, 0, 0, 0, 0, 0, 0, 0, 0, 0, 0, 0, 0, 0],
                     [0, 0, 0, 0, 0, 0, 0, 0, 0, 0, 0, 0, 0, 0, 0, 0, 0, 0, 0, 0, 0, 0, 0, 0, 0, 0, 0, 0, 0, 0],
                     [0, 0, 0, 0, 0, 0, 0, 0, 0, 0, 0, 0, 0, 0, 0, 0, 0, 0, 0, 0, 0, 0, 0, 0, 0, 0, 0, 0, 0, 0],
                     [0, 0, 0, 0, 0, 16386, 1025, 1025, 1025, 4608, 0, 0, 0, 0, 0, 0, 0, 0, 0, 0, 0, 16386, 1025, 1025,
                      1025, 4608, 0, 0, 0, 0],
                     [0, 16386, 1025, 5633, 17411, 3089, 1025, 1025, 1025, 1097, 5633, 17411, 1025, 1025, 1025, 1025,
                      1025, 1025, 1025, 5633, 17411, 3089, 1025, 1025, 1025, 1097, 5633, 17411, 1025, 4608],
                     [0, 49186, 1025, 1097, 3089, 5633, 1025, 1025, 1025, 17411, 1097, 3089, 1025, 1025, 1025, 1025,
                      1025, 1025, 1025, 1097, 3089, 5633, 1025, 1025, 1025, 17411, 1097, 3089, 1025, 37408],
                     [0, 32800, 0, 0, 0, 72, 5633, 1025, 17411, 2064, 0, 0, 0, 0, 0, 0, 0, 0, 0, 0, 0, 72, 5633, 1025,
                      17411, 2064, 0, 0, 0, 32800],
                     [0, 32800, 0, 0, 0, 0, 72, 1025, 2064, 0, 0, 0, 0, 0, 0, 0, 0, 0, 0, 0, 0, 0, 72, 1025, 2064, 0, 0,
                      0, 0, 32800],
                     [0, 32800, 0, 0, 0, 0, 0, 0, 0, 0, 0, 0, 0, 0, 0, 0, 0, 0, 0, 0, 0, 0, 0, 0, 0, 0, 0, 0, 0, 32800],
                     [0, 32800, 0, 0, 0, 0, 0, 0, 0, 0, 0, 0, 0, 0, 0, 0, 0, 0, 0, 0, 0, 0, 0, 0, 0, 0, 0, 0, 0, 32800],
                     [0, 32872, 4608, 0, 0, 0, 0, 0, 0, 0, 0, 0, 0, 0, 0, 0, 0, 0, 0, 0, 0, 0, 0, 0, 0, 0, 0, 0, 16386,
                      34864],
                     [16386, 34864, 32800, 0, 0, 0, 0, 0, 0, 0, 0, 0, 0, 0, 0, 0, 0, 0, 0, 0, 0, 0, 0, 0, 0, 0, 0, 0,
                      32800, 32800],
                     [32800, 32800, 32800, 0, 0, 0, 0, 0, 0, 0, 0, 0, 0, 0, 0, 0, 0, 0, 0, 0, 0, 0, 0, 0, 0, 0, 0, 0,
                      32800, 32800],
                     [32800, 32800, 32800, 0, 0, 0, 0, 0, 0, 0, 0, 0, 0, 0, 0, 0, 0, 0, 0, 0, 0, 0, 0, 0, 0, 0, 0, 0,
                      32800, 32800],
                     [32800, 49186, 2064, 0, 0, 0, 0, 0, 0, 0, 0, 0, 0, 0, 0, 0, 0, 0, 0, 0, 0, 0, 0, 0, 0, 0, 0, 0, 72,
                      37408],
                     [32800, 32800, 0, 0, 0, 0, 0, 0, 0, 0, 0, 0, 0, 0, 0, 0, 0, 0, 0, 0, 0, 0, 0, 0, 0, 0, 0, 0, 0,
                      32800],
                     [32800, 32800, 0, 0, 0, 0, 0, 0, 0, 0, 0, 0, 0, 0, 0, 0, 0, 0, 0, 0, 0, 0, 0, 0, 0, 0, 0, 0, 0,
                      32800],
                     [32800, 32800, 0, 0, 0, 0, 0, 0, 0, 0, 0, 0, 0, 0, 0, 0, 0, 0, 0, 0, 0, 0, 0, 0, 0, 0, 0, 0, 0,
                      32800],
                     [32800, 32800, 0, 0, 0, 0, 0, 0, 0, 0, 0, 0, 0, 0, 0, 0, 0, 0, 0, 0, 0, 0, 0, 0, 0, 0, 0, 0, 0,
                      32800],
                     [32800, 32800, 0, 0, 0, 0, 0, 0, 0, 0, 0, 0, 0, 0, 0, 0, 0, 0, 0, 0, 0, 0, 0, 0, 0, 0, 0, 0, 0,
                      32800],
                     [72, 33897, 1025, 5633, 17411, 1025, 1025, 1025, 1025, 1025, 5633, 17411, 1025, 1025, 1025, 1025,
                      1025, 1025, 1025, 5633, 17411, 1025, 1025, 1025, 1025, 1025, 5633, 17411, 1025, 34864],
                     [0, 72, 1025, 1097, 3089, 5633, 1025, 1025, 1025, 17411, 1097, 3089, 1025, 1025, 1025, 1025, 1025,
                      1025, 1025, 1097, 3089, 5633, 1025, 1025, 1025, 17411, 1097, 3089, 1025, 2064],
                     [0, 0, 0, 0, 0, 72, 1025, 1025, 1025, 2064, 0, 0, 0, 0, 0, 0, 0, 0, 0, 0, 0, 72, 1025, 1025, 1025,
                      2064, 0, 0, 0, 0],
                     [0, 0, 0, 0, 0, 0, 0, 0, 0, 0, 0, 0, 0, 0, 0, 0, 0, 0, 0, 0, 0, 0, 0, 0, 0, 0, 0, 0, 0, 0],
                     [0, 0, 0, 0, 0, 0, 0, 0, 0, 0, 0, 0, 0, 0, 0, 0, 0, 0, 0, 0, 0, 0, 0, 0, 0, 0, 0, 0, 0, 0],
                     [0, 0, 0, 0, 0, 0, 0, 0, 0, 0, 0, 0, 0, 0, 0, 0, 0, 0, 0, 0, 0, 0, 0, 0, 0, 0, 0, 0, 0, 0],
                     [0, 0, 0, 0, 0, 0, 0, 0, 0, 0, 0, 0, 0, 0, 0, 0, 0, 0, 0, 0, 0, 0, 0, 0, 0, 0, 0, 0, 0, 0]]
    assert static_env.rail.grid.tolist() == expected_grid
    assert dynamic_env.rail.grid.tolist() == expected_grid

    tc_schedule_problem = schedule_problem_description_from_rail_env(static_env, 10)
    schedule_result = asp_schedule_wrapper(schedule_problem_description=tc_schedule_problem, static_rail_env=static_env)
    schedule_trainruns: TrainrunDict = schedule_result.trainruns_dict

    # sanity check for our expected data
    for agent in static_env.agents:
        # first element is dummy node
        assert schedule_trainruns[agent.handle][1].waypoint.position == agent.initial_position
        assert schedule_trainruns[agent.handle][1].waypoint.direction == agent.initial_direction
        assert schedule_trainruns[agent.handle][-1].waypoint.position == agent.target

    expected_total_running_times = 58

    # sanity check for earliest at target (one time step before arrival at dummy target node)
    agent_minimum_running_times = sum([
        tc_schedule_problem.route_dag_constraints_dict[agent.handle].freeze_earliest[
            Waypoint(position=agent.target, direction=MAGIC_DIRECTION_FOR_SOURCE_TARGET)]
        for agent in static_env.agents]) - len(static_env.agents)
    assert expected_total_running_times == agent_minimum_running_times, \
        f"expected expected_total_running_times={expected_total_running_times}" + \
        f"==agent_minimum_running_times={agent_minimum_running_times}"

    # optimization costs must be zero since we have no delay with respect to earliest
    expected_objective = 0
    actual_objective = schedule_result.optimization_costs
    assert actual_objective == expected_objective, f"actual_objective={actual_objective}, expected_objective={expected_objective}"
    actual_sum_running_times = get_summ_running_times_trainruns_dict(schedule_result.trainruns_dict)
    assert actual_sum_running_times == expected_total_running_times, \
        f"actual_sum_running_times={actual_sum_running_times}, expected_total_running_times={expected_total_running_times}"
=======
import numpy as np
from flatland.envs.rail_trainrun_data_structures import TrainrunDict
from flatland.envs.rail_trainrun_data_structures import Waypoint

from rsp.experiment_solvers.experiment_solver import asp_schedule_wrapper
from rsp.experiment_solvers.trainrun_utils import get_sum_running_times_trainruns_dict
from rsp.route_dag.generators.route_dag_generator_schedule import schedule_problem_description_from_rail_env
from rsp.route_dag.route_dag import MAGIC_DIRECTION_FOR_SOURCE_TARGET
from rsp.utils.data_types import ExperimentParameters
from rsp.utils.experiments import create_env_pair_for_experiment


def test_scheduling():
    test_parameters = ExperimentParameters(experiment_id=0, grid_id=0,
                                           number_of_agents=2, width=30,
                                           height=30, flatland_seed_value=12,
                                           asp_seed_value=94, max_num_cities=20,
                                           grid_mode=True,
                                           max_rail_between_cities=2, max_rail_in_city=6, earliest_malfunction=20,
                                           malfunction_duration=20, speed_data={1: 1.0},
                                           number_of_shortest_paths_per_agent=10,
                                           weight_route_change=1,
                                           weight_lateness_seconds=1,
                                           max_window_size_from_earliest=np.inf)
    static_env, dynamic_env = create_env_pair_for_experiment(params=test_parameters)

    expected_grid = [[0, 0, 0, 0, 0, 0, 0, 0, 0, 0, 0, 0, 0, 0, 0, 0, 0, 0, 0, 0, 0, 0, 0, 0, 0, 0, 0, 0, 0, 0],
                     [0, 0, 0, 0, 0, 0, 0, 0, 0, 0, 0, 0, 0, 0, 0, 0, 0, 0, 0, 0, 0, 0, 0, 0, 0, 0, 0, 0, 0, 0],
                     [0, 0, 0, 0, 0, 0, 0, 0, 0, 0, 0, 0, 0, 0, 0, 0, 0, 0, 0, 0, 0, 0, 0, 0, 0, 0, 0, 0, 0, 0],
                     [0, 0, 0, 0, 0, 0, 0, 0, 0, 0, 0, 0, 0, 0, 0, 0, 0, 0, 0, 0, 0, 0, 0, 0, 0, 0, 0, 0, 0, 0],
                     [0, 0, 0, 0, 0, 0, 0, 0, 0, 0, 0, 0, 0, 0, 0, 0, 0, 0, 0, 0, 0, 0, 0, 0, 0, 0, 0, 0, 0, 0],
                     [0, 0, 0, 0, 0, 0, 0, 0, 0, 0, 0, 0, 0, 0, 0, 0, 0, 0, 0, 0, 0, 0, 0, 0, 0, 0, 0, 0, 0, 0],
                     [0, 0, 0, 0, 0, 16386, 1025, 1025, 1025, 4608, 0, 0, 0, 0, 0, 0, 0, 0, 0, 0, 0, 16386, 1025, 1025,
                      1025, 4608, 0, 0, 0, 0],
                     [0, 16386, 1025, 5633, 17411, 3089, 1025, 1025, 1025, 1097, 5633, 17411, 1025, 1025, 1025, 1025,
                      1025, 1025, 1025, 5633, 17411, 3089, 1025, 1025, 1025, 1097, 5633, 17411, 1025, 4608],
                     [0, 49186, 1025, 1097, 3089, 5633, 1025, 1025, 1025, 17411, 1097, 3089, 1025, 1025, 1025, 1025,
                      1025, 1025, 1025, 1097, 3089, 5633, 1025, 1025, 1025, 17411, 1097, 3089, 1025, 37408],
                     [0, 32800, 0, 0, 0, 72, 5633, 1025, 17411, 2064, 0, 0, 0, 0, 0, 0, 0, 0, 0, 0, 0, 72, 5633, 1025,
                      17411, 2064, 0, 0, 0, 32800],
                     [0, 32800, 0, 0, 0, 0, 72, 1025, 2064, 0, 0, 0, 0, 0, 0, 0, 0, 0, 0, 0, 0, 0, 72, 1025, 2064, 0, 0,
                      0, 0, 32800],
                     [0, 32800, 0, 0, 0, 0, 0, 0, 0, 0, 0, 0, 0, 0, 0, 0, 0, 0, 0, 0, 0, 0, 0, 0, 0, 0, 0, 0, 0, 32800],
                     [0, 32800, 0, 0, 0, 0, 0, 0, 0, 0, 0, 0, 0, 0, 0, 0, 0, 0, 0, 0, 0, 0, 0, 0, 0, 0, 0, 0, 0, 32800],
                     [0, 32872, 4608, 0, 0, 0, 0, 0, 0, 0, 0, 0, 0, 0, 0, 0, 0, 0, 0, 0, 0, 0, 0, 0, 0, 0, 0, 0, 16386,
                      34864],
                     [16386, 34864, 32800, 0, 0, 0, 0, 0, 0, 0, 0, 0, 0, 0, 0, 0, 0, 0, 0, 0, 0, 0, 0, 0, 0, 0, 0, 0,
                      32800, 32800],
                     [32800, 32800, 32800, 0, 0, 0, 0, 0, 0, 0, 0, 0, 0, 0, 0, 0, 0, 0, 0, 0, 0, 0, 0, 0, 0, 0, 0, 0,
                      32800, 32800],
                     [32800, 32800, 32800, 0, 0, 0, 0, 0, 0, 0, 0, 0, 0, 0, 0, 0, 0, 0, 0, 0, 0, 0, 0, 0, 0, 0, 0, 0,
                      32800, 32800],
                     [32800, 49186, 2064, 0, 0, 0, 0, 0, 0, 0, 0, 0, 0, 0, 0, 0, 0, 0, 0, 0, 0, 0, 0, 0, 0, 0, 0, 0, 72,
                      37408],
                     [32800, 32800, 0, 0, 0, 0, 0, 0, 0, 0, 0, 0, 0, 0, 0, 0, 0, 0, 0, 0, 0, 0, 0, 0, 0, 0, 0, 0, 0,
                      32800],
                     [32800, 32800, 0, 0, 0, 0, 0, 0, 0, 0, 0, 0, 0, 0, 0, 0, 0, 0, 0, 0, 0, 0, 0, 0, 0, 0, 0, 0, 0,
                      32800],
                     [32800, 32800, 0, 0, 0, 0, 0, 0, 0, 0, 0, 0, 0, 0, 0, 0, 0, 0, 0, 0, 0, 0, 0, 0, 0, 0, 0, 0, 0,
                      32800],
                     [32800, 32800, 0, 0, 0, 0, 0, 0, 0, 0, 0, 0, 0, 0, 0, 0, 0, 0, 0, 0, 0, 0, 0, 0, 0, 0, 0, 0, 0,
                      32800],
                     [32800, 32800, 0, 0, 0, 0, 0, 0, 0, 0, 0, 0, 0, 0, 0, 0, 0, 0, 0, 0, 0, 0, 0, 0, 0, 0, 0, 0, 0,
                      32800],
                     [72, 33897, 1025, 5633, 17411, 1025, 1025, 1025, 1025, 1025, 5633, 17411, 1025, 1025, 1025, 1025,
                      1025, 1025, 1025, 5633, 17411, 1025, 1025, 1025, 1025, 1025, 5633, 17411, 1025, 34864],
                     [0, 72, 1025, 1097, 3089, 5633, 1025, 1025, 1025, 17411, 1097, 3089, 1025, 1025, 1025, 1025, 1025,
                      1025, 1025, 1097, 3089, 5633, 1025, 1025, 1025, 17411, 1097, 3089, 1025, 2064],
                     [0, 0, 0, 0, 0, 72, 1025, 1025, 1025, 2064, 0, 0, 0, 0, 0, 0, 0, 0, 0, 0, 0, 72, 1025, 1025, 1025,
                      2064, 0, 0, 0, 0],
                     [0, 0, 0, 0, 0, 0, 0, 0, 0, 0, 0, 0, 0, 0, 0, 0, 0, 0, 0, 0, 0, 0, 0, 0, 0, 0, 0, 0, 0, 0],
                     [0, 0, 0, 0, 0, 0, 0, 0, 0, 0, 0, 0, 0, 0, 0, 0, 0, 0, 0, 0, 0, 0, 0, 0, 0, 0, 0, 0, 0, 0],
                     [0, 0, 0, 0, 0, 0, 0, 0, 0, 0, 0, 0, 0, 0, 0, 0, 0, 0, 0, 0, 0, 0, 0, 0, 0, 0, 0, 0, 0, 0],
                     [0, 0, 0, 0, 0, 0, 0, 0, 0, 0, 0, 0, 0, 0, 0, 0, 0, 0, 0, 0, 0, 0, 0, 0, 0, 0, 0, 0, 0, 0]]
    assert static_env.rail.grid.tolist() == expected_grid
    assert dynamic_env.rail.grid.tolist() == expected_grid

    tc_schedule_problem = schedule_problem_description_from_rail_env(static_env, 10)
    schedule_result = asp_schedule_wrapper(
        schedule_problem_description=tc_schedule_problem, static_rail_env=static_env, asp_seed_value=94
    )
    schedule_trainruns: TrainrunDict = schedule_result.trainruns_dict

    # sanity check for our expected data
    for agent in static_env.agents:
        # first element is dummy node
        assert schedule_trainruns[agent.handle][1].waypoint.position == agent.initial_position
        assert schedule_trainruns[agent.handle][1].waypoint.direction == agent.initial_direction
        assert schedule_trainruns[agent.handle][-1].waypoint.position == agent.target

    expected_total_running_times = 58

    # sanity check for earliest at target (one time step before arrival at dummy target node)
    agent_minimum_running_times = sum([
        tc_schedule_problem.route_dag_constraints_dict[agent.handle].freeze_earliest[
            Waypoint(position=agent.target, direction=MAGIC_DIRECTION_FOR_SOURCE_TARGET)]
        for agent in static_env.agents]) - len(static_env.agents)
    assert expected_total_running_times == agent_minimum_running_times, \
        f"expected expected_total_running_times={expected_total_running_times}" + \
        f"==agent_minimum_running_times={agent_minimum_running_times}"

    # optimization costs must be zero since we have no delay with respect to earliest
    expected_objective = 0
    actual_objective = schedule_result.optimization_costs
    assert actual_objective == expected_objective, f"actual_objective={actual_objective}, expected_objective={expected_objective}"
    actual_sum_running_times = get_sum_running_times_trainruns_dict(schedule_result.trainruns_dict)
    assert actual_sum_running_times == expected_total_running_times, \
        f"actual_sum_running_times={actual_sum_running_times}, expected_total_running_times={expected_total_running_times}"
>>>>>>> 4cd4d706
<|MERGE_RESOLUTION|>--- conflicted
+++ resolved
@@ -1,107 +1,3 @@
-<<<<<<< HEAD
-from flatland.envs.rail_trainrun_data_structures import TrainrunDict
-from flatland.envs.rail_trainrun_data_structures import Waypoint
-
-from rsp.experiment_solvers.experiment_solver import asp_schedule_wrapper
-from rsp.experiment_solvers.experiment_solver_utils import get_summ_running_times_trainruns_dict
-from rsp.route_dag.generators.route_dag_generator_schedule import schedule_problem_description_from_rail_env
-from rsp.route_dag.route_dag import MAGIC_DIRECTION_FOR_SOURCE_TARGET
-from rsp.utils.data_types import ExperimentParameters
-from rsp.utils.experiments import create_env_pair_for_experiment
-
-
-def test_scheduling():
-    test_parameters = ExperimentParameters(experiment_id=0, experiment_group=0, trials_in_experiment=10,
-                                           number_of_agents=2, width=30,
-                                           height=30, seed_value=12, max_num_cities=20, grid_mode=True,
-                                           max_rail_between_cities=2, max_rail_in_city=6, earliest_malfunction=20,
-                                           malfunction_duration=20, speed_data={1: 1.0},
-                                           number_of_shortest_paths_per_agent=10,
-                                           weight_route_change=1,
-                                           weight_lateness_seconds=1)
-    static_env, dynamic_env = create_env_pair_for_experiment(params=test_parameters)
-
-    expected_grid = [[0, 0, 0, 0, 0, 0, 0, 0, 0, 0, 0, 0, 0, 0, 0, 0, 0, 0, 0, 0, 0, 0, 0, 0, 0, 0, 0, 0, 0, 0],
-                     [0, 0, 0, 0, 0, 0, 0, 0, 0, 0, 0, 0, 0, 0, 0, 0, 0, 0, 0, 0, 0, 0, 0, 0, 0, 0, 0, 0, 0, 0],
-                     [0, 0, 0, 0, 0, 0, 0, 0, 0, 0, 0, 0, 0, 0, 0, 0, 0, 0, 0, 0, 0, 0, 0, 0, 0, 0, 0, 0, 0, 0],
-                     [0, 0, 0, 0, 0, 0, 0, 0, 0, 0, 0, 0, 0, 0, 0, 0, 0, 0, 0, 0, 0, 0, 0, 0, 0, 0, 0, 0, 0, 0],
-                     [0, 0, 0, 0, 0, 0, 0, 0, 0, 0, 0, 0, 0, 0, 0, 0, 0, 0, 0, 0, 0, 0, 0, 0, 0, 0, 0, 0, 0, 0],
-                     [0, 0, 0, 0, 0, 0, 0, 0, 0, 0, 0, 0, 0, 0, 0, 0, 0, 0, 0, 0, 0, 0, 0, 0, 0, 0, 0, 0, 0, 0],
-                     [0, 0, 0, 0, 0, 16386, 1025, 1025, 1025, 4608, 0, 0, 0, 0, 0, 0, 0, 0, 0, 0, 0, 16386, 1025, 1025,
-                      1025, 4608, 0, 0, 0, 0],
-                     [0, 16386, 1025, 5633, 17411, 3089, 1025, 1025, 1025, 1097, 5633, 17411, 1025, 1025, 1025, 1025,
-                      1025, 1025, 1025, 5633, 17411, 3089, 1025, 1025, 1025, 1097, 5633, 17411, 1025, 4608],
-                     [0, 49186, 1025, 1097, 3089, 5633, 1025, 1025, 1025, 17411, 1097, 3089, 1025, 1025, 1025, 1025,
-                      1025, 1025, 1025, 1097, 3089, 5633, 1025, 1025, 1025, 17411, 1097, 3089, 1025, 37408],
-                     [0, 32800, 0, 0, 0, 72, 5633, 1025, 17411, 2064, 0, 0, 0, 0, 0, 0, 0, 0, 0, 0, 0, 72, 5633, 1025,
-                      17411, 2064, 0, 0, 0, 32800],
-                     [0, 32800, 0, 0, 0, 0, 72, 1025, 2064, 0, 0, 0, 0, 0, 0, 0, 0, 0, 0, 0, 0, 0, 72, 1025, 2064, 0, 0,
-                      0, 0, 32800],
-                     [0, 32800, 0, 0, 0, 0, 0, 0, 0, 0, 0, 0, 0, 0, 0, 0, 0, 0, 0, 0, 0, 0, 0, 0, 0, 0, 0, 0, 0, 32800],
-                     [0, 32800, 0, 0, 0, 0, 0, 0, 0, 0, 0, 0, 0, 0, 0, 0, 0, 0, 0, 0, 0, 0, 0, 0, 0, 0, 0, 0, 0, 32800],
-                     [0, 32872, 4608, 0, 0, 0, 0, 0, 0, 0, 0, 0, 0, 0, 0, 0, 0, 0, 0, 0, 0, 0, 0, 0, 0, 0, 0, 0, 16386,
-                      34864],
-                     [16386, 34864, 32800, 0, 0, 0, 0, 0, 0, 0, 0, 0, 0, 0, 0, 0, 0, 0, 0, 0, 0, 0, 0, 0, 0, 0, 0, 0,
-                      32800, 32800],
-                     [32800, 32800, 32800, 0, 0, 0, 0, 0, 0, 0, 0, 0, 0, 0, 0, 0, 0, 0, 0, 0, 0, 0, 0, 0, 0, 0, 0, 0,
-                      32800, 32800],
-                     [32800, 32800, 32800, 0, 0, 0, 0, 0, 0, 0, 0, 0, 0, 0, 0, 0, 0, 0, 0, 0, 0, 0, 0, 0, 0, 0, 0, 0,
-                      32800, 32800],
-                     [32800, 49186, 2064, 0, 0, 0, 0, 0, 0, 0, 0, 0, 0, 0, 0, 0, 0, 0, 0, 0, 0, 0, 0, 0, 0, 0, 0, 0, 72,
-                      37408],
-                     [32800, 32800, 0, 0, 0, 0, 0, 0, 0, 0, 0, 0, 0, 0, 0, 0, 0, 0, 0, 0, 0, 0, 0, 0, 0, 0, 0, 0, 0,
-                      32800],
-                     [32800, 32800, 0, 0, 0, 0, 0, 0, 0, 0, 0, 0, 0, 0, 0, 0, 0, 0, 0, 0, 0, 0, 0, 0, 0, 0, 0, 0, 0,
-                      32800],
-                     [32800, 32800, 0, 0, 0, 0, 0, 0, 0, 0, 0, 0, 0, 0, 0, 0, 0, 0, 0, 0, 0, 0, 0, 0, 0, 0, 0, 0, 0,
-                      32800],
-                     [32800, 32800, 0, 0, 0, 0, 0, 0, 0, 0, 0, 0, 0, 0, 0, 0, 0, 0, 0, 0, 0, 0, 0, 0, 0, 0, 0, 0, 0,
-                      32800],
-                     [32800, 32800, 0, 0, 0, 0, 0, 0, 0, 0, 0, 0, 0, 0, 0, 0, 0, 0, 0, 0, 0, 0, 0, 0, 0, 0, 0, 0, 0,
-                      32800],
-                     [72, 33897, 1025, 5633, 17411, 1025, 1025, 1025, 1025, 1025, 5633, 17411, 1025, 1025, 1025, 1025,
-                      1025, 1025, 1025, 5633, 17411, 1025, 1025, 1025, 1025, 1025, 5633, 17411, 1025, 34864],
-                     [0, 72, 1025, 1097, 3089, 5633, 1025, 1025, 1025, 17411, 1097, 3089, 1025, 1025, 1025, 1025, 1025,
-                      1025, 1025, 1097, 3089, 5633, 1025, 1025, 1025, 17411, 1097, 3089, 1025, 2064],
-                     [0, 0, 0, 0, 0, 72, 1025, 1025, 1025, 2064, 0, 0, 0, 0, 0, 0, 0, 0, 0, 0, 0, 72, 1025, 1025, 1025,
-                      2064, 0, 0, 0, 0],
-                     [0, 0, 0, 0, 0, 0, 0, 0, 0, 0, 0, 0, 0, 0, 0, 0, 0, 0, 0, 0, 0, 0, 0, 0, 0, 0, 0, 0, 0, 0],
-                     [0, 0, 0, 0, 0, 0, 0, 0, 0, 0, 0, 0, 0, 0, 0, 0, 0, 0, 0, 0, 0, 0, 0, 0, 0, 0, 0, 0, 0, 0],
-                     [0, 0, 0, 0, 0, 0, 0, 0, 0, 0, 0, 0, 0, 0, 0, 0, 0, 0, 0, 0, 0, 0, 0, 0, 0, 0, 0, 0, 0, 0],
-                     [0, 0, 0, 0, 0, 0, 0, 0, 0, 0, 0, 0, 0, 0, 0, 0, 0, 0, 0, 0, 0, 0, 0, 0, 0, 0, 0, 0, 0, 0]]
-    assert static_env.rail.grid.tolist() == expected_grid
-    assert dynamic_env.rail.grid.tolist() == expected_grid
-
-    tc_schedule_problem = schedule_problem_description_from_rail_env(static_env, 10)
-    schedule_result = asp_schedule_wrapper(schedule_problem_description=tc_schedule_problem, static_rail_env=static_env)
-    schedule_trainruns: TrainrunDict = schedule_result.trainruns_dict
-
-    # sanity check for our expected data
-    for agent in static_env.agents:
-        # first element is dummy node
-        assert schedule_trainruns[agent.handle][1].waypoint.position == agent.initial_position
-        assert schedule_trainruns[agent.handle][1].waypoint.direction == agent.initial_direction
-        assert schedule_trainruns[agent.handle][-1].waypoint.position == agent.target
-
-    expected_total_running_times = 58
-
-    # sanity check for earliest at target (one time step before arrival at dummy target node)
-    agent_minimum_running_times = sum([
-        tc_schedule_problem.route_dag_constraints_dict[agent.handle].freeze_earliest[
-            Waypoint(position=agent.target, direction=MAGIC_DIRECTION_FOR_SOURCE_TARGET)]
-        for agent in static_env.agents]) - len(static_env.agents)
-    assert expected_total_running_times == agent_minimum_running_times, \
-        f"expected expected_total_running_times={expected_total_running_times}" + \
-        f"==agent_minimum_running_times={agent_minimum_running_times}"
-
-    # optimization costs must be zero since we have no delay with respect to earliest
-    expected_objective = 0
-    actual_objective = schedule_result.optimization_costs
-    assert actual_objective == expected_objective, f"actual_objective={actual_objective}, expected_objective={expected_objective}"
-    actual_sum_running_times = get_summ_running_times_trainruns_dict(schedule_result.trainruns_dict)
-    assert actual_sum_running_times == expected_total_running_times, \
-        f"actual_sum_running_times={actual_sum_running_times}, expected_total_running_times={expected_total_running_times}"
-=======
 import numpy as np
 from flatland.envs.rail_trainrun_data_structures import TrainrunDict
 from flatland.envs.rail_trainrun_data_structures import Waypoint
@@ -209,5 +105,4 @@
     assert actual_objective == expected_objective, f"actual_objective={actual_objective}, expected_objective={expected_objective}"
     actual_sum_running_times = get_sum_running_times_trainruns_dict(schedule_result.trainruns_dict)
     assert actual_sum_running_times == expected_total_running_times, \
-        f"actual_sum_running_times={actual_sum_running_times}, expected_total_running_times={expected_total_running_times}"
->>>>>>> 4cd4d706
+        f"actual_sum_running_times={actual_sum_running_times}, expected_total_running_times={expected_total_running_times}"