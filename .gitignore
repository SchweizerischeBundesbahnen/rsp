# Byte-compiled / optimized / DLL files
__pycache__/
*.py[cod]
*$py.class

# C extensions
*.so

# Distribution / packaging
.Python
build/
develop-eggs/
dist/
downloads/
eggs/
.eggs/
lib/
lib64/
parts/
sdist/
var/
wheels/
*.egg-info/
.installed.cfg
*.egg
MANIFEST

# PyInstaller
#  Usually these files are written by a python script from a template
#  before PyInstaller builds the exe, so as to inject date/other infos into it.
*.manifest
*.spec

# Installer logs
pip-log.txt
pip-delete-this-directory.txt

# Unit test / coverage reports
htmlcov/
.tox/
.coverage
.coverage.*
.cache
nosetests.xml
coverage.xml
*.cover
.hypothesis/
.pytest_cache/

# Translations
*.mo
*.pot

# Django stuff:
*.log
local_settings.py
db.sqlite3

# Flask stuff:
instance/
.webassets-cache

# Scrapy stuff:
.scrapy

# Sphinx documentation
docs/_build/

# PyBuilder
target/

# Jupyter Notebook
.ipynb_checkpoints

# pyenv
.python-version

# celery beat schedule file
celerybeat-schedule

# SageMath parsed files
*.sage.py

# Environments
.env
.venv
env/
venv/
ENV/
env.bak/
venv.bak/

# Spyder project settings
.spyderproject
.spyproject

# Rope project settings
.ropeproject

# mkdocs documentation
/site

# mypy
.mypy_cache/

# IntelliJ
/.idea/


<<<<<<< HEAD
# RSP outputs
/rsp/exp_hypothesis_one_*
/rendering_output/
/tests/rendering_output/
/rsp/rendering_output/
/rsp/experiment_data/
/test_*_experiment_*/
/tests/test_*_experiment_*/

# Jupyter Notebooks
*.ipynb
=======
# RSP test and pipeline outputs
/**/test_*/
/**/exp_*/
ffmpeg.exe
ffmpeg
>>>>>>> cde83f14
<|MERGE_RESOLUTION|>--- conflicted
+++ resolved
@@ -107,22 +107,11 @@
 /.idea/
 
 
-<<<<<<< HEAD
-# RSP outputs
-/rsp/exp_hypothesis_one_*
-/rendering_output/
-/tests/rendering_output/
-/rsp/rendering_output/
-/rsp/experiment_data/
-/test_*_experiment_*/
-/tests/test_*_experiment_*/
-
-# Jupyter Notebooks
-*.ipynb
-=======
 # RSP test and pipeline outputs
 /**/test_*/
 /**/exp_*/
 ffmpeg.exe
 ffmpeg
->>>>>>> cde83f14
+
+# Jupyter Notebooks
+*.ipynb